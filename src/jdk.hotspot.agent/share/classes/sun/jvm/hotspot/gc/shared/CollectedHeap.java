--- conflicted
+++ resolved
@@ -75,22 +75,21 @@
 
   public abstract CollectedHeapName kind();
 
-<<<<<<< HEAD
   public int oop_extra_words() {
     return 0;
+  }
+
+  public String oopAddressDescription(OopHandle handle) {
+      return handle.toString();
   }
 
   // offset of the first oop from region's bottom
   public int oop_region_offset_words() {
     return 0;
-=======
-  public String oopAddressDescription(OopHandle handle) {
-      return handle.toString();
   }
 
   public OopHandle oop_load_at(OopHandle handle, long offset) {
       return handle.getOopHandleAt(offset);
->>>>>>> c444168e
   }
 
   public void print() { printOn(System.out); }
