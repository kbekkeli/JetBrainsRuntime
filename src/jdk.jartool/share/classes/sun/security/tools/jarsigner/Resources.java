--- conflicted
+++ resolved
@@ -170,11 +170,7 @@
         {"key.bit.weak", "%d-bit key (weak)"},
         {"key.bit.disabled", "%d-bit key (disabled)"},
         {"unknown.size", "unknown size"},
-<<<<<<< HEAD
-        {"posix.attributes.detected", "POSIX file permission attributes detected. These attributes are ignored when signing and are not protected by the signature."},
-=======
         {"extra.attributes.detected", "POSIX file permission and/or symlink attributes detected. These attributes are ignored when signing and are not protected by the signature."},
->>>>>>> 43339420
 
         {"jarsigner.", "jarsigner: "},
         {"signature.filename.must.consist.of.the.following.characters.A.Z.0.9.or.",
