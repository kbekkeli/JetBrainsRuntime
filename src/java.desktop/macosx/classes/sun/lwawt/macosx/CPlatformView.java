/*
 * Copyright (c) 2011, 2019, Oracle and/or its affiliates. All rights reserved.
 * DO NOT ALTER OR REMOVE COPYRIGHT NOTICES OR THIS FILE HEADER.
 *
 * This code is free software; you can redistribute it and/or modify it
 * under the terms of the GNU General Public License version 2 only, as
 * published by the Free Software Foundation.  Oracle designates this
 * particular file as subject to the "Classpath" exception as provided
 * by Oracle in the LICENSE file that accompanied this code.
 *
 * This code is distributed in the hope that it will be useful, but WITHOUT
 * ANY WARRANTY; without even the implied warranty of MERCHANTABILITY or
 * FITNESS FOR A PARTICULAR PURPOSE.  See the GNU General Public License
 * version 2 for more details (a copy is included in the LICENSE file that
 * accompanied this code).
 *
 * You should have received a copy of the GNU General Public License version
 * 2 along with this work; if not, write to the Free Software Foundation,
 * Inc., 51 Franklin St, Fifth Floor, Boston, MA 02110-1301 USA.
 *
 * Please contact Oracle, 500 Oracle Parkway, Redwood Shores, CA 94065 USA
 * or visit www.oracle.com if you need additional information or have any
 * questions.
 */

package sun.lwawt.macosx;

import java.awt.GraphicsDevice;
import java.awt.GraphicsEnvironment;
import java.awt.Point;
import java.awt.Rectangle;
import java.awt.geom.Rectangle2D;
import java.util.concurrent.atomic.AtomicBoolean;
import java.util.concurrent.atomic.AtomicInteger;
import java.util.concurrent.atomic.AtomicReference;

import sun.awt.CGraphicsEnvironment;
<<<<<<< HEAD
import sun.java2d.macos.MacOSFlags;
import sun.java2d.metal.MTLLayer;
import sun.java2d.metal.MTLSurfaceData;
import sun.lwawt.LWWindowPeer;

=======
>>>>>>> 5049cad2
import sun.java2d.SurfaceData;
import sun.java2d.opengl.CGLLayer;
import sun.lwawt.LWWindowPeer;

public class CPlatformView extends CFRetainedResource {
    private native long nativeCreateView(int x, int y, int width, int height, long windowLayerPtr);
    private static native void nativeSetAutoResizable(long awtView, boolean toResize);
    private static native int nativeGetNSViewDisplayID(long awtView);
    private static native Rectangle2D nativeGetLocationOnScreen(long awtView);
    private static native boolean nativeIsViewUnderMouse(long ptr);

    private LWWindowPeer peer;
    private SurfaceData surfaceData;
    private CFRetainedResource windowLayer;
    private CPlatformResponder responder;

    public CPlatformView() {
        super(0, true);
    }

    public void initialize(LWWindowPeer peer, CPlatformResponder responder) {
        initializeBase(peer, responder);

<<<<<<< HEAD
        if (!LWCToolkit.getSunAwtDisableCALayers()) {
            this.windowLayer = MacOSFlags.isMetalEnabled()? createMTLLayer() : createCGLayer();
        }
=======
        this.windowLayer = createCGLayer();
>>>>>>> 5049cad2
        setPtr(nativeCreateView(0, 0, 0, 0, getWindowLayerPtr()));
    }

    public CGLLayer createCGLayer() {
        return new CGLLayer(peer);
    }

    public MTLLayer createMTLLayer() {
        return new MTLLayer(peer);
    }


    protected void initializeBase(LWWindowPeer peer, CPlatformResponder responder) {
        this.peer = peer;
        this.responder = responder;
    }

    public long getAWTView() {
        return ptr;
    }

    /*
     * All coordinates passed to the method should be based on the origin being in the bottom-left corner (standard
     * Cocoa coordinates).
     */
    public void setBounds(int x, int y, int width, int height) {
        execute(ptr->CWrapper.NSView.setFrame(ptr, x, y, width, height));
    }

    // REMIND: CGLSurfaceData expects top-level's size
    public Rectangle getBounds() {
        return peer.getBounds();
    }

    public void setToolTip(String msg) {
        execute(ptr -> CWrapper.NSView.setToolTip(ptr, msg));
    }

    // ----------------------------------------------------------------------
    // PAINTING METHODS
    // ----------------------------------------------------------------------
    public SurfaceData replaceSurfaceData() {
<<<<<<< HEAD
        if (!LWCToolkit.getSunAwtDisableCALayers()) {
            surfaceData = (MacOSFlags.isMetalEnabled()) ?
                    ((MTLLayer)windowLayer).replaceSurfaceData() :
                    ((CGLLayer)windowLayer).replaceSurfaceData()
            ;
        } else {
            if (surfaceData == null) {
                CGraphicsConfig graphicsConfig = (CGraphicsConfig)getGraphicsConfiguration();
                surfaceData = graphicsConfig.createSurfaceData(this);
            } else {
                validateSurface();
            }
        }
        return surfaceData;
    }

    private void validateSurface() {
        if (surfaceData != null) {
            if (MacOSFlags.isMetalEnabled()) {
                ((MTLSurfaceData) surfaceData).validate();
            } else {
                ((CGLSurfaceData) surfaceData).validate();
            }
        }
    }

    public GraphicsConfiguration getGraphicsConfiguration() {
        return peer.getGraphicsConfiguration();
    }

=======
        surfaceData = windowLayer.replaceSurfaceData();
        return surfaceData;
    }

>>>>>>> 5049cad2
    public SurfaceData getSurfaceData() {
        return surfaceData;
    }

    @Override
    public void dispose() {
        windowLayer.dispose();
        super.dispose();
    }

    public long getWindowLayerPtr() {
<<<<<<< HEAD
        if (!LWCToolkit.getSunAwtDisableCALayers()) {
            return MacOSFlags.isMetalEnabled() ?
                    ((MTLLayer)windowLayer).getPointer() :
                    ((CGLLayer)windowLayer).getPointer();
        } else {
            return 0;
        }
=======
        return windowLayer.getPointer();
>>>>>>> 5049cad2
    }

    public void setAutoResizable(boolean toResize) {
        execute(ptr -> nativeSetAutoResizable(ptr, toResize));
    }

    public boolean isUnderMouse() {
        AtomicBoolean ref = new AtomicBoolean();
        execute(ptr -> {
            ref.set(nativeIsViewUnderMouse(ptr));
        });
        return ref.get();
    }

    public GraphicsDevice getGraphicsDevice() {
        GraphicsEnvironment ge = GraphicsEnvironment.getLocalGraphicsEnvironment();
        CGraphicsEnvironment cge = (CGraphicsEnvironment)ge;
        AtomicInteger ref = new AtomicInteger();
        execute(ptr -> {
            ref.set(nativeGetNSViewDisplayID(ptr));
        });
        GraphicsDevice gd = cge.getScreenDevice(ref.get());
        if (gd == null) {
            // this could possibly happen during device removal
            // use the default screen device in this case
            gd = ge.getDefaultScreenDevice();
        }
        return gd;
    }

    public Point getLocationOnScreen() {
        AtomicReference<Rectangle> ref = new AtomicReference<>();
        execute(ptr -> {
            ref.set(nativeGetLocationOnScreen(ptr).getBounds());
        });
        Rectangle r = ref.get();
        if (r != null) {
            return new Point(r.x, r.y);
        }
        return new Point(0, 0);
    }

    // ----------------------------------------------------------------------
    // NATIVE CALLBACKS
    // ----------------------------------------------------------------------

    /*
     * The callback is called only in the embedded case when the view is
     * automatically resized by the superview.
     * In normal mode this method is never called.
     */
    private void deliverResize(int x, int y, int w, int h) {
        peer.notifyReshape(x, y, w, h);
    }


    private void deliverMouseEvent(final NSEvent event) {
        int x = event.getX();
        int y = getBounds().height - event.getY();
        int absX = event.getAbsX();
        int absY = event.getAbsY();

        if (event.getType() == CocoaConstants.NSScrollWheel) {
            responder.handleScrollEvent(x, y, absX, absY, event.getModifierFlags(),
                    event.getScrollDeltaX(), event.getScrollDeltaY(),
                    event.getScrollPhase());
        } else {
            responder.handleMouseEvent(event.getType(), event.getModifierFlags(), event.getButtonNumber(),
                    event.getClickCount(), x, y,
                    absX, absY);
        }
    }

    private void deliverKeyEvent(NSEvent event) {
        responder.handleKeyEvent(event.getType(), event.getModifierFlags(), event.getCharacters(),
                event.getCharactersIgnoringModifiers(), event.getKeyCode(), true, false);
    }

    /**
     * Called by the native delegate in layer backed view mode or in the simple
     * NSView mode. See NSView.drawRect().
     */
    private void deliverWindowDidExposeEvent() {
        peer.notifyExpose(peer.getSize());
    }
}<|MERGE_RESOLUTION|>--- conflicted
+++ resolved
@@ -35,17 +35,12 @@
 import java.util.concurrent.atomic.AtomicReference;
 
 import sun.awt.CGraphicsEnvironment;
-<<<<<<< HEAD
 import sun.java2d.macos.MacOSFlags;
 import sun.java2d.metal.MTLLayer;
-import sun.java2d.metal.MTLSurfaceData;
 import sun.lwawt.LWWindowPeer;
 
-=======
->>>>>>> 5049cad2
 import sun.java2d.SurfaceData;
 import sun.java2d.opengl.CGLLayer;
-import sun.lwawt.LWWindowPeer;
 
 public class CPlatformView extends CFRetainedResource {
     private native long nativeCreateView(int x, int y, int width, int height, long windowLayerPtr);
@@ -66,13 +61,7 @@
     public void initialize(LWWindowPeer peer, CPlatformResponder responder) {
         initializeBase(peer, responder);
 
-<<<<<<< HEAD
-        if (!LWCToolkit.getSunAwtDisableCALayers()) {
-            this.windowLayer = MacOSFlags.isMetalEnabled()? createMTLLayer() : createCGLayer();
-        }
-=======
-        this.windowLayer = createCGLayer();
->>>>>>> 5049cad2
+        this.windowLayer = MacOSFlags.isMetalEnabled()? createMTLLayer() : createCGLayer();
         setPtr(nativeCreateView(0, 0, 0, 0, getWindowLayerPtr()));
     }
 
@@ -115,43 +104,13 @@
     // PAINTING METHODS
     // ----------------------------------------------------------------------
     public SurfaceData replaceSurfaceData() {
-<<<<<<< HEAD
-        if (!LWCToolkit.getSunAwtDisableCALayers()) {
-            surfaceData = (MacOSFlags.isMetalEnabled()) ?
+        surfaceData = (MacOSFlags.isMetalEnabled()) ?
                     ((MTLLayer)windowLayer).replaceSurfaceData() :
                     ((CGLLayer)windowLayer).replaceSurfaceData()
-            ;
-        } else {
-            if (surfaceData == null) {
-                CGraphicsConfig graphicsConfig = (CGraphicsConfig)getGraphicsConfiguration();
-                surfaceData = graphicsConfig.createSurfaceData(this);
-            } else {
-                validateSurface();
-            }
-        }
+        ;
         return surfaceData;
     }
 
-    private void validateSurface() {
-        if (surfaceData != null) {
-            if (MacOSFlags.isMetalEnabled()) {
-                ((MTLSurfaceData) surfaceData).validate();
-            } else {
-                ((CGLSurfaceData) surfaceData).validate();
-            }
-        }
-    }
-
-    public GraphicsConfiguration getGraphicsConfiguration() {
-        return peer.getGraphicsConfiguration();
-    }
-
-=======
-        surfaceData = windowLayer.replaceSurfaceData();
-        return surfaceData;
-    }
-
->>>>>>> 5049cad2
     public SurfaceData getSurfaceData() {
         return surfaceData;
     }
@@ -163,17 +122,9 @@
     }
 
     public long getWindowLayerPtr() {
-<<<<<<< HEAD
-        if (!LWCToolkit.getSunAwtDisableCALayers()) {
-            return MacOSFlags.isMetalEnabled() ?
-                    ((MTLLayer)windowLayer).getPointer() :
-                    ((CGLLayer)windowLayer).getPointer();
-        } else {
-            return 0;
-        }
-=======
-        return windowLayer.getPointer();
->>>>>>> 5049cad2
+        return MacOSFlags.isMetalEnabled() ?
+                ((MTLLayer)windowLayer).getPointer() :
+                ((CGLLayer)windowLayer).getPointer();
     }
 
     public void setAutoResizable(boolean toResize) {
