/*
 * Copyright (c) 2003, 2018, Oracle and/or its affiliates. All rights reserved.
 * Copyright (c) 2014, Red Hat Inc. All rights reserved.
 * DO NOT ALTER OR REMOVE COPYRIGHT NOTICES OR THIS FILE HEADER.
 *
 * This code is free software; you can redistribute it and/or modify it
 * under the terms of the GNU General Public License version 2 only, as
 * published by the Free Software Foundation.
 *
 * This code is distributed in the hope that it will be useful, but WITHOUT
 * ANY WARRANTY; without even the implied warranty of MERCHANTABILITY or
 * FITNESS FOR A PARTICULAR PURPOSE.  See the GNU General Public License
 * version 2 for more details (a copy is included in the LICENSE file that
 * accompanied this code).
 *
 * You should have received a copy of the GNU General Public License version
 * 2 along with this work; if not, write to the Free Software Foundation,
 * Inc., 51 Franklin St, Fifth Floor, Boston, MA 02110-1301 USA.
 *
 * Please contact Oracle, 500 Oracle Parkway, Redwood Shores, CA 94065 USA
 * or visit www.oracle.com if you need additional information or have any
 * questions.
 *
 */

#include "precompiled.hpp"
#include "asm/macroAssembler.hpp"
#include "gc/shared/barrierSetAssembler.hpp"
#include "interpreter/bytecodeHistogram.hpp"
#include "interpreter/interpreter.hpp"
#include "interpreter/interpreterRuntime.hpp"
#include "interpreter/interp_masm.hpp"
#include "interpreter/templateInterpreterGenerator.hpp"
#include "interpreter/templateTable.hpp"
#include "interpreter/bytecodeTracer.hpp"
#include "memory/resourceArea.hpp"
#include "oops/arrayOop.hpp"
#include "oops/methodData.hpp"
#include "oops/method.hpp"
#include "oops/oop.inline.hpp"
#include "prims/jvmtiExport.hpp"
#include "prims/jvmtiThreadState.hpp"
#include "runtime/arguments.hpp"
#include "runtime/deoptimization.hpp"
#include "runtime/frame.inline.hpp"
#include "runtime/sharedRuntime.hpp"
#include "runtime/stubRoutines.hpp"
#include "runtime/synchronizer.hpp"
#include "runtime/timer.hpp"
#include "runtime/vframeArray.hpp"
#include "utilities/debug.hpp"
#include <sys/types.h>

#ifndef PRODUCT
#include "oops/method.hpp"
#endif // !PRODUCT

#ifdef BUILTIN_SIM
#include "../../../../../../simulator/simulator.hpp"
#endif

// Size of interpreter code.  Increase if too small.  Interpreter will
// fail with a guarantee ("not enough space for interpreter generation");
// if too small.
// Run with +PrintInterpreter to get the VM to print out the size.
// Max size with JVMTI
int TemplateInterpreter::InterpreterCodeSize = 200 * 1024;

#define __ _masm->

//-----------------------------------------------------------------------------

extern "C" void entry(CodeBuffer*);

//-----------------------------------------------------------------------------

address TemplateInterpreterGenerator::generate_slow_signature_handler() {
  address entry = __ pc();

  __ andr(esp, esp, -16);
  __ mov(c_rarg3, esp);
  // rmethod
  // rlocals
  // c_rarg3: first stack arg - wordSize

  // adjust sp
  __ sub(sp, c_rarg3, 18 * wordSize);
  __ str(lr, Address(__ pre(sp, -2 * wordSize)));
  __ call_VM(noreg,
             CAST_FROM_FN_PTR(address,
                              InterpreterRuntime::slow_signature_handler),
             rmethod, rlocals, c_rarg3);

  // r0: result handler

  // Stack layout:
  // rsp: return address           <- sp
  //      1 garbage
  //      8 integer args (if static first is unused)
  //      1 float/double identifiers
  //      8 double args
  //        stack args              <- esp
  //        garbage
  //        expression stack bottom
  //        bcp (NULL)
  //        ...

  // Restore LR
  __ ldr(lr, Address(__ post(sp, 2 * wordSize)));

  // Do FP first so we can use c_rarg3 as temp
  __ ldrw(c_rarg3, Address(sp, 9 * wordSize)); // float/double identifiers

  for (int i = 0; i < Argument::n_float_register_parameters_c; i++) {
    const FloatRegister r = as_FloatRegister(i);

    Label d, done;

    __ tbnz(c_rarg3, i, d);
    __ ldrs(r, Address(sp, (10 + i) * wordSize));
    __ b(done);
    __ bind(d);
    __ ldrd(r, Address(sp, (10 + i) * wordSize));
    __ bind(done);
  }

  // c_rarg0 contains the result from the call of
  // InterpreterRuntime::slow_signature_handler so we don't touch it
  // here.  It will be loaded with the JNIEnv* later.
  __ ldr(c_rarg1, Address(sp, 1 * wordSize));
  for (int i = c_rarg2->encoding(); i <= c_rarg7->encoding(); i += 2) {
    Register rm = as_Register(i), rn = as_Register(i+1);
    __ ldp(rm, rn, Address(sp, i * wordSize));
  }

  __ add(sp, sp, 18 * wordSize);
  __ ret(lr);

  return entry;
}


//
// Various method entries
//

address TemplateInterpreterGenerator::generate_math_entry(AbstractInterpreter::MethodKind kind) {
  // rmethod: Method*
  // r13: sender sp
  // esp: args

  if (!InlineIntrinsics) return NULL; // Generate a vanilla entry

  // These don't need a safepoint check because they aren't virtually
  // callable. We won't enter these intrinsics from compiled code.
  // If in the future we added an intrinsic which was virtually callable
  // we'd have to worry about how to safepoint so that this code is used.

  // mathematical functions inlined by compiler
  // (interpreter must provide identical implementation
  // in order to avoid monotonicity bugs when switching
  // from interpreter to compiler in the middle of some
  // computation)
  //
  // stack:
  //        [ arg ] <-- esp
  //        [ arg ]
  // retaddr in lr

  address entry_point = NULL;
  Register continuation = lr;
  switch (kind) {
  case Interpreter::java_lang_math_abs:
    entry_point = __ pc();
    __ ldrd(v0, Address(esp));
    __ fabsd(v0, v0);
    __ mov(sp, r13); // Restore caller's SP
    break;
  case Interpreter::java_lang_math_sqrt:
    entry_point = __ pc();
    __ ldrd(v0, Address(esp));
    __ fsqrtd(v0, v0);
    __ mov(sp, r13);
    break;
  case Interpreter::java_lang_math_sin :
  case Interpreter::java_lang_math_cos :
  case Interpreter::java_lang_math_tan :
  case Interpreter::java_lang_math_log :
  case Interpreter::java_lang_math_log10 :
  case Interpreter::java_lang_math_exp :
    entry_point = __ pc();
    __ ldrd(v0, Address(esp));
    __ mov(sp, r13);
    __ mov(r19, lr);
    continuation = r19;  // The first callee-saved register
    generate_transcendental_entry(kind, 1);
    break;
  case Interpreter::java_lang_math_pow :
    entry_point = __ pc();
    __ mov(r19, lr);
    continuation = r19;
    __ ldrd(v0, Address(esp, 2 * Interpreter::stackElementSize));
    __ ldrd(v1, Address(esp));
    __ mov(sp, r13);
    generate_transcendental_entry(kind, 2);
    break;
  case Interpreter::java_lang_math_fmaD :
    if (UseFMA) {
      entry_point = __ pc();
      __ ldrd(v0, Address(esp, 4 * Interpreter::stackElementSize));
      __ ldrd(v1, Address(esp, 2 * Interpreter::stackElementSize));
      __ ldrd(v2, Address(esp));
      __ fmaddd(v0, v0, v1, v2);
      __ mov(sp, r13); // Restore caller's SP
    }
    break;
  case Interpreter::java_lang_math_fmaF :
    if (UseFMA) {
      entry_point = __ pc();
      __ ldrs(v0, Address(esp, 2 * Interpreter::stackElementSize));
      __ ldrs(v1, Address(esp, Interpreter::stackElementSize));
      __ ldrs(v2, Address(esp));
      __ fmadds(v0, v0, v1, v2);
      __ mov(sp, r13); // Restore caller's SP
    }
    break;
  default:
    ;
  }
  if (entry_point) {
    __ br(continuation);
  }

  return entry_point;
}

  // double trigonometrics and transcendentals
  // static jdouble dsin(jdouble x);
  // static jdouble dcos(jdouble x);
  // static jdouble dtan(jdouble x);
  // static jdouble dlog(jdouble x);
  // static jdouble dlog10(jdouble x);
  // static jdouble dexp(jdouble x);
  // static jdouble dpow(jdouble x, jdouble y);

void TemplateInterpreterGenerator::generate_transcendental_entry(AbstractInterpreter::MethodKind kind, int fpargs) {
  address fn;
  switch (kind) {
  case Interpreter::java_lang_math_sin :
    fn = CAST_FROM_FN_PTR(address, SharedRuntime::dsin);
    break;
  case Interpreter::java_lang_math_cos :
    fn = CAST_FROM_FN_PTR(address, SharedRuntime::dcos);
    break;
  case Interpreter::java_lang_math_tan :
    fn = CAST_FROM_FN_PTR(address, SharedRuntime::dtan);
    break;
  case Interpreter::java_lang_math_log :
    fn = CAST_FROM_FN_PTR(address, SharedRuntime::dlog);
    break;
  case Interpreter::java_lang_math_log10 :
    fn = CAST_FROM_FN_PTR(address, SharedRuntime::dlog10);
    break;
  case Interpreter::java_lang_math_exp :
    fn = CAST_FROM_FN_PTR(address, SharedRuntime::dexp);
    break;
  case Interpreter::java_lang_math_pow :
    fpargs = 2;
    fn = CAST_FROM_FN_PTR(address, SharedRuntime::dpow);
    break;
  default:
    ShouldNotReachHere();
    fn = NULL;  // unreachable
  }
  const int gpargs = 0, rtype = 3;
  __ mov(rscratch1, fn);
  __ blrt(rscratch1, gpargs, fpargs, rtype);
}

// Abstract method entry
// Attempt to execute abstract method. Throw exception
address TemplateInterpreterGenerator::generate_abstract_entry(void) {
  // rmethod: Method*
  // r13: sender SP

  address entry_point = __ pc();

  // abstract method entry

  //  pop return address, reset last_sp to NULL
  __ empty_expression_stack();
  __ restore_bcp();      // bcp must be correct for exception handler   (was destroyed)
  __ restore_locals();   // make sure locals pointer is correct as well (was destroyed)

  // throw exception
  __ call_VM(noreg, CAST_FROM_FN_PTR(address,
                                     InterpreterRuntime::throw_AbstractMethodErrorWithMethod),
                                     rmethod);
  // the call_VM checks for exception, so we should never return here.
  __ should_not_reach_here();

  return entry_point;
}

address TemplateInterpreterGenerator::generate_StackOverflowError_handler() {
  address entry = __ pc();

#ifdef ASSERT
  {
    Label L;
    __ ldr(rscratch1, Address(rfp,
                       frame::interpreter_frame_monitor_block_top_offset *
                       wordSize));
    __ mov(rscratch2, sp);
    __ cmp(rscratch1, rscratch2); // maximal rsp for current rfp (stack
                           // grows negative)
    __ br(Assembler::HS, L); // check if frame is complete
    __ stop ("interpreter frame not set up");
    __ bind(L);
  }
#endif // ASSERT
  // Restore bcp under the assumption that the current frame is still
  // interpreted
  __ restore_bcp();

  // expression stack must be empty before entering the VM if an
  // exception happened
  __ empty_expression_stack();
  // throw exception
  __ call_VM(noreg,
             CAST_FROM_FN_PTR(address,
                              InterpreterRuntime::throw_StackOverflowError));
  return entry;
}

address TemplateInterpreterGenerator::generate_ArrayIndexOutOfBounds_handler(
        const char* name) {
  address entry = __ pc();
  // expression stack must be empty before entering the VM if an
  // exception happened
  __ empty_expression_stack();
  // setup parameters
  // ??? convention: expect aberrant index in register r1
  __ movw(c_rarg2, r1);
  __ mov(c_rarg1, (address)name);
  __ call_VM(noreg,
             CAST_FROM_FN_PTR(address,
                              InterpreterRuntime::
                              throw_ArrayIndexOutOfBoundsException),
             c_rarg1, c_rarg2);
  return entry;
}

address TemplateInterpreterGenerator::generate_ClassCastException_handler() {
  address entry = __ pc();

  // object is at TOS
  __ pop(c_rarg1);

  // expression stack must be empty before entering the VM if an
  // exception happened
  __ empty_expression_stack();

  __ call_VM(noreg,
             CAST_FROM_FN_PTR(address,
                              InterpreterRuntime::
                              throw_ClassCastException),
             c_rarg1);
  return entry;
}

address TemplateInterpreterGenerator::generate_exception_handler_common(
        const char* name, const char* message, bool pass_oop) {
  assert(!pass_oop || message == NULL, "either oop or message but not both");
  address entry = __ pc();
  if (pass_oop) {
    // object is at TOS
    __ pop(c_rarg2);
  }
  // expression stack must be empty before entering the VM if an
  // exception happened
  __ empty_expression_stack();
  // setup parameters
  __ lea(c_rarg1, Address((address)name));
  if (pass_oop) {
    __ call_VM(r0, CAST_FROM_FN_PTR(address,
                                    InterpreterRuntime::
                                    create_klass_exception),
               c_rarg1, c_rarg2);
  } else {
    // kind of lame ExternalAddress can't take NULL because
    // external_word_Relocation will assert.
    if (message != NULL) {
      __ lea(c_rarg2, Address((address)message));
    } else {
      __ mov(c_rarg2, NULL_WORD);
    }
    __ call_VM(r0,
               CAST_FROM_FN_PTR(address, InterpreterRuntime::create_exception),
               c_rarg1, c_rarg2);
  }
  // throw exception
  __ b(address(Interpreter::throw_exception_entry()));
  return entry;
}

address TemplateInterpreterGenerator::generate_return_entry_for(TosState state, int step, size_t index_size) {
  address entry = __ pc();

  // Restore stack bottom in case i2c adjusted stack
  __ ldr(esp, Address(rfp, frame::interpreter_frame_last_sp_offset * wordSize));
  // and NULL it as marker that esp is now tos until next java call
  __ str(zr, Address(rfp, frame::interpreter_frame_last_sp_offset * wordSize));
  __ restore_bcp();
  __ restore_locals();
  __ restore_constant_pool_cache();
  __ get_method(rmethod);

  if (state == atos) {
    Register obj = r0;
    Register mdp = r1;
    Register tmp = r2;
    __ ldr(mdp, Address(rmethod, Method::method_data_offset()));
    __ profile_return_type(mdp, obj, tmp);
  }

  // Pop N words from the stack
  __ get_cache_and_index_at_bcp(r1, r2, 1, index_size);
  __ ldr(r1, Address(r1, ConstantPoolCache::base_offset() + ConstantPoolCacheEntry::flags_offset()));
  __ andr(r1, r1, ConstantPoolCacheEntry::parameter_size_mask);

  __ add(esp, esp, r1, Assembler::LSL, 3);

  // Restore machine SP
  __ ldr(rscratch1, Address(rmethod, Method::const_offset()));
  __ ldrh(rscratch1, Address(rscratch1, ConstMethod::max_stack_offset()));
  __ add(rscratch1, rscratch1, frame::interpreter_frame_monitor_size() + 2);
  __ ldr(rscratch2,
         Address(rfp, frame::interpreter_frame_initial_sp_offset * wordSize));
  __ sub(rscratch1, rscratch2, rscratch1, ext::uxtw, 3);
  __ andr(sp, rscratch1, -16);

#ifndef PRODUCT
  // tell the simulator that the method has been reentered
  if (NotifySimulator) {
    __ notify(Assembler::method_reentry);
  }
#endif

 __ check_and_handle_popframe(rthread);
 __ check_and_handle_earlyret(rthread);

  __ get_dispatch();
  __ dispatch_next(state, step);

  return entry;
}

address TemplateInterpreterGenerator::generate_deopt_entry_for(TosState state,
                                                               int step,
                                                               address continuation) {
  address entry = __ pc();
  __ restore_bcp();
  __ restore_locals();
  __ restore_constant_pool_cache();
  __ get_method(rmethod);
  __ get_dispatch();

  // Calculate stack limit
  __ ldr(rscratch1, Address(rmethod, Method::const_offset()));
  __ ldrh(rscratch1, Address(rscratch1, ConstMethod::max_stack_offset()));
  __ add(rscratch1, rscratch1, frame::interpreter_frame_monitor_size() + 2);
  __ ldr(rscratch2,
         Address(rfp, frame::interpreter_frame_initial_sp_offset * wordSize));
  __ sub(rscratch1, rscratch2, rscratch1, ext::uxtx, 3);
  __ andr(sp, rscratch1, -16);

  // Restore expression stack pointer
  __ ldr(esp, Address(rfp, frame::interpreter_frame_last_sp_offset * wordSize));
  // NULL last_sp until next java call
  __ str(zr, Address(rfp, frame::interpreter_frame_last_sp_offset * wordSize));

#if INCLUDE_JVMCI
  // Check if we need to take lock at entry of synchronized method.  This can
  // only occur on method entry so emit it only for vtos with step 0.
  if (EnableJVMCI && state == vtos && step == 0) {
    Label L;
    __ ldr(rscratch1, Address(rthread, Thread::pending_exception_offset()));
    __ cbz(rscratch1, L);
    // Clear flag.
    __ strb(zr, Address(rthread, JavaThread::pending_monitorenter_offset()));
    // Take lock.
    lock_method();
    __ bind(L);
  } else {
#ifdef ASSERT
    if (EnableJVMCI) {
      Label L;
      __ ldr(rscratch1, Address(rthread, Thread::pending_exception_offset()));
      __ cbz(rscratch1, L);
      __ stop("unexpected pending monitor in deopt entry");
      __ bind(L);
    }
#endif
  }
#endif
  // handle exceptions
  {
    Label L;
    __ ldr(rscratch1, Address(rthread, Thread::pending_exception_offset()));
    __ cbz(rscratch1, L);
    __ call_VM(noreg,
               CAST_FROM_FN_PTR(address,
                                InterpreterRuntime::throw_pending_exception));
    __ should_not_reach_here();
    __ bind(L);
  }

  if (continuation == NULL) {
    __ dispatch_next(state, step);
  } else {
    __ jump_to_entry(continuation);
  }
  return entry;
}

address TemplateInterpreterGenerator::generate_result_handler_for(
        BasicType type) {
    address entry = __ pc();
  switch (type) {
  case T_BOOLEAN: __ uxtb(r0, r0);        break;
  case T_CHAR   : __ uxth(r0, r0);       break;
  case T_BYTE   : __ sxtb(r0, r0);        break;
  case T_SHORT  : __ sxth(r0, r0);        break;
  case T_INT    : __ uxtw(r0, r0);        break;  // FIXME: We almost certainly don't need this
  case T_LONG   : /* nothing to do */        break;
  case T_VOID   : /* nothing to do */        break;
  case T_FLOAT  : /* nothing to do */        break;
  case T_DOUBLE : /* nothing to do */        break;
  case T_OBJECT :
    // retrieve result from frame
    __ ldr(r0, Address(rfp, frame::interpreter_frame_oop_temp_offset*wordSize));
    // and verify it
    __ verify_oop(r0);
    break;
  default       : ShouldNotReachHere();
  }
  __ ret(lr);                                  // return from result handler
  return entry;
}

address TemplateInterpreterGenerator::generate_safept_entry_for(
        TosState state,
        address runtime_entry) {
  address entry = __ pc();
  __ push(state);
  __ call_VM(noreg, runtime_entry);
  __ membar(Assembler::AnyAny);
  __ dispatch_via(vtos, Interpreter::_normal_table.table_for(vtos));
  return entry;
}

// Helpers for commoning out cases in the various type of method entries.
//


// increment invocation count & check for overflow
//
// Note: checking for negative value instead of overflow
//       so we have a 'sticky' overflow test
//
// rmethod: method
//
void TemplateInterpreterGenerator::generate_counter_incr(
        Label* overflow,
        Label* profile_method,
        Label* profile_method_continue) {
  Label done;
  // Note: In tiered we increment either counters in Method* or in MDO depending if we're profiling or not.
  if (TieredCompilation) {
    int increment = InvocationCounter::count_increment;
    Label no_mdo;
    if (ProfileInterpreter) {
      // Are we profiling?
      __ ldr(r0, Address(rmethod, Method::method_data_offset()));
      __ cbz(r0, no_mdo);
      // Increment counter in the MDO
      const Address mdo_invocation_counter(r0, in_bytes(MethodData::invocation_counter_offset()) +
                                                in_bytes(InvocationCounter::counter_offset()));
      const Address mask(r0, in_bytes(MethodData::invoke_mask_offset()));
      __ increment_mask_and_jump(mdo_invocation_counter, increment, mask, rscratch1, rscratch2, false, Assembler::EQ, overflow);
      __ b(done);
    }
    __ bind(no_mdo);
    // Increment counter in MethodCounters
    const Address invocation_counter(rscratch2,
                  MethodCounters::invocation_counter_offset() +
                  InvocationCounter::counter_offset());
    __ get_method_counters(rmethod, rscratch2, done);
    const Address mask(rscratch2, in_bytes(MethodCounters::invoke_mask_offset()));
    __ increment_mask_and_jump(invocation_counter, increment, mask, rscratch1, r1, false, Assembler::EQ, overflow);
    __ bind(done);
  } else { // not TieredCompilation
    const Address backedge_counter(rscratch2,
                  MethodCounters::backedge_counter_offset() +
                  InvocationCounter::counter_offset());
    const Address invocation_counter(rscratch2,
                  MethodCounters::invocation_counter_offset() +
                  InvocationCounter::counter_offset());

    __ get_method_counters(rmethod, rscratch2, done);

    if (ProfileInterpreter) { // %%% Merge this into MethodData*
      __ ldrw(r1, Address(rscratch2, MethodCounters::interpreter_invocation_counter_offset()));
      __ addw(r1, r1, 1);
      __ strw(r1, Address(rscratch2, MethodCounters::interpreter_invocation_counter_offset()));
    }
    // Update standard invocation counters
    __ ldrw(r1, invocation_counter);
    __ ldrw(r0, backedge_counter);

    __ addw(r1, r1, InvocationCounter::count_increment);
    __ andw(r0, r0, InvocationCounter::count_mask_value);

    __ strw(r1, invocation_counter);
    __ addw(r0, r0, r1);                // add both counters

    // profile_method is non-null only for interpreted method so
    // profile_method != NULL == !native_call

    if (ProfileInterpreter && profile_method != NULL) {
      // Test to see if we should create a method data oop
      __ ldr(rscratch2, Address(rmethod, Method::method_counters_offset()));
      __ ldrw(rscratch2, Address(rscratch2, in_bytes(MethodCounters::interpreter_profile_limit_offset())));
      __ cmpw(r0, rscratch2);
      __ br(Assembler::LT, *profile_method_continue);

      // if no method data exists, go to profile_method
      __ test_method_data_pointer(rscratch2, *profile_method);
    }

    {
      __ ldr(rscratch2, Address(rmethod, Method::method_counters_offset()));
      __ ldrw(rscratch2, Address(rscratch2, in_bytes(MethodCounters::interpreter_invocation_limit_offset())));
      __ cmpw(r0, rscratch2);
      __ br(Assembler::HS, *overflow);
    }
    __ bind(done);
  }
}

void TemplateInterpreterGenerator::generate_counter_overflow(Label& do_continue) {

  // Asm interpreter on entry
  // On return (i.e. jump to entry_point) [ back to invocation of interpreter ]
  // Everything as it was on entry

  // InterpreterRuntime::frequency_counter_overflow takes two
  // arguments, the first (thread) is passed by call_VM, the second
  // indicates if the counter overflow occurs at a backwards branch
  // (NULL bcp).  We pass zero for it.  The call returns the address
  // of the verified entry point for the method or NULL if the
  // compilation did not complete (either went background or bailed
  // out).
  __ mov(c_rarg1, 0);
  __ call_VM(noreg,
             CAST_FROM_FN_PTR(address,
                              InterpreterRuntime::frequency_counter_overflow),
             c_rarg1);

  __ b(do_continue);
}

// See if we've got enough room on the stack for locals plus overhead
// below JavaThread::stack_overflow_limit(). If not, throw a StackOverflowError
// without going through the signal handler, i.e., reserved and yellow zones
// will not be made usable. The shadow zone must suffice to handle the
// overflow.
// The expression stack grows down incrementally, so the normal guard
// page mechanism will work for that.
//
// NOTE: Since the additional locals are also always pushed (wasn't
// obvious in generate_method_entry) so the guard should work for them
// too.
//
// Args:
//      r3: number of additional locals this frame needs (what we must check)
//      rmethod: Method*
//
// Kills:
//      r0
void TemplateInterpreterGenerator::generate_stack_overflow_check(void) {

  // monitor entry size: see picture of stack set
  // (generate_method_entry) and frame_amd64.hpp
  const int entry_size = frame::interpreter_frame_monitor_size() * wordSize;

  // total overhead size: entry_size + (saved rbp through expr stack
  // bottom).  be sure to change this if you add/subtract anything
  // to/from the overhead area
  const int overhead_size =
    -(frame::interpreter_frame_initial_sp_offset * wordSize) + entry_size;

  const int page_size = os::vm_page_size();

  Label after_frame_check;

  // see if the frame is greater than one page in size. If so,
  // then we need to verify there is enough stack space remaining
  // for the additional locals.
  //
  // Note that we use SUBS rather than CMP here because the immediate
  // field of this instruction may overflow.  SUBS can cope with this
  // because it is a macro that will expand to some number of MOV
  // instructions and a register operation.
  __ subs(rscratch1, r3, (page_size - overhead_size) / Interpreter::stackElementSize);
  __ br(Assembler::LS, after_frame_check);

  // compute rsp as if this were going to be the last frame on
  // the stack before the red zone

  // locals + overhead, in bytes
  __ mov(r0, overhead_size);
  __ add(r0, r0, r3, Assembler::LSL, Interpreter::logStackElementSize);  // 2 slots per parameter.

  const Address stack_limit(rthread, JavaThread::stack_overflow_limit_offset());
  __ ldr(rscratch1, stack_limit);

#ifdef ASSERT
  Label limit_okay;
  // Verify that thread stack limit is non-zero.
  __ cbnz(rscratch1, limit_okay);
  __ stop("stack overflow limit is zero");
  __ bind(limit_okay);
#endif

  // Add stack limit to locals.
  __ add(r0, r0, rscratch1);

  // Check against the current stack bottom.
  __ cmp(sp, r0);
  __ br(Assembler::HI, after_frame_check);

  // Remove the incoming args, peeling the machine SP back to where it
  // was in the caller.  This is not strictly necessary, but unless we
  // do so the stack frame may have a garbage FP; this ensures a
  // correct call stack that we can always unwind.  The ANDR should be
  // unnecessary because the sender SP in r13 is always aligned, but
  // it doesn't hurt.
  __ andr(sp, r13, -16);

  // Note: the restored frame is not necessarily interpreted.
  // Use the shared runtime version of the StackOverflowError.
  assert(StubRoutines::throw_StackOverflowError_entry() != NULL, "stub not yet generated");
  __ far_jump(RuntimeAddress(StubRoutines::throw_StackOverflowError_entry()));

  // all done with frame size check
  __ bind(after_frame_check);
}

// Allocate monitor and lock method (asm interpreter)
//
// Args:
//      rmethod: Method*
//      rlocals: locals
//
// Kills:
//      r0
//      c_rarg0, c_rarg1, c_rarg2, c_rarg3, ...(param regs)
//      rscratch1, rscratch2 (scratch regs)
void TemplateInterpreterGenerator::lock_method() {
  // synchronize method
  const Address access_flags(rmethod, Method::access_flags_offset());
  const Address monitor_block_top(
        rfp,
        frame::interpreter_frame_monitor_block_top_offset * wordSize);
  const int entry_size = frame::interpreter_frame_monitor_size() * wordSize;

#ifdef ASSERT
  {
    Label L;
    __ ldrw(r0, access_flags);
    __ tst(r0, JVM_ACC_SYNCHRONIZED);
    __ br(Assembler::NE, L);
    __ stop("method doesn't need synchronization");
    __ bind(L);
  }
#endif // ASSERT

  // get synchronization object
  {
    Label done;
    __ ldrw(r0, access_flags);
    __ tst(r0, JVM_ACC_STATIC);
    // get receiver (assume this is frequent case)
    __ ldr(r0, Address(rlocals, Interpreter::local_offset_in_bytes(0)));
    __ br(Assembler::EQ, done);
    __ load_mirror(r0, rmethod);

#ifdef ASSERT
    {
      Label L;
      __ cbnz(r0, L);
      __ stop("synchronization object is NULL");
      __ bind(L);
    }
#endif // ASSERT

    __ bind(done);
    BarrierSet::barrier_set()->interpreter_write_barrier(_masm, r0);
  }

  // add space for monitor & lock
  __ sub(sp, sp, entry_size); // add space for a monitor entry
  __ sub(esp, esp, entry_size);
  __ mov(rscratch1, esp);
  __ str(rscratch1, monitor_block_top);  // set new monitor block top
  // store object
  __ shenandoah_store_addr_check(r0);
  __ str(r0, Address(esp, BasicObjectLock::obj_offset_in_bytes()));
  __ mov(c_rarg1, esp); // object address
  __ lock_object(c_rarg1);
}

// Generate a fixed interpreter frame. This is identical setup for
// interpreted methods and for native methods hence the shared code.
//
// Args:
//      lr: return address
//      rmethod: Method*
//      rlocals: pointer to locals
//      rcpool: cp cache
//      stack_pointer: previous sp
void TemplateInterpreterGenerator::generate_fixed_frame(bool native_call) {
  // initialize fixed part of activation frame
  if (native_call) {
    __ sub(esp, sp, 14 *  wordSize);
    __ mov(rbcp, zr);
    __ stp(esp, zr, Address(__ pre(sp, -14 * wordSize)));
    // add 2 zero-initialized slots for native calls
    __ stp(zr, zr, Address(sp, 12 * wordSize));
  } else {
    __ sub(esp, sp, 12 *  wordSize);
    __ ldr(rscratch1, Address(rmethod, Method::const_offset()));      // get ConstMethod
    __ add(rbcp, rscratch1, in_bytes(ConstMethod::codes_offset())); // get codebase
    __ stp(esp, rbcp, Address(__ pre(sp, -12 * wordSize)));
  }

  if (ProfileInterpreter) {
    Label method_data_continue;
    __ ldr(rscratch1, Address(rmethod, Method::method_data_offset()));
    __ cbz(rscratch1, method_data_continue);
    __ lea(rscratch1, Address(rscratch1, in_bytes(MethodData::data_offset())));
    __ bind(method_data_continue);
    __ stp(rscratch1, rmethod, Address(sp, 6 * wordSize));  // save Method* and mdp (method data pointer)
  } else {
    __ stp(zr, rmethod, Address(sp, 6 * wordSize));        // save Method* (no mdp)
  }

  // Get mirror and store it in the frame as GC root for this Method*
  __ load_mirror(rscratch1, rmethod);
  __ stp(rscratch1, zr, Address(sp, 4 * wordSize));

  __ ldr(rcpool, Address(rmethod, Method::const_offset()));
  __ ldr(rcpool, Address(rcpool, ConstMethod::constants_offset()));
  __ ldr(rcpool, Address(rcpool, ConstantPool::cache_offset_in_bytes()));
  __ stp(rlocals, rcpool, Address(sp, 2 * wordSize));

  __ stp(rfp, lr, Address(sp, 10 * wordSize));
  __ lea(rfp, Address(sp, 10 * wordSize));

  // set sender sp
  // leave last_sp as null
  __ stp(zr, r13, Address(sp, 8 * wordSize));

  // Move SP out of the way
  if (! native_call) {
    __ ldr(rscratch1, Address(rmethod, Method::const_offset()));
    __ ldrh(rscratch1, Address(rscratch1, ConstMethod::max_stack_offset()));
    __ add(rscratch1, rscratch1, frame::interpreter_frame_monitor_size() + 2);
    __ sub(rscratch1, sp, rscratch1, ext::uxtw, 3);
    __ andr(sp, rscratch1, -16);
  }
}

// End of helpers

// Various method entries
//------------------------------------------------------------------------------------------------------------------------
//
//

// Method entry for java.lang.ref.Reference.get.
address TemplateInterpreterGenerator::generate_Reference_get_entry(void) {
  // Code: _aload_0, _getfield, _areturn
  // parameter size = 1
  //
  // The code that gets generated by this routine is split into 2 parts:
  //    1. The "intrinsified" code for G1 (or any SATB based GC),
  //    2. The slow path - which is an expansion of the regular method entry.
  //
  // Notes:-
  // * In the G1 code we do not check whether we need to block for
  //   a safepoint. If G1 is enabled then we must execute the specialized
  //   code for Reference.get (except when the Reference object is null)
  //   so that we can log the value in the referent field with an SATB
  //   update buffer.
  //   If the code for the getfield template is modified so that the
  //   G1 pre-barrier code is executed when the current method is
  //   Reference.get() then going through the normal method entry
  //   will be fine.
  // * The G1 code can, however, check the receiver object (the instance
  //   of java.lang.Reference) and jump to the slow path if null. If the
  //   Reference object is null then we obviously cannot fetch the referent
  //   and so we don't need to call the G1 pre-barrier. Thus we can use the
  //   regular method entry code to generate the NPE.
  //
  // This code is based on generate_accessor_entry.
  //
  // rmethod: Method*
  // r13: senderSP must preserve for slow path, set SP to it on fast path

  address entry = __ pc();

  const int referent_offset = java_lang_ref_Reference::referent_offset;
  guarantee(referent_offset > 0, "referent offset not initialized");

<<<<<<< HEAD
  if (UseG1GC || UseShenandoahGC) {
    Label slow_path;
    const Register local_0 = c_rarg0;
    // Check if local 0 != NULL
    // If the receiver is null then it is OK to jump to the slow path.
    __ ldr(local_0, Address(esp, 0));
    __ cbz(local_0, slow_path);

    BarrierSet::barrier_set()->interpreter_read_barrier_not_null(_masm, local_0);

    // Load the value of the referent field.
    const Address field_address(local_0, referent_offset);
    __ load_heap_oop(local_0, field_address);

    __ mov(r19, r13);   // Move senderSP to a callee-saved register

    // Generate the G1 pre-barrier code to log the value of
    // the referent field in an SATB buffer.
    __ enter(); // g1_write may call runtime
    __ keep_alive_barrier(local_0 /* pre_val */,
                          rthread /* thread */,
                          rscratch2 /* tmp */);
    __ leave();
    // areturn
    __ andr(sp, r19, -16);  // done with stack
    __ ret(lr);
=======
  Label slow_path;
  const Register local_0 = c_rarg0;
  // Check if local 0 != NULL
  // If the receiver is null then it is OK to jump to the slow path.
  __ ldr(local_0, Address(esp, 0));
  __ cbz(local_0, slow_path);
>>>>>>> 7d987653

  __ mov(r19, r13);   // Move senderSP to a callee-saved register

  // Load the value of the referent field.
  const Address field_address(local_0, referent_offset);
  BarrierSetAssembler *bs = BarrierSet::barrier_set()->barrier_set_assembler();
  bs->load_at(_masm, IN_HEAP | ON_WEAK_OOP_REF, T_OBJECT, local_0, field_address, /*tmp1*/ rscratch2, /*tmp2*/ rscratch1);

  // areturn
  __ andr(sp, r19, -16);  // done with stack
  __ ret(lr);

  // generate a vanilla interpreter entry as the slow path
  __ bind(slow_path);
  __ jump_to_entry(Interpreter::entry_for_kind(Interpreter::zerolocals));
  return entry;

}

/**
 * Method entry for static native methods:
 *   int java.util.zip.CRC32.update(int crc, int b)
 */
address TemplateInterpreterGenerator::generate_CRC32_update_entry() {
  if (UseCRC32Intrinsics) {
    address entry = __ pc();

    // rmethod: Method*
    // r13: senderSP must preserved for slow path
    // esp: args

    Label slow_path;
    // If we need a safepoint check, generate full interpreter entry.
    __ safepoint_poll(slow_path);

    // We don't generate local frame and don't align stack because
    // we call stub code and there is no safepoint on this path.

    // Load parameters
    const Register crc = c_rarg0;  // crc
    const Register val = c_rarg1;  // source java byte value
    const Register tbl = c_rarg2;  // scratch

    // Arguments are reversed on java expression stack
    __ ldrw(val, Address(esp, 0));              // byte value
    __ ldrw(crc, Address(esp, wordSize));       // Initial CRC

    unsigned long offset;
    __ adrp(tbl, ExternalAddress(StubRoutines::crc_table_addr()), offset);
    __ add(tbl, tbl, offset);

    __ mvnw(crc, crc); // ~crc
    __ update_byte_crc32(crc, val, tbl);
    __ mvnw(crc, crc); // ~crc

    // result in c_rarg0

    __ andr(sp, r13, -16);
    __ ret(lr);

    // generate a vanilla native entry as the slow path
    __ bind(slow_path);
    __ jump_to_entry(Interpreter::entry_for_kind(Interpreter::native));
    return entry;
  }
  return NULL;
}

/**
 * Method entry for static native methods:
 *   int java.util.zip.CRC32.updateBytes(int crc, byte[] b, int off, int len)
 *   int java.util.zip.CRC32.updateByteBuffer(int crc, long buf, int off, int len)
 */
address TemplateInterpreterGenerator::generate_CRC32_updateBytes_entry(AbstractInterpreter::MethodKind kind) {
  if (UseCRC32Intrinsics) {
    address entry = __ pc();

    // rmethod,: Method*
    // r13: senderSP must preserved for slow path

    Label slow_path;
    // If we need a safepoint check, generate full interpreter entry.
    __ safepoint_poll(slow_path);

    // We don't generate local frame and don't align stack because
    // we call stub code and there is no safepoint on this path.

    // Load parameters
    const Register crc = c_rarg0;  // crc
    const Register buf = c_rarg1;  // source java byte array address
    const Register len = c_rarg2;  // length
    const Register off = len;      // offset (never overlaps with 'len')

    // Arguments are reversed on java expression stack
    // Calculate address of start element
    if (kind == Interpreter::java_util_zip_CRC32_updateByteBuffer) {
      __ ldr(buf, Address(esp, 2*wordSize)); // long buf
      __ ldrw(off, Address(esp, wordSize)); // offset
      __ add(buf, buf, off); // + offset
      __ ldrw(crc,   Address(esp, 4*wordSize)); // Initial CRC
    } else {
      __ ldr(buf, Address(esp, 2*wordSize)); // byte[] array
      BarrierSet::barrier_set()->interpreter_read_barrier_not_null(_masm, buf);
      __ add(buf, buf, arrayOopDesc::base_offset_in_bytes(T_BYTE)); // + header size
      __ ldrw(off, Address(esp, wordSize)); // offset
      __ add(buf, buf, off); // + offset
      __ ldrw(crc,   Address(esp, 3*wordSize)); // Initial CRC
    }
    // Can now load 'len' since we're finished with 'off'
    __ ldrw(len, Address(esp, 0x0)); // Length

    __ andr(sp, r13, -16); // Restore the caller's SP

    // We are frameless so we can just jump to the stub.
    __ b(CAST_FROM_FN_PTR(address, StubRoutines::updateBytesCRC32()));

    // generate a vanilla native entry as the slow path
    __ bind(slow_path);
    __ jump_to_entry(Interpreter::entry_for_kind(Interpreter::native));
    return entry;
  }
  return NULL;
}

/**
 * Method entry for intrinsic-candidate (non-native) methods:
 *   int java.util.zip.CRC32C.updateBytes(int crc, byte[] b, int off, int end)
 *   int java.util.zip.CRC32C.updateDirectByteBuffer(int crc, long buf, int off, int end)
 * Unlike CRC32, CRC32C does not have any methods marked as native
 * CRC32C also uses an "end" variable instead of the length variable CRC32 uses
 */
address TemplateInterpreterGenerator::generate_CRC32C_updateBytes_entry(AbstractInterpreter::MethodKind kind) {
  if (UseCRC32CIntrinsics) {
    address entry = __ pc();

    // Prepare jump to stub using parameters from the stack
    const Register crc = c_rarg0; // initial crc
    const Register buf = c_rarg1; // source java byte array address
    const Register len = c_rarg2; // len argument to the kernel

    const Register end = len; // index of last element to process
    const Register off = crc; // offset

    __ ldrw(end, Address(esp)); // int end
    __ ldrw(off, Address(esp, wordSize)); // int offset
    __ sub(len, end, off);
    __ ldr(buf, Address(esp, 2*wordSize)); // byte[] buf | long buf
    __ add(buf, buf, off); // + offset
    if (kind == Interpreter::java_util_zip_CRC32C_updateDirectByteBuffer) {
      __ ldrw(crc, Address(esp, 4*wordSize)); // long crc
    } else {
      __ add(buf, buf, arrayOopDesc::base_offset_in_bytes(T_BYTE)); // + header size
      __ ldrw(crc, Address(esp, 3*wordSize)); // long crc
    }

    __ andr(sp, r13, -16); // Restore the caller's SP

    // Jump to the stub.
    __ b(CAST_FROM_FN_PTR(address, StubRoutines::updateBytesCRC32C()));

    return entry;
  }
  return NULL;
}

void TemplateInterpreterGenerator::bang_stack_shadow_pages(bool native_call) {
  // Bang each page in the shadow zone. We can't assume it's been done for
  // an interpreter frame with greater than a page of locals, so each page
  // needs to be checked.  Only true for non-native.
  if (UseStackBanging) {
    const int n_shadow_pages = JavaThread::stack_shadow_zone_size() / os::vm_page_size();
    const int start_page = native_call ? n_shadow_pages : 1;
    const int page_size = os::vm_page_size();
    for (int pages = start_page; pages <= n_shadow_pages ; pages++) {
      __ sub(rscratch2, sp, pages*page_size);
      __ str(zr, Address(rscratch2));
    }
  }
}


// Interpreter stub for calling a native method. (asm interpreter)
// This sets up a somewhat different looking stack for calling the
// native method than the typical interpreter frame setup.
address TemplateInterpreterGenerator::generate_native_entry(bool synchronized) {
  // determine code generation flags
  bool inc_counter  = UseCompiler || CountCompiledCalls || LogTouchedMethods;

  // r1: Method*
  // rscratch1: sender sp

  address entry_point = __ pc();

  const Address constMethod       (rmethod, Method::const_offset());
  const Address access_flags      (rmethod, Method::access_flags_offset());
  const Address size_of_parameters(r2, ConstMethod::
                                       size_of_parameters_offset());

  // get parameter size (always needed)
  __ ldr(r2, constMethod);
  __ load_unsigned_short(r2, size_of_parameters);

  // Native calls don't need the stack size check since they have no
  // expression stack and the arguments are already on the stack and
  // we only add a handful of words to the stack.

  // rmethod: Method*
  // r2: size of parameters
  // rscratch1: sender sp

  // for natives the size of locals is zero

  // compute beginning of parameters (rlocals)
  __ add(rlocals, esp, r2, ext::uxtx, 3);
  __ add(rlocals, rlocals, -wordSize);

  // Pull SP back to minimum size: this avoids holes in the stack
  __ andr(sp, esp, -16);

  // initialize fixed part of activation frame
  generate_fixed_frame(true);
#ifndef PRODUCT
  // tell the simulator that a method has been entered
  if (NotifySimulator) {
    __ notify(Assembler::method_entry);
  }
#endif

  // make sure method is native & not abstract
#ifdef ASSERT
  __ ldrw(r0, access_flags);
  {
    Label L;
    __ tst(r0, JVM_ACC_NATIVE);
    __ br(Assembler::NE, L);
    __ stop("tried to execute non-native method as native");
    __ bind(L);
  }
  {
    Label L;
    __ tst(r0, JVM_ACC_ABSTRACT);
    __ br(Assembler::EQ, L);
    __ stop("tried to execute abstract method in interpreter");
    __ bind(L);
  }
#endif

  // Since at this point in the method invocation the exception
  // handler would try to exit the monitor of synchronized methods
  // which hasn't been entered yet, we set the thread local variable
  // _do_not_unlock_if_synchronized to true. The remove_activation
  // will check this flag.

   const Address do_not_unlock_if_synchronized(rthread,
        in_bytes(JavaThread::do_not_unlock_if_synchronized_offset()));
  __ mov(rscratch2, true);
  __ strb(rscratch2, do_not_unlock_if_synchronized);

  // increment invocation count & check for overflow
  Label invocation_counter_overflow;
  if (inc_counter) {
    generate_counter_incr(&invocation_counter_overflow, NULL, NULL);
  }

  Label continue_after_compile;
  __ bind(continue_after_compile);

  bang_stack_shadow_pages(true);

  // reset the _do_not_unlock_if_synchronized flag
  __ strb(zr, do_not_unlock_if_synchronized);

  // check for synchronized methods
  // Must happen AFTER invocation_counter check and stack overflow check,
  // so method is not locked if overflows.
  if (synchronized) {
    lock_method();
  } else {
    // no synchronization necessary
#ifdef ASSERT
    {
      Label L;
      __ ldrw(r0, access_flags);
      __ tst(r0, JVM_ACC_SYNCHRONIZED);
      __ br(Assembler::EQ, L);
      __ stop("method needs synchronization");
      __ bind(L);
    }
#endif
  }

  // start execution
#ifdef ASSERT
  {
    Label L;
    const Address monitor_block_top(rfp,
                 frame::interpreter_frame_monitor_block_top_offset * wordSize);
    __ ldr(rscratch1, monitor_block_top);
    __ cmp(esp, rscratch1);
    __ br(Assembler::EQ, L);
    __ stop("broken stack frame setup in interpreter");
    __ bind(L);
  }
#endif

  // jvmti support
  __ notify_method_entry();

  // work registers
  const Register t = r17;
  const Register result_handler = r19;

  // allocate space for parameters
  __ ldr(t, Address(rmethod, Method::const_offset()));
  __ load_unsigned_short(t, Address(t, ConstMethod::size_of_parameters_offset()));

  __ sub(rscratch1, esp, t, ext::uxtx, Interpreter::logStackElementSize);
  __ andr(sp, rscratch1, -16);
  __ mov(esp, rscratch1);

  // get signature handler
  {
    Label L;
    __ ldr(t, Address(rmethod, Method::signature_handler_offset()));
    __ cbnz(t, L);
    __ call_VM(noreg,
               CAST_FROM_FN_PTR(address,
                                InterpreterRuntime::prepare_native_call),
               rmethod);
    __ ldr(t, Address(rmethod, Method::signature_handler_offset()));
    __ bind(L);
  }

  // call signature handler
  assert(InterpreterRuntime::SignatureHandlerGenerator::from() == rlocals,
         "adjust this code");
  assert(InterpreterRuntime::SignatureHandlerGenerator::to() == sp,
         "adjust this code");
  assert(InterpreterRuntime::SignatureHandlerGenerator::temp() == rscratch1,
          "adjust this code");

  // The generated handlers do not touch rmethod (the method).
  // However, large signatures cannot be cached and are generated
  // each time here.  The slow-path generator can do a GC on return,
  // so we must reload it after the call.
  __ blr(t);
  __ get_method(rmethod);        // slow path can do a GC, reload rmethod


  // result handler is in r0
  // set result handler
  __ mov(result_handler, r0);
  // pass mirror handle if static call
  {
    Label L;
    __ ldrw(t, Address(rmethod, Method::access_flags_offset()));
    __ tbz(t, exact_log2(JVM_ACC_STATIC), L);
    // get mirror
    __ load_mirror(t, rmethod);
    // copy mirror into activation frame
    __ str(t, Address(rfp, frame::interpreter_frame_oop_temp_offset * wordSize));
    // pass handle to mirror
    __ add(c_rarg1, rfp, frame::interpreter_frame_oop_temp_offset * wordSize);
    __ bind(L);
  }

  // get native function entry point in r10
  {
    Label L;
    __ ldr(r10, Address(rmethod, Method::native_function_offset()));
    address unsatisfied = (SharedRuntime::native_method_throw_unsatisfied_link_error_entry());
    __ mov(rscratch2, unsatisfied);
    __ ldr(rscratch2, rscratch2);
    __ cmp(r10, rscratch2);
    __ br(Assembler::NE, L);
    __ call_VM(noreg,
               CAST_FROM_FN_PTR(address,
                                InterpreterRuntime::prepare_native_call),
               rmethod);
    __ get_method(rmethod);
    __ ldr(r10, Address(rmethod, Method::native_function_offset()));
    __ bind(L);
  }

  // pass JNIEnv
  __ add(c_rarg0, rthread, in_bytes(JavaThread::jni_environment_offset()));

  // It is enough that the pc() points into the right code
  // segment. It does not have to be the correct return pc.
  __ set_last_Java_frame(esp, rfp, (address)NULL, rscratch1);

  // change thread state
#ifdef ASSERT
  {
    Label L;
    __ ldrw(t, Address(rthread, JavaThread::thread_state_offset()));
    __ cmp(t, _thread_in_Java);
    __ br(Assembler::EQ, L);
    __ stop("Wrong thread state in native stub");
    __ bind(L);
  }
#endif

  // Change state to native
  __ mov(rscratch1, _thread_in_native);
  __ lea(rscratch2, Address(rthread, JavaThread::thread_state_offset()));
  __ stlrw(rscratch1, rscratch2);

  // Call the native method.
  __ blrt(r10, rscratch1);
  __ maybe_isb();
  __ get_method(rmethod);
  // result potentially in r0 or v0

  // make room for the pushes we're about to do
  __ sub(rscratch1, esp, 4 * wordSize);
  __ andr(sp, rscratch1, -16);

  // NOTE: The order of these pushes is known to frame::interpreter_frame_result
  // in order to extract the result of a method call. If the order of these
  // pushes change or anything else is added to the stack then the code in
  // interpreter_frame_result must also change.
  __ push(dtos);
  __ push(ltos);

  // change thread state
  __ mov(rscratch1, _thread_in_native_trans);
  __ lea(rscratch2, Address(rthread, JavaThread::thread_state_offset()));
  __ stlrw(rscratch1, rscratch2);

  if (os::is_MP()) {
    if (UseMembar) {
      // Force this write out before the read below
      __ dmb(Assembler::ISH);
    } else {
      // Write serialization page so VM thread can do a pseudo remote membar.
      // We use the current thread pointer to calculate a thread specific
      // offset to write to within the page. This minimizes bus traffic
      // due to cache line collision.
      __ serialize_memory(rthread, rscratch2);
    }
  }

  // check for safepoint operation in progress and/or pending suspend requests
  {
    Label L, Continue;
    __ safepoint_poll_acquire(L);
    __ ldrw(rscratch2, Address(rthread, JavaThread::suspend_flags_offset()));
    __ cbz(rscratch2, Continue);
    __ bind(L);

    // Don't use call_VM as it will see a possible pending exception
    // and forward it and never return here preventing us from
    // clearing _last_native_pc down below. So we do a runtime call by
    // hand.
    //
    __ mov(c_rarg0, rthread);
    __ mov(rscratch2, CAST_FROM_FN_PTR(address, JavaThread::check_special_condition_for_native_trans));
    __ blrt(rscratch2, 1, 0, 0);
    __ maybe_isb();
    __ get_method(rmethod);
    __ reinit_heapbase();
    __ bind(Continue);
  }

  // change thread state
  __ mov(rscratch1, _thread_in_Java);
  __ lea(rscratch2, Address(rthread, JavaThread::thread_state_offset()));
  __ stlrw(rscratch1, rscratch2);

  // reset_last_Java_frame
  __ reset_last_Java_frame(true);

  if (CheckJNICalls) {
    // clear_pending_jni_exception_check
    __ str(zr, Address(rthread, JavaThread::pending_jni_exception_check_fn_offset()));
  }

  // reset handle block
  __ ldr(t, Address(rthread, JavaThread::active_handles_offset()));
  __ str(zr, Address(t, JNIHandleBlock::top_offset_in_bytes()));

  // If result is an oop unbox and store it in frame where gc will see it
  // and result handler will pick it up

  {
    Label no_oop, not_weak, store_result;
    __ adr(t, ExternalAddress(AbstractInterpreter::result_handler(T_OBJECT)));
    __ cmp(t, result_handler);
    __ br(Assembler::NE, no_oop);
    // Unbox oop result, e.g. JNIHandles::resolve result.
    __ pop(ltos);
<<<<<<< HEAD
    __ cbz(r0, store_result);   // Use NULL as-is.
    STATIC_ASSERT(JNIHandles::weak_tag_mask == 1u);
    __ tbz(r0, 0, not_weak);    // Test for jweak tag.
    // Resolve jweak.
    __ ldr(r0, Address(r0, -JNIHandles::weak_tag_value));
#if INCLUDE_ALL_GCS
    if (UseG1GC || UseShenandoahGC) {
      __ enter();                   // Barrier may call runtime.
      __ g1_write_barrier_pre(noreg /* obj */,
                              r0 /* pre_val */,
                              rthread /* thread */,
                              t /* tmp */,
                              true /* tosca_live */,
                              true /* expand_call */);
      __ leave();
    }
#endif // INCLUDE_ALL_GCS
    __ b(store_result);
    __ bind(not_weak);
    // Resolve (untagged) jobject.
    __ ldr(r0, Address(r0, 0));
    __ bind(store_result);
=======
    __ resolve_jobject(r0, rthread, t);
>>>>>>> 7d987653
    __ str(r0, Address(rfp, frame::interpreter_frame_oop_temp_offset*wordSize));
    // keep stack depth as expected by pushing oop which will eventually be discarded
    __ push(ltos);
    __ bind(no_oop);
  }

  {
    Label no_reguard;
    __ lea(rscratch1, Address(rthread, in_bytes(JavaThread::stack_guard_state_offset())));
    __ ldrw(rscratch1, Address(rscratch1));
    __ cmp(rscratch1, JavaThread::stack_guard_yellow_reserved_disabled);
    __ br(Assembler::NE, no_reguard);

    __ pusha(); // XXX only save smashed registers
    __ mov(c_rarg0, rthread);
    __ mov(rscratch2, CAST_FROM_FN_PTR(address, SharedRuntime::reguard_yellow_pages));
    __ blrt(rscratch2, 0, 0, 0);
    __ popa(); // XXX only restore smashed registers
    __ bind(no_reguard);
  }

  // The method register is junk from after the thread_in_native transition
  // until here.  Also can't call_VM until the bcp has been
  // restored.  Need bcp for throwing exception below so get it now.
  __ get_method(rmethod);

  // restore bcp to have legal interpreter frame, i.e., bci == 0 <=>
  // rbcp == code_base()
  __ ldr(rbcp, Address(rmethod, Method::const_offset()));   // get ConstMethod*
  __ add(rbcp, rbcp, in_bytes(ConstMethod::codes_offset()));          // get codebase
  // handle exceptions (exception handling will handle unlocking!)
  {
    Label L;
    __ ldr(rscratch1, Address(rthread, Thread::pending_exception_offset()));
    __ cbz(rscratch1, L);
    // Note: At some point we may want to unify this with the code
    // used in call_VM_base(); i.e., we should use the
    // StubRoutines::forward_exception code. For now this doesn't work
    // here because the rsp is not correctly set at this point.
    __ MacroAssembler::call_VM(noreg,
                               CAST_FROM_FN_PTR(address,
                               InterpreterRuntime::throw_pending_exception));
    __ should_not_reach_here();
    __ bind(L);
  }

  // do unlocking if necessary
  {
    Label L;
    __ ldrw(t, Address(rmethod, Method::access_flags_offset()));
    __ tbz(t, exact_log2(JVM_ACC_SYNCHRONIZED), L);
    // the code below should be shared with interpreter macro
    // assembler implementation
    {
      Label unlock;
      // BasicObjectLock will be first in list, since this is a
      // synchronized method. However, need to check that the object
      // has not been unlocked by an explicit monitorexit bytecode.

      // monitor expect in c_rarg1 for slow unlock path
      __ lea (c_rarg1, Address(rfp,   // address of first monitor
                               (intptr_t)(frame::interpreter_frame_initial_sp_offset *
                                          wordSize - sizeof(BasicObjectLock))));

      __ ldr(t, Address(c_rarg1, BasicObjectLock::obj_offset_in_bytes()));
      __ shenandoah_store_addr_check(t); // Invariant
      __ cbnz(t, unlock);

      // Entry already unlocked, need to throw exception
      __ MacroAssembler::call_VM(noreg,
                                 CAST_FROM_FN_PTR(address,
                   InterpreterRuntime::throw_illegal_monitor_state_exception));
      __ should_not_reach_here();

      __ bind(unlock);
      __ unlock_object(c_rarg1);
    }
    __ bind(L);
  }

  // jvmti support
  // Note: This must happen _after_ handling/throwing any exceptions since
  //       the exception handler code notifies the runtime of method exits
  //       too. If this happens before, method entry/exit notifications are
  //       not properly paired (was bug - gri 11/22/99).
  __ notify_method_exit(vtos, InterpreterMacroAssembler::NotifyJVMTI);

  // restore potential result in r0:d0, call result handler to
  // restore potential result in ST0 & handle result

  __ pop(ltos);
  __ pop(dtos);

  __ blr(result_handler);

  // remove activation
  __ ldr(esp, Address(rfp,
                    frame::interpreter_frame_sender_sp_offset *
                    wordSize)); // get sender sp
  // remove frame anchor
  __ leave();

  // resture sender sp
  __ mov(sp, esp);

  __ ret(lr);

  if (inc_counter) {
    // Handle overflow of counter and compile method
    __ bind(invocation_counter_overflow);
    generate_counter_overflow(continue_after_compile);
  }

  return entry_point;
}

//
// Generic interpreted method entry to (asm) interpreter
//
address TemplateInterpreterGenerator::generate_normal_entry(bool synchronized) {
  // determine code generation flags
  bool inc_counter  = UseCompiler || CountCompiledCalls || LogTouchedMethods;

  // rscratch1: sender sp
  address entry_point = __ pc();

  const Address constMethod(rmethod, Method::const_offset());
  const Address access_flags(rmethod, Method::access_flags_offset());
  const Address size_of_parameters(r3,
                                   ConstMethod::size_of_parameters_offset());
  const Address size_of_locals(r3, ConstMethod::size_of_locals_offset());

  // get parameter size (always needed)
  // need to load the const method first
  __ ldr(r3, constMethod);
  __ load_unsigned_short(r2, size_of_parameters);

  // r2: size of parameters

  __ load_unsigned_short(r3, size_of_locals); // get size of locals in words
  __ sub(r3, r3, r2); // r3 = no. of additional locals

  // see if we've got enough room on the stack for locals plus overhead.
  generate_stack_overflow_check();

  // compute beginning of parameters (rlocals)
  __ add(rlocals, esp, r2, ext::uxtx, 3);
  __ sub(rlocals, rlocals, wordSize);

  // Make room for locals
  __ sub(rscratch1, esp, r3, ext::uxtx, 3);
  __ andr(sp, rscratch1, -16);

  // r3 - # of additional locals
  // allocate space for locals
  // explicitly initialize locals
  {
    Label exit, loop;
    __ ands(zr, r3, r3);
    __ br(Assembler::LE, exit); // do nothing if r3 <= 0
    __ bind(loop);
    __ str(zr, Address(__ post(rscratch1, wordSize)));
    __ sub(r3, r3, 1); // until everything initialized
    __ cbnz(r3, loop);
    __ bind(exit);
  }

  // And the base dispatch table
  __ get_dispatch();

  // initialize fixed part of activation frame
  generate_fixed_frame(false);
#ifndef PRODUCT
  // tell the simulator that a method has been entered
  if (NotifySimulator) {
    __ notify(Assembler::method_entry);
  }
#endif
  // make sure method is not native & not abstract
#ifdef ASSERT
  __ ldrw(r0, access_flags);
  {
    Label L;
    __ tst(r0, JVM_ACC_NATIVE);
    __ br(Assembler::EQ, L);
    __ stop("tried to execute native method as non-native");
    __ bind(L);
  }
 {
    Label L;
    __ tst(r0, JVM_ACC_ABSTRACT);
    __ br(Assembler::EQ, L);
    __ stop("tried to execute abstract method in interpreter");
    __ bind(L);
  }
#endif

  // Since at this point in the method invocation the exception
  // handler would try to exit the monitor of synchronized methods
  // which hasn't been entered yet, we set the thread local variable
  // _do_not_unlock_if_synchronized to true. The remove_activation
  // will check this flag.

   const Address do_not_unlock_if_synchronized(rthread,
        in_bytes(JavaThread::do_not_unlock_if_synchronized_offset()));
  __ mov(rscratch2, true);
  __ strb(rscratch2, do_not_unlock_if_synchronized);

  Label no_mdp;
  Register mdp = r3;
  __ ldr(mdp, Address(rmethod, Method::method_data_offset()));
  __ cbz(mdp, no_mdp);
  __ add(mdp, mdp, in_bytes(MethodData::data_offset()));
  __ profile_parameters_type(mdp, r1, r2);
  __ bind(no_mdp);

  // increment invocation count & check for overflow
  Label invocation_counter_overflow;
  Label profile_method;
  Label profile_method_continue;
  if (inc_counter) {
    generate_counter_incr(&invocation_counter_overflow,
                          &profile_method,
                          &profile_method_continue);
    if (ProfileInterpreter) {
      __ bind(profile_method_continue);
    }
  }

  Label continue_after_compile;
  __ bind(continue_after_compile);

  bang_stack_shadow_pages(false);

  // reset the _do_not_unlock_if_synchronized flag
  __ strb(zr, do_not_unlock_if_synchronized);

  // check for synchronized methods
  // Must happen AFTER invocation_counter check and stack overflow check,
  // so method is not locked if overflows.
  if (synchronized) {
    // Allocate monitor and lock method
    lock_method();
  } else {
    // no synchronization necessary
#ifdef ASSERT
    {
      Label L;
      __ ldrw(r0, access_flags);
      __ tst(r0, JVM_ACC_SYNCHRONIZED);
      __ br(Assembler::EQ, L);
      __ stop("method needs synchronization");
      __ bind(L);
    }
#endif
  }

  // start execution
#ifdef ASSERT
  {
    Label L;
     const Address monitor_block_top (rfp,
                 frame::interpreter_frame_monitor_block_top_offset * wordSize);
    __ ldr(rscratch1, monitor_block_top);
    __ cmp(esp, rscratch1);
    __ br(Assembler::EQ, L);
    __ stop("broken stack frame setup in interpreter");
    __ bind(L);
  }
#endif

  // jvmti support
  __ notify_method_entry();

  __ dispatch_next(vtos);

  // invocation counter overflow
  if (inc_counter) {
    if (ProfileInterpreter) {
      // We have decided to profile this method in the interpreter
      __ bind(profile_method);
      __ call_VM(noreg, CAST_FROM_FN_PTR(address, InterpreterRuntime::profile_method));
      __ set_method_data_pointer_for_bcp();
      // don't think we need this
      __ get_method(r1);
      __ b(profile_method_continue);
    }
    // Handle overflow of counter and compile method
    __ bind(invocation_counter_overflow);
    generate_counter_overflow(continue_after_compile);
  }

  return entry_point;
}

//-----------------------------------------------------------------------------
// Exceptions

void TemplateInterpreterGenerator::generate_throw_exception() {
  // Entry point in previous activation (i.e., if the caller was
  // interpreted)
  Interpreter::_rethrow_exception_entry = __ pc();
  // Restore sp to interpreter_frame_last_sp even though we are going
  // to empty the expression stack for the exception processing.
  __ str(zr, Address(rfp, frame::interpreter_frame_last_sp_offset * wordSize));
  // r0: exception
  // r3: return address/pc that threw exception
  __ restore_bcp();    // rbcp points to call/send
  __ restore_locals();
  __ restore_constant_pool_cache();
  __ reinit_heapbase();  // restore rheapbase as heapbase.
  __ get_dispatch();

#ifndef PRODUCT
  // tell the simulator that the caller method has been reentered
  if (NotifySimulator) {
    __ get_method(rmethod);
    __ notify(Assembler::method_reentry);
  }
#endif
  // Entry point for exceptions thrown within interpreter code
  Interpreter::_throw_exception_entry = __ pc();
  // If we came here via a NullPointerException on the receiver of a
  // method, rmethod may be corrupt.
  __ get_method(rmethod);
  // expression stack is undefined here
  // r0: exception
  // rbcp: exception bcp
  __ verify_oop(r0);
  __ mov(c_rarg1, r0);

  // expression stack must be empty before entering the VM in case of
  // an exception
  __ empty_expression_stack();
  // find exception handler address and preserve exception oop
  __ call_VM(r3,
             CAST_FROM_FN_PTR(address,
                          InterpreterRuntime::exception_handler_for_exception),
             c_rarg1);

  // Calculate stack limit
  __ ldr(rscratch1, Address(rmethod, Method::const_offset()));
  __ ldrh(rscratch1, Address(rscratch1, ConstMethod::max_stack_offset()));
  __ add(rscratch1, rscratch1, frame::interpreter_frame_monitor_size() + 4);
  __ ldr(rscratch2,
         Address(rfp, frame::interpreter_frame_initial_sp_offset * wordSize));
  __ sub(rscratch1, rscratch2, rscratch1, ext::uxtx, 3);
  __ andr(sp, rscratch1, -16);

  // r0: exception handler entry point
  // r3: preserved exception oop
  // rbcp: bcp for exception handler
  __ push_ptr(r3); // push exception which is now the only value on the stack
  __ br(r0); // jump to exception handler (may be _remove_activation_entry!)

  // If the exception is not handled in the current frame the frame is
  // removed and the exception is rethrown (i.e. exception
  // continuation is _rethrow_exception).
  //
  // Note: At this point the bci is still the bxi for the instruction
  // which caused the exception and the expression stack is
  // empty. Thus, for any VM calls at this point, GC will find a legal
  // oop map (with empty expression stack).

  //
  // JVMTI PopFrame support
  //

  Interpreter::_remove_activation_preserving_args_entry = __ pc();
  __ empty_expression_stack();
  // Set the popframe_processing bit in pending_popframe_condition
  // indicating that we are currently handling popframe, so that
  // call_VMs that may happen later do not trigger new popframe
  // handling cycles.
  __ ldrw(r3, Address(rthread, JavaThread::popframe_condition_offset()));
  __ orr(r3, r3, JavaThread::popframe_processing_bit);
  __ strw(r3, Address(rthread, JavaThread::popframe_condition_offset()));

  {
    // Check to see whether we are returning to a deoptimized frame.
    // (The PopFrame call ensures that the caller of the popped frame is
    // either interpreted or compiled and deoptimizes it if compiled.)
    // In this case, we can't call dispatch_next() after the frame is
    // popped, but instead must save the incoming arguments and restore
    // them after deoptimization has occurred.
    //
    // Note that we don't compare the return PC against the
    // deoptimization blob's unpack entry because of the presence of
    // adapter frames in C2.
    Label caller_not_deoptimized;
    __ ldr(c_rarg1, Address(rfp, frame::return_addr_offset * wordSize));
    __ super_call_VM_leaf(CAST_FROM_FN_PTR(address,
                               InterpreterRuntime::interpreter_contains), c_rarg1);
    __ cbnz(r0, caller_not_deoptimized);

    // Compute size of arguments for saving when returning to
    // deoptimized caller
    __ get_method(r0);
    __ ldr(r0, Address(r0, Method::const_offset()));
    __ load_unsigned_short(r0, Address(r0, in_bytes(ConstMethod::
                                                    size_of_parameters_offset())));
    __ lsl(r0, r0, Interpreter::logStackElementSize);
    __ restore_locals(); // XXX do we need this?
    __ sub(rlocals, rlocals, r0);
    __ add(rlocals, rlocals, wordSize);
    // Save these arguments
    __ super_call_VM_leaf(CAST_FROM_FN_PTR(address,
                                           Deoptimization::
                                           popframe_preserve_args),
                          rthread, r0, rlocals);

    __ remove_activation(vtos,
                         /* throw_monitor_exception */ false,
                         /* install_monitor_exception */ false,
                         /* notify_jvmdi */ false);

    // Inform deoptimization that it is responsible for restoring
    // these arguments
    __ mov(rscratch1, JavaThread::popframe_force_deopt_reexecution_bit);
    __ strw(rscratch1, Address(rthread, JavaThread::popframe_condition_offset()));

    // Continue in deoptimization handler
    __ ret(lr);

    __ bind(caller_not_deoptimized);
  }

  __ remove_activation(vtos,
                       /* throw_monitor_exception */ false,
                       /* install_monitor_exception */ false,
                       /* notify_jvmdi */ false);

  // Restore the last_sp and null it out
  __ ldr(esp, Address(rfp, frame::interpreter_frame_last_sp_offset * wordSize));
  __ str(zr, Address(rfp, frame::interpreter_frame_last_sp_offset * wordSize));

  __ restore_bcp();
  __ restore_locals();
  __ restore_constant_pool_cache();
  __ get_method(rmethod);

  // The method data pointer was incremented already during
  // call profiling. We have to restore the mdp for the current bcp.
  if (ProfileInterpreter) {
    __ set_method_data_pointer_for_bcp();
  }

  // Clear the popframe condition flag
  __ strw(zr, Address(rthread, JavaThread::popframe_condition_offset()));
  assert(JavaThread::popframe_inactive == 0, "fix popframe_inactive");

#if INCLUDE_JVMTI
  {
    Label L_done;

    __ ldrb(rscratch1, Address(rbcp, 0));
    __ cmpw(r1, Bytecodes::_invokestatic);
    __ br(Assembler::EQ, L_done);

    // The member name argument must be restored if _invokestatic is re-executed after a PopFrame call.
    // Detect such a case in the InterpreterRuntime function and return the member name argument, or NULL.

    __ ldr(c_rarg0, Address(rlocals, 0));
    __ call_VM(r0, CAST_FROM_FN_PTR(address, InterpreterRuntime::member_name_arg_or_null), c_rarg0, rmethod, rbcp);

    __ cbz(r0, L_done);

    __ str(r0, Address(esp, 0));
    __ bind(L_done);
  }
#endif // INCLUDE_JVMTI

  // Restore machine SP
  __ ldr(rscratch1, Address(rmethod, Method::const_offset()));
  __ ldrh(rscratch1, Address(rscratch1, ConstMethod::max_stack_offset()));
  __ add(rscratch1, rscratch1, frame::interpreter_frame_monitor_size() + 4);
  __ ldr(rscratch2,
         Address(rfp, frame::interpreter_frame_initial_sp_offset * wordSize));
  __ sub(rscratch1, rscratch2, rscratch1, ext::uxtw, 3);
  __ andr(sp, rscratch1, -16);

  __ dispatch_next(vtos);
  // end of PopFrame support

  Interpreter::_remove_activation_entry = __ pc();

  // preserve exception over this code sequence
  __ pop_ptr(r0);
  __ str(r0, Address(rthread, JavaThread::vm_result_offset()));
  // remove the activation (without doing throws on illegalMonitorExceptions)
  __ remove_activation(vtos, false, true, false);
  // restore exception
  // restore exception
  __ get_vm_result(r0, rthread);

  // In between activations - previous activation type unknown yet
  // compute continuation point - the continuation point expects the
  // following registers set up:
  //
  // r0: exception
  // lr: return address/pc that threw exception
  // rsp: expression stack of caller
  // rfp: fp of caller
  // FIXME: There's no point saving LR here because VM calls don't trash it
  __ stp(r0, lr, Address(__ pre(sp, -2 * wordSize)));  // save exception & return address
  __ super_call_VM_leaf(CAST_FROM_FN_PTR(address,
                          SharedRuntime::exception_handler_for_return_address),
                        rthread, lr);
  __ mov(r1, r0);                               // save exception handler
  __ ldp(r0, lr, Address(__ post(sp, 2 * wordSize)));  // restore exception & return address
  // We might be returning to a deopt handler that expects r3 to
  // contain the exception pc
  __ mov(r3, lr);
  // Note that an "issuing PC" is actually the next PC after the call
  __ br(r1);                                    // jump to exception
                                                // handler of caller
}


//
// JVMTI ForceEarlyReturn support
//
address TemplateInterpreterGenerator::generate_earlyret_entry_for(TosState state) {
  address entry = __ pc();

  __ restore_bcp();
  __ restore_locals();
  __ empty_expression_stack();
  __ load_earlyret_value(state);

  __ ldr(rscratch1, Address(rthread, JavaThread::jvmti_thread_state_offset()));
  Address cond_addr(rscratch1, JvmtiThreadState::earlyret_state_offset());

  // Clear the earlyret state
  assert(JvmtiThreadState::earlyret_inactive == 0, "should be");
  __ str(zr, cond_addr);

  __ remove_activation(state,
                       false, /* throw_monitor_exception */
                       false, /* install_monitor_exception */
                       true); /* notify_jvmdi */
  __ ret(lr);

  return entry;
} // end of ForceEarlyReturn support



//-----------------------------------------------------------------------------
// Helper for vtos entry point generation

void TemplateInterpreterGenerator::set_vtos_entry_points(Template* t,
                                                         address& bep,
                                                         address& cep,
                                                         address& sep,
                                                         address& aep,
                                                         address& iep,
                                                         address& lep,
                                                         address& fep,
                                                         address& dep,
                                                         address& vep) {
  assert(t->is_valid() && t->tos_in() == vtos, "illegal template");
  Label L;
  aep = __ pc();  __ push_ptr();  __ b(L);
  fep = __ pc();  __ push_f();    __ b(L);
  dep = __ pc();  __ push_d();    __ b(L);
  lep = __ pc();  __ push_l();    __ b(L);
  bep = cep = sep =
  iep = __ pc();  __ push_i();
  vep = __ pc();
  __ bind(L);
  generate_and_dispatch(t);
}

//-----------------------------------------------------------------------------

// Non-product code
#ifndef PRODUCT
address TemplateInterpreterGenerator::generate_trace_code(TosState state) {
  address entry = __ pc();

  __ push(lr);
  __ push(state);
  __ push(RegSet::range(r0, r15), sp);
  __ mov(c_rarg2, r0);  // Pass itos
  __ call_VM(noreg,
             CAST_FROM_FN_PTR(address, InterpreterRuntime::trace_bytecode),
             c_rarg1, c_rarg2, c_rarg3);
  __ pop(RegSet::range(r0, r15), sp);
  __ pop(state);
  __ pop(lr);
  __ ret(lr);                                   // return from result handler

  return entry;
}

void TemplateInterpreterGenerator::count_bytecode() {
  Register rscratch3 = r0;
  __ push(rscratch1);
  __ push(rscratch2);
  __ push(rscratch3);
  __ mov(rscratch3, (address) &BytecodeCounter::_counter_value);
  __ atomic_add(noreg, 1, rscratch3);
  __ pop(rscratch3);
  __ pop(rscratch2);
  __ pop(rscratch1);
}

void TemplateInterpreterGenerator::histogram_bytecode(Template* t) { ; }

void TemplateInterpreterGenerator::histogram_bytecode_pair(Template* t) { ; }


void TemplateInterpreterGenerator::trace_bytecode(Template* t) {
  // Call a little run-time stub to avoid blow-up for each bytecode.
  // The run-time runtime saves the right registers, depending on
  // the tosca in-state for the given template.

  assert(Interpreter::trace_code(t->tos_in()) != NULL,
         "entry must have been generated");
  __ bl(Interpreter::trace_code(t->tos_in()));
  __ reinit_heapbase();
}


void TemplateInterpreterGenerator::stop_interpreter_at() {
  Label L;
  __ push(rscratch1);
  __ mov(rscratch1, (address) &BytecodeCounter::_counter_value);
  __ ldr(rscratch1, Address(rscratch1));
  __ mov(rscratch2, StopInterpreterAt);
  __ cmpw(rscratch1, rscratch2);
  __ br(Assembler::NE, L);
  __ brk(0);
  __ bind(L);
  __ pop(rscratch1);
}

#ifdef BUILTIN_SIM

#include <sys/mman.h>
#include <unistd.h>

extern "C" {
  static int PAGESIZE = getpagesize();
  int is_mapped_address(u_int64_t address)
  {
    address = (address & ~((u_int64_t)PAGESIZE - 1));
    if (msync((void *)address, PAGESIZE, MS_ASYNC) == 0) {
      return true;
    }
    if (errno != ENOMEM) {
      return true;
    }
    return false;
  }

  void bccheck1(u_int64_t pc, u_int64_t fp, char *method, int *bcidx, int *framesize, char *decode)
  {
    if (method != 0) {
      method[0] = '\0';
    }
    if (bcidx != 0) {
      *bcidx = -2;
    }
    if (decode != 0) {
      decode[0] = 0;
    }

    if (framesize != 0) {
      *framesize = -1;
    }

    if (Interpreter::contains((address)pc)) {
      AArch64Simulator *sim = AArch64Simulator::get_current(UseSimulatorCache, DisableBCCheck);
      Method* meth;
      address bcp;
      if (fp) {
#define FRAME_SLOT_METHOD 3
#define FRAME_SLOT_BCP 7
        meth = (Method*)sim->getMemory()->loadU64(fp - (FRAME_SLOT_METHOD << 3));
        bcp = (address)sim->getMemory()->loadU64(fp - (FRAME_SLOT_BCP << 3));
#undef FRAME_SLOT_METHOD
#undef FRAME_SLOT_BCP
      } else {
        meth = (Method*)sim->getCPUState().xreg(RMETHOD, 0);
        bcp = (address)sim->getCPUState().xreg(RBCP, 0);
      }
      if (meth->is_native()) {
        return;
      }
      if(method && meth->is_method()) {
        ResourceMark rm;
        method[0] = 'I';
        method[1] = ' ';
        meth->name_and_sig_as_C_string(method + 2, 398);
      }
      if (bcidx) {
        if (meth->contains(bcp)) {
          *bcidx = meth->bci_from(bcp);
        } else {
          *bcidx = -2;
        }
      }
      if (decode) {
        if (!BytecodeTracer::closure()) {
          BytecodeTracer::set_closure(BytecodeTracer::std_closure());
        }
        stringStream str(decode, 400);
        BytecodeTracer::trace(meth, bcp, &str);
      }
    } else {
      if (method) {
        CodeBlob *cb = CodeCache::find_blob((address)pc);
        if (cb != NULL) {
          if (cb->is_nmethod()) {
            ResourceMark rm;
            nmethod* nm = (nmethod*)cb;
            method[0] = 'C';
            method[1] = ' ';
            nm->method()->name_and_sig_as_C_string(method + 2, 398);
          } else if (cb->is_adapter_blob()) {
            strcpy(method, "B adapter blob");
          } else if (cb->is_runtime_stub()) {
            strcpy(method, "B runtime stub");
          } else if (cb->is_exception_stub()) {
            strcpy(method, "B exception stub");
          } else if (cb->is_deoptimization_stub()) {
            strcpy(method, "B deoptimization stub");
          } else if (cb->is_safepoint_stub()) {
            strcpy(method, "B safepoint stub");
          } else if (cb->is_uncommon_trap_stub()) {
            strcpy(method, "B uncommon trap stub");
          } else if (cb->contains((address)StubRoutines::call_stub())) {
            strcpy(method, "B call stub");
          } else {
            strcpy(method, "B unknown blob : ");
            strcat(method, cb->name());
          }
          if (framesize != NULL) {
            *framesize = cb->frame_size();
          }
        }
      }
    }
  }


  JNIEXPORT void bccheck(u_int64_t pc, u_int64_t fp, char *method, int *bcidx, int *framesize, char *decode)
  {
    bccheck1(pc, fp, method, bcidx, framesize, decode);
  }
}

#endif // BUILTIN_SIM
#endif // !PRODUCT<|MERGE_RESOLUTION|>--- conflicted
+++ resolved
@@ -925,41 +925,12 @@
   const int referent_offset = java_lang_ref_Reference::referent_offset;
   guarantee(referent_offset > 0, "referent offset not initialized");
 
-<<<<<<< HEAD
-  if (UseG1GC || UseShenandoahGC) {
-    Label slow_path;
-    const Register local_0 = c_rarg0;
-    // Check if local 0 != NULL
-    // If the receiver is null then it is OK to jump to the slow path.
-    __ ldr(local_0, Address(esp, 0));
-    __ cbz(local_0, slow_path);
-
-    BarrierSet::barrier_set()->interpreter_read_barrier_not_null(_masm, local_0);
-
-    // Load the value of the referent field.
-    const Address field_address(local_0, referent_offset);
-    __ load_heap_oop(local_0, field_address);
-
-    __ mov(r19, r13);   // Move senderSP to a callee-saved register
-
-    // Generate the G1 pre-barrier code to log the value of
-    // the referent field in an SATB buffer.
-    __ enter(); // g1_write may call runtime
-    __ keep_alive_barrier(local_0 /* pre_val */,
-                          rthread /* thread */,
-                          rscratch2 /* tmp */);
-    __ leave();
-    // areturn
-    __ andr(sp, r19, -16);  // done with stack
-    __ ret(lr);
-=======
   Label slow_path;
   const Register local_0 = c_rarg0;
   // Check if local 0 != NULL
   // If the receiver is null then it is OK to jump to the slow path.
   __ ldr(local_0, Address(esp, 0));
   __ cbz(local_0, slow_path);
->>>>>>> 7d987653
 
   __ mov(r19, r13);   // Move senderSP to a callee-saved register
 
@@ -1452,32 +1423,7 @@
     __ br(Assembler::NE, no_oop);
     // Unbox oop result, e.g. JNIHandles::resolve result.
     __ pop(ltos);
-<<<<<<< HEAD
-    __ cbz(r0, store_result);   // Use NULL as-is.
-    STATIC_ASSERT(JNIHandles::weak_tag_mask == 1u);
-    __ tbz(r0, 0, not_weak);    // Test for jweak tag.
-    // Resolve jweak.
-    __ ldr(r0, Address(r0, -JNIHandles::weak_tag_value));
-#if INCLUDE_ALL_GCS
-    if (UseG1GC || UseShenandoahGC) {
-      __ enter();                   // Barrier may call runtime.
-      __ g1_write_barrier_pre(noreg /* obj */,
-                              r0 /* pre_val */,
-                              rthread /* thread */,
-                              t /* tmp */,
-                              true /* tosca_live */,
-                              true /* expand_call */);
-      __ leave();
-    }
-#endif // INCLUDE_ALL_GCS
-    __ b(store_result);
-    __ bind(not_weak);
-    // Resolve (untagged) jobject.
-    __ ldr(r0, Address(r0, 0));
-    __ bind(store_result);
-=======
     __ resolve_jobject(r0, rthread, t);
->>>>>>> 7d987653
     __ str(r0, Address(rfp, frame::interpreter_frame_oop_temp_offset*wordSize));
     // keep stack depth as expected by pushing oop which will eventually be discarded
     __ push(ltos);
