/*
 * Copyright (c) 1997, 2018, Oracle and/or its affiliates. All rights reserved.
 * Copyright (c) 2014, 2018, Red Hat, Inc. All rights reserved.
 * DO NOT ALTER OR REMOVE COPYRIGHT NOTICES OR THIS FILE HEADER.
 *
 * This code is free software; you can redistribute it and/or modify it
 * under the terms of the GNU General Public License version 2 only, as
 * published by the Free Software Foundation.
 *
 * This code is distributed in the hope that it will be useful, but WITHOUT
 * ANY WARRANTY; without even the implied warranty of MERCHANTABILITY or
 * FITNESS FOR A PARTICULAR PURPOSE.  See the GNU General Public License
 * version 2 for more details (a copy is included in the LICENSE file that
 * accompanied this code).
 *
 * You should have received a copy of the GNU General Public License version
 * 2 along with this work; if not, write to the Free Software Foundation,
 * Inc., 51 Franklin St, Fifth Floor, Boston, MA 02110-1301 USA.
 *
 * Please contact Oracle, 500 Oracle Parkway, Redwood Shores, CA 94065 USA
 * or visit www.oracle.com if you need additional information or have any
 * questions.
 *
 */

#include <sys/types.h>

#include "precompiled.hpp"
#include "jvm.h"
#include "asm/assembler.hpp"
#include "asm/assembler.inline.hpp"
#include "gc/shared/barrierSet.hpp"
#include "gc/shared/cardTable.hpp"
#include "gc/shared/barrierSetAssembler.hpp"
#include "gc/shared/cardTableBarrierSet.hpp"
#include "interpreter/interpreter.hpp"
#include "compiler/disassembler.hpp"
#include "memory/resourceArea.hpp"
#include "nativeInst_aarch64.hpp"
#include "oops/accessDecorators.hpp"
#include "oops/compressedOops.inline.hpp"
#include "oops/klass.inline.hpp"
#include "oops/oop.hpp"
#include "opto/compile.hpp"
#include "opto/intrinsicnode.hpp"
#include "opto/node.hpp"
#include "runtime/biasedLocking.hpp"
#include "runtime/icache.hpp"
#include "runtime/interfaceSupport.inline.hpp"
#include "runtime/jniHandles.inline.hpp"
#include "runtime/sharedRuntime.hpp"
#include "runtime/thread.hpp"

#ifdef PRODUCT
#define BLOCK_COMMENT(str) /* nothing */
#define STOP(error) stop(error)
#else
#define BLOCK_COMMENT(str) block_comment(str)
#define STOP(error) block_comment(error); stop(error)
#endif

#define BIND(label) bind(label); BLOCK_COMMENT(#label ":")

// Patch any kind of instruction; there may be several instructions.
// Return the total length (in bytes) of the instructions.
int MacroAssembler::pd_patch_instruction_size(address branch, address target) {
  int instructions = 1;
  assert((uint64_t)target < (1ul << 48), "48-bit overflow in address constant");
  long offset = (target - branch) >> 2;
  unsigned insn = *(unsigned*)branch;
  if ((Instruction_aarch64::extract(insn, 29, 24) & 0b111011) == 0b011000) {
    // Load register (literal)
    Instruction_aarch64::spatch(branch, 23, 5, offset);
  } else if (Instruction_aarch64::extract(insn, 30, 26) == 0b00101) {
    // Unconditional branch (immediate)
    Instruction_aarch64::spatch(branch, 25, 0, offset);
  } else if (Instruction_aarch64::extract(insn, 31, 25) == 0b0101010) {
    // Conditional branch (immediate)
    Instruction_aarch64::spatch(branch, 23, 5, offset);
  } else if (Instruction_aarch64::extract(insn, 30, 25) == 0b011010) {
    // Compare & branch (immediate)
    Instruction_aarch64::spatch(branch, 23, 5, offset);
  } else if (Instruction_aarch64::extract(insn, 30, 25) == 0b011011) {
    // Test & branch (immediate)
    Instruction_aarch64::spatch(branch, 18, 5, offset);
  } else if (Instruction_aarch64::extract(insn, 28, 24) == 0b10000) {
    // PC-rel. addressing
    offset = target-branch;
    int shift = Instruction_aarch64::extract(insn, 31, 31);
    if (shift) {
      u_int64_t dest = (u_int64_t)target;
      uint64_t pc_page = (uint64_t)branch >> 12;
      uint64_t adr_page = (uint64_t)target >> 12;
      unsigned offset_lo = dest & 0xfff;
      offset = adr_page - pc_page;

      // We handle 4 types of PC relative addressing
      //   1 - adrp    Rx, target_page
      //       ldr/str Ry, [Rx, #offset_in_page]
      //   2 - adrp    Rx, target_page
      //       add     Ry, Rx, #offset_in_page
      //   3 - adrp    Rx, target_page (page aligned reloc, offset == 0)
      //       movk    Rx, #imm16<<32
      //   4 - adrp    Rx, target_page (page aligned reloc, offset == 0)
      // In the first 3 cases we must check that Rx is the same in the adrp and the
      // subsequent ldr/str, add or movk instruction. Otherwise we could accidentally end
      // up treating a type 4 relocation as a type 1, 2 or 3 just because it happened
      // to be followed by a random unrelated ldr/str, add or movk instruction.
      //
      unsigned insn2 = ((unsigned*)branch)[1];
      if (Instruction_aarch64::extract(insn2, 29, 24) == 0b111001 &&
                Instruction_aarch64::extract(insn, 4, 0) ==
                        Instruction_aarch64::extract(insn2, 9, 5)) {
        // Load/store register (unsigned immediate)
        unsigned size = Instruction_aarch64::extract(insn2, 31, 30);
        Instruction_aarch64::patch(branch + sizeof (unsigned),
                                    21, 10, offset_lo >> size);
        guarantee(((dest >> size) << size) == dest, "misaligned target");
        instructions = 2;
      } else if (Instruction_aarch64::extract(insn2, 31, 22) == 0b1001000100 &&
                Instruction_aarch64::extract(insn, 4, 0) ==
                        Instruction_aarch64::extract(insn2, 4, 0)) {
        // add (immediate)
        Instruction_aarch64::patch(branch + sizeof (unsigned),
                                   21, 10, offset_lo);
        instructions = 2;
      } else if (Instruction_aarch64::extract(insn2, 31, 21) == 0b11110010110 &&
                   Instruction_aarch64::extract(insn, 4, 0) ==
                     Instruction_aarch64::extract(insn2, 4, 0)) {
        // movk #imm16<<32
        Instruction_aarch64::patch(branch + 4, 20, 5, (uint64_t)target >> 32);
        long dest = ((long)target & 0xffffffffL) | ((long)branch & 0xffff00000000L);
        long pc_page = (long)branch >> 12;
        long adr_page = (long)dest >> 12;
        offset = adr_page - pc_page;
        instructions = 2;
      }
    }
    int offset_lo = offset & 3;
    offset >>= 2;
    Instruction_aarch64::spatch(branch, 23, 5, offset);
    Instruction_aarch64::patch(branch, 30, 29, offset_lo);
  } else if (Instruction_aarch64::extract(insn, 31, 21) == 0b11010010100) {
    u_int64_t dest = (u_int64_t)target;
    // Move wide constant
    assert(nativeInstruction_at(branch+4)->is_movk(), "wrong insns in patch");
    assert(nativeInstruction_at(branch+8)->is_movk(), "wrong insns in patch");
    Instruction_aarch64::patch(branch, 20, 5, dest & 0xffff);
    Instruction_aarch64::patch(branch+4, 20, 5, (dest >>= 16) & 0xffff);
    Instruction_aarch64::patch(branch+8, 20, 5, (dest >>= 16) & 0xffff);
    assert(target_addr_for_insn(branch) == target, "should be");
    instructions = 3;
  } else if (Instruction_aarch64::extract(insn, 31, 22) == 0b1011100101 &&
             Instruction_aarch64::extract(insn, 4, 0) == 0b11111) {
    // nothing to do
    assert(target == 0, "did not expect to relocate target for polling page load");
  } else {
    ShouldNotReachHere();
  }
  return instructions * NativeInstruction::instruction_size;
}

int MacroAssembler::patch_oop(address insn_addr, address o) {
  int instructions;
  unsigned insn = *(unsigned*)insn_addr;
  assert(nativeInstruction_at(insn_addr+4)->is_movk(), "wrong insns in patch");

  // OOPs are either narrow (32 bits) or wide (48 bits).  We encode
  // narrow OOPs by setting the upper 16 bits in the first
  // instruction.
  if (Instruction_aarch64::extract(insn, 31, 21) == 0b11010010101) {
    // Move narrow OOP
    narrowOop n = CompressedOops::encode((oop)o);
    Instruction_aarch64::patch(insn_addr, 20, 5, n >> 16);
    Instruction_aarch64::patch(insn_addr+4, 20, 5, n & 0xffff);
    instructions = 2;
  } else {
    // Move wide OOP
    assert(nativeInstruction_at(insn_addr+8)->is_movk(), "wrong insns in patch");
    uintptr_t dest = (uintptr_t)o;
    Instruction_aarch64::patch(insn_addr, 20, 5, dest & 0xffff);
    Instruction_aarch64::patch(insn_addr+4, 20, 5, (dest >>= 16) & 0xffff);
    Instruction_aarch64::patch(insn_addr+8, 20, 5, (dest >>= 16) & 0xffff);
    instructions = 3;
  }
  return instructions * NativeInstruction::instruction_size;
}

int MacroAssembler::patch_narrow_klass(address insn_addr, narrowKlass n) {
  // Metatdata pointers are either narrow (32 bits) or wide (48 bits).
  // We encode narrow ones by setting the upper 16 bits in the first
  // instruction.
  NativeInstruction *insn = nativeInstruction_at(insn_addr);
  assert(Instruction_aarch64::extract(insn->encoding(), 31, 21) == 0b11010010101 &&
         nativeInstruction_at(insn_addr+4)->is_movk(), "wrong insns in patch");

  Instruction_aarch64::patch(insn_addr, 20, 5, n >> 16);
  Instruction_aarch64::patch(insn_addr+4, 20, 5, n & 0xffff);
  return 2 * NativeInstruction::instruction_size;
}

address MacroAssembler::target_addr_for_insn(address insn_addr, unsigned insn) {
  long offset = 0;
  if ((Instruction_aarch64::extract(insn, 29, 24) & 0b011011) == 0b00011000) {
    // Load register (literal)
    offset = Instruction_aarch64::sextract(insn, 23, 5);
    return address(((uint64_t)insn_addr + (offset << 2)));
  } else if (Instruction_aarch64::extract(insn, 30, 26) == 0b00101) {
    // Unconditional branch (immediate)
    offset = Instruction_aarch64::sextract(insn, 25, 0);
  } else if (Instruction_aarch64::extract(insn, 31, 25) == 0b0101010) {
    // Conditional branch (immediate)
    offset = Instruction_aarch64::sextract(insn, 23, 5);
  } else if (Instruction_aarch64::extract(insn, 30, 25) == 0b011010) {
    // Compare & branch (immediate)
    offset = Instruction_aarch64::sextract(insn, 23, 5);
   } else if (Instruction_aarch64::extract(insn, 30, 25) == 0b011011) {
    // Test & branch (immediate)
    offset = Instruction_aarch64::sextract(insn, 18, 5);
  } else if (Instruction_aarch64::extract(insn, 28, 24) == 0b10000) {
    // PC-rel. addressing
    offset = Instruction_aarch64::extract(insn, 30, 29);
    offset |= Instruction_aarch64::sextract(insn, 23, 5) << 2;
    int shift = Instruction_aarch64::extract(insn, 31, 31) ? 12 : 0;
    if (shift) {
      offset <<= shift;
      uint64_t target_page = ((uint64_t)insn_addr) + offset;
      target_page &= ((uint64_t)-1) << shift;
      // Return the target address for the following sequences
      //   1 - adrp    Rx, target_page
      //       ldr/str Ry, [Rx, #offset_in_page]
      //   2 - adrp    Rx, target_page
      //       add     Ry, Rx, #offset_in_page
      //   3 - adrp    Rx, target_page (page aligned reloc, offset == 0)
      //       movk    Rx, #imm12<<32
      //   4 - adrp    Rx, target_page (page aligned reloc, offset == 0)
      //
      // In the first two cases  we check that the register is the same and
      // return the target_page + the offset within the page.
      // Otherwise we assume it is a page aligned relocation and return
      // the target page only.
      //
      unsigned insn2 = ((unsigned*)insn_addr)[1];
      if (Instruction_aarch64::extract(insn2, 29, 24) == 0b111001 &&
                Instruction_aarch64::extract(insn, 4, 0) ==
                        Instruction_aarch64::extract(insn2, 9, 5)) {
        // Load/store register (unsigned immediate)
        unsigned int byte_offset = Instruction_aarch64::extract(insn2, 21, 10);
        unsigned int size = Instruction_aarch64::extract(insn2, 31, 30);
        return address(target_page + (byte_offset << size));
      } else if (Instruction_aarch64::extract(insn2, 31, 22) == 0b1001000100 &&
                Instruction_aarch64::extract(insn, 4, 0) ==
                        Instruction_aarch64::extract(insn2, 4, 0)) {
        // add (immediate)
        unsigned int byte_offset = Instruction_aarch64::extract(insn2, 21, 10);
        return address(target_page + byte_offset);
      } else {
        if (Instruction_aarch64::extract(insn2, 31, 21) == 0b11110010110  &&
               Instruction_aarch64::extract(insn, 4, 0) ==
                 Instruction_aarch64::extract(insn2, 4, 0)) {
          target_page = (target_page & 0xffffffff) |
                         ((uint64_t)Instruction_aarch64::extract(insn2, 20, 5) << 32);
        }
        return (address)target_page;
      }
    } else {
      ShouldNotReachHere();
    }
  } else if (Instruction_aarch64::extract(insn, 31, 23) == 0b110100101) {
    u_int32_t *insns = (u_int32_t *)insn_addr;
    // Move wide constant: movz, movk, movk.  See movptr().
    assert(nativeInstruction_at(insns+1)->is_movk(), "wrong insns in patch");
    assert(nativeInstruction_at(insns+2)->is_movk(), "wrong insns in patch");
    return address(u_int64_t(Instruction_aarch64::extract(insns[0], 20, 5))
                   + (u_int64_t(Instruction_aarch64::extract(insns[1], 20, 5)) << 16)
                   + (u_int64_t(Instruction_aarch64::extract(insns[2], 20, 5)) << 32));
  } else if (Instruction_aarch64::extract(insn, 31, 22) == 0b1011100101 &&
             Instruction_aarch64::extract(insn, 4, 0) == 0b11111) {
    return 0;
  } else {
    ShouldNotReachHere();
  }
  return address(((uint64_t)insn_addr + (offset << 2)));
}

void MacroAssembler::serialize_memory(Register thread, Register tmp) {
  dsb(Assembler::SY);
}

void MacroAssembler::safepoint_poll(Label& slow_path) {
  if (SafepointMechanism::uses_thread_local_poll()) {
    ldr(rscratch1, Address(rthread, Thread::polling_page_offset()));
    tbnz(rscratch1, exact_log2(SafepointMechanism::poll_bit()), slow_path);
  } else {
    unsigned long offset;
    adrp(rscratch1, ExternalAddress(SafepointSynchronize::address_of_state()), offset);
    ldrw(rscratch1, Address(rscratch1, offset));
    assert(SafepointSynchronize::_not_synchronized == 0, "rewrite this code");
    cbnz(rscratch1, slow_path);
  }
}

// Just like safepoint_poll, but use an acquiring load for thread-
// local polling.
//
// We need an acquire here to ensure that any subsequent load of the
// global SafepointSynchronize::_state flag is ordered after this load
// of the local Thread::_polling page.  We don't want this poll to
// return false (i.e. not safepointing) and a later poll of the global
// SafepointSynchronize::_state spuriously to return true.
//
// This is to avoid a race when we're in a native->Java transition
// racing the code which wakes up from a safepoint.
//
void MacroAssembler::safepoint_poll_acquire(Label& slow_path) {
  if (SafepointMechanism::uses_thread_local_poll()) {
    lea(rscratch1, Address(rthread, Thread::polling_page_offset()));
    ldar(rscratch1, rscratch1);
    tbnz(rscratch1, exact_log2(SafepointMechanism::poll_bit()), slow_path);
  } else {
    safepoint_poll(slow_path);
  }
}

void MacroAssembler::reset_last_Java_frame(bool clear_fp) {
  // we must set sp to zero to clear frame
  str(zr, Address(rthread, JavaThread::last_Java_sp_offset()));

  // must clear fp, so that compiled frames are not confused; it is
  // possible that we need it only for debugging
  if (clear_fp) {
    str(zr, Address(rthread, JavaThread::last_Java_fp_offset()));
  }

  // Always clear the pc because it could have been set by make_walkable()
  str(zr, Address(rthread, JavaThread::last_Java_pc_offset()));
}

// Calls to C land
//
// When entering C land, the rfp, & resp of the last Java frame have to be recorded
// in the (thread-local) JavaThread object. When leaving C land, the last Java fp
// has to be reset to 0. This is required to allow proper stack traversal.
void MacroAssembler::set_last_Java_frame(Register last_java_sp,
                                         Register last_java_fp,
                                         Register last_java_pc,
                                         Register scratch) {

  if (last_java_pc->is_valid()) {
      str(last_java_pc, Address(rthread,
                                JavaThread::frame_anchor_offset()
                                + JavaFrameAnchor::last_Java_pc_offset()));
    }

  // determine last_java_sp register
  if (last_java_sp == sp) {
    mov(scratch, sp);
    last_java_sp = scratch;
  } else if (!last_java_sp->is_valid()) {
    last_java_sp = esp;
  }

  str(last_java_sp, Address(rthread, JavaThread::last_Java_sp_offset()));

  // last_java_fp is optional
  if (last_java_fp->is_valid()) {
    str(last_java_fp, Address(rthread, JavaThread::last_Java_fp_offset()));
  }
}

void MacroAssembler::set_last_Java_frame(Register last_java_sp,
                                         Register last_java_fp,
                                         address  last_java_pc,
                                         Register scratch) {
  if (last_java_pc != NULL) {
    adr(scratch, last_java_pc);
  } else {
    // FIXME: This is almost never correct.  We should delete all
    // cases of set_last_Java_frame with last_java_pc=NULL and use the
    // correct return address instead.
    adr(scratch, pc());
  }

  str(scratch, Address(rthread,
                       JavaThread::frame_anchor_offset()
                       + JavaFrameAnchor::last_Java_pc_offset()));

  set_last_Java_frame(last_java_sp, last_java_fp, noreg, scratch);
}

void MacroAssembler::set_last_Java_frame(Register last_java_sp,
                                         Register last_java_fp,
                                         Label &L,
                                         Register scratch) {
  if (L.is_bound()) {
    set_last_Java_frame(last_java_sp, last_java_fp, target(L), scratch);
  } else {
    InstructionMark im(this);
    L.add_patch_at(code(), locator());
    set_last_Java_frame(last_java_sp, last_java_fp, (address)NULL, scratch);
  }
}

void MacroAssembler::far_call(Address entry, CodeBuffer *cbuf, Register tmp) {
  assert(ReservedCodeCacheSize < 4*G, "branch out of range");
  assert(CodeCache::find_blob(entry.target()) != NULL,
         "destination of far call not found in code cache");
  if (far_branches()) {
    unsigned long offset;
    // We can use ADRP here because we know that the total size of
    // the code cache cannot exceed 2Gb.
    adrp(tmp, entry, offset);
    add(tmp, tmp, offset);
    if (cbuf) cbuf->set_insts_mark();
    blr(tmp);
  } else {
    if (cbuf) cbuf->set_insts_mark();
    bl(entry);
  }
}

void MacroAssembler::far_jump(Address entry, CodeBuffer *cbuf, Register tmp) {
  assert(ReservedCodeCacheSize < 4*G, "branch out of range");
  assert(CodeCache::find_blob(entry.target()) != NULL,
         "destination of far call not found in code cache");
  if (far_branches()) {
    unsigned long offset;
    // We can use ADRP here because we know that the total size of
    // the code cache cannot exceed 2Gb.
    adrp(tmp, entry, offset);
    add(tmp, tmp, offset);
    if (cbuf) cbuf->set_insts_mark();
    br(tmp);
  } else {
    if (cbuf) cbuf->set_insts_mark();
    b(entry);
  }
}

void MacroAssembler::reserved_stack_check() {
    // testing if reserved zone needs to be enabled
    Label no_reserved_zone_enabling;

    ldr(rscratch1, Address(rthread, JavaThread::reserved_stack_activation_offset()));
    cmp(sp, rscratch1);
    br(Assembler::LO, no_reserved_zone_enabling);

    enter();   // LR and FP are live.
    lea(rscratch1, CAST_FROM_FN_PTR(address, SharedRuntime::enable_stack_reserved_zone));
    mov(c_rarg0, rthread);
    blr(rscratch1);
    leave();

    // We have already removed our own frame.
    // throw_delayed_StackOverflowError will think that it's been
    // called by our caller.
    lea(rscratch1, RuntimeAddress(StubRoutines::throw_delayed_StackOverflowError_entry()));
    br(rscratch1);
    should_not_reach_here();

    bind(no_reserved_zone_enabling);
}

int MacroAssembler::biased_locking_enter(Register lock_reg,
                                         Register obj_reg,
                                         Register swap_reg,
                                         Register tmp_reg,
                                         bool swap_reg_contains_mark,
                                         Label& done,
                                         Label* slow_case,
                                         BiasedLockingCounters* counters) {
  assert(UseBiasedLocking, "why call this otherwise?");
  assert_different_registers(lock_reg, obj_reg, swap_reg);

  if (PrintBiasedLockingStatistics && counters == NULL)
    counters = BiasedLocking::counters();

  assert_different_registers(lock_reg, obj_reg, swap_reg, tmp_reg, rscratch1, rscratch2, noreg);
  assert(markOopDesc::age_shift == markOopDesc::lock_bits + markOopDesc::biased_lock_bits, "biased locking makes assumptions about bit layout");
  Address mark_addr      (obj_reg, oopDesc::mark_offset_in_bytes());
  Address klass_addr     (obj_reg, oopDesc::klass_offset_in_bytes());
  Address saved_mark_addr(lock_reg, 0);

  // Biased locking
  // See whether the lock is currently biased toward our thread and
  // whether the epoch is still valid
  // Note that the runtime guarantees sufficient alignment of JavaThread
  // pointers to allow age to be placed into low bits
  // First check to see whether biasing is even enabled for this object
  Label cas_label;
  int null_check_offset = -1;
  if (!swap_reg_contains_mark) {
    null_check_offset = offset();
    ldr(swap_reg, mark_addr);
  }
  andr(tmp_reg, swap_reg, markOopDesc::biased_lock_mask_in_place);
  cmp(tmp_reg, markOopDesc::biased_lock_pattern);
  br(Assembler::NE, cas_label);
  // The bias pattern is present in the object's header. Need to check
  // whether the bias owner and the epoch are both still current.
  load_prototype_header(tmp_reg, obj_reg);
  orr(tmp_reg, tmp_reg, rthread);
  eor(tmp_reg, swap_reg, tmp_reg);
  andr(tmp_reg, tmp_reg, ~((int) markOopDesc::age_mask_in_place));
  if (counters != NULL) {
    Label around;
    cbnz(tmp_reg, around);
    atomic_incw(Address((address)counters->biased_lock_entry_count_addr()), tmp_reg, rscratch1, rscratch2);
    b(done);
    bind(around);
  } else {
    cbz(tmp_reg, done);
  }

  Label try_revoke_bias;
  Label try_rebias;

  // At this point we know that the header has the bias pattern and
  // that we are not the bias owner in the current epoch. We need to
  // figure out more details about the state of the header in order to
  // know what operations can be legally performed on the object's
  // header.

  // If the low three bits in the xor result aren't clear, that means
  // the prototype header is no longer biased and we have to revoke
  // the bias on this object.
  andr(rscratch1, tmp_reg, markOopDesc::biased_lock_mask_in_place);
  cbnz(rscratch1, try_revoke_bias);

  // Biasing is still enabled for this data type. See whether the
  // epoch of the current bias is still valid, meaning that the epoch
  // bits of the mark word are equal to the epoch bits of the
  // prototype header. (Note that the prototype header's epoch bits
  // only change at a safepoint.) If not, attempt to rebias the object
  // toward the current thread. Note that we must be absolutely sure
  // that the current epoch is invalid in order to do this because
  // otherwise the manipulations it performs on the mark word are
  // illegal.
  andr(rscratch1, tmp_reg, markOopDesc::epoch_mask_in_place);
  cbnz(rscratch1, try_rebias);

  // The epoch of the current bias is still valid but we know nothing
  // about the owner; it might be set or it might be clear. Try to
  // acquire the bias of the object using an atomic operation. If this
  // fails we will go in to the runtime to revoke the object's bias.
  // Note that we first construct the presumed unbiased header so we
  // don't accidentally blow away another thread's valid bias.
  {
    Label here;
    mov(rscratch1, markOopDesc::biased_lock_mask_in_place | markOopDesc::age_mask_in_place | markOopDesc::epoch_mask_in_place);
    andr(swap_reg, swap_reg, rscratch1);
    orr(tmp_reg, swap_reg, rthread);
    cmpxchg_obj_header(swap_reg, tmp_reg, obj_reg, rscratch1, here, slow_case);
    // If the biasing toward our thread failed, this means that
    // another thread succeeded in biasing it toward itself and we
    // need to revoke that bias. The revocation will occur in the
    // interpreter runtime in the slow case.
    bind(here);
    if (counters != NULL) {
      atomic_incw(Address((address)counters->anonymously_biased_lock_entry_count_addr()),
                  tmp_reg, rscratch1, rscratch2);
    }
  }
  b(done);

  bind(try_rebias);
  // At this point we know the epoch has expired, meaning that the
  // current "bias owner", if any, is actually invalid. Under these
  // circumstances _only_, we are allowed to use the current header's
  // value as the comparison value when doing the cas to acquire the
  // bias in the current epoch. In other words, we allow transfer of
  // the bias from one thread to another directly in this situation.
  //
  // FIXME: due to a lack of registers we currently blow away the age
  // bits in this situation. Should attempt to preserve them.
  {
    Label here;
    load_prototype_header(tmp_reg, obj_reg);
    orr(tmp_reg, rthread, tmp_reg);
    cmpxchg_obj_header(swap_reg, tmp_reg, obj_reg, rscratch1, here, slow_case);
    // If the biasing toward our thread failed, then another thread
    // succeeded in biasing it toward itself and we need to revoke that
    // bias. The revocation will occur in the runtime in the slow case.
    bind(here);
    if (counters != NULL) {
      atomic_incw(Address((address)counters->rebiased_lock_entry_count_addr()),
                  tmp_reg, rscratch1, rscratch2);
    }
  }
  b(done);

  bind(try_revoke_bias);
  // The prototype mark in the klass doesn't have the bias bit set any
  // more, indicating that objects of this data type are not supposed
  // to be biased any more. We are going to try to reset the mark of
  // this object to the prototype value and fall through to the
  // CAS-based locking scheme. Note that if our CAS fails, it means
  // that another thread raced us for the privilege of revoking the
  // bias of this particular object, so it's okay to continue in the
  // normal locking code.
  //
  // FIXME: due to a lack of registers we currently blow away the age
  // bits in this situation. Should attempt to preserve them.
  {
    Label here, nope;
    load_prototype_header(tmp_reg, obj_reg);
    cmpxchg_obj_header(swap_reg, tmp_reg, obj_reg, rscratch1, here, &nope);
    bind(here);

    // Fall through to the normal CAS-based lock, because no matter what
    // the result of the above CAS, some thread must have succeeded in
    // removing the bias bit from the object's header.
    if (counters != NULL) {
      atomic_incw(Address((address)counters->revoked_lock_entry_count_addr()), tmp_reg,
                  rscratch1, rscratch2);
    }
    bind(nope);
  }

  bind(cas_label);

  return null_check_offset;
}

void MacroAssembler::biased_locking_exit(Register obj_reg, Register temp_reg, Label& done) {
  assert(UseBiasedLocking, "why call this otherwise?");

  // Check for biased locking unlock case, which is a no-op
  // Note: we do not have to check the thread ID for two reasons.
  // First, the interpreter checks for IllegalMonitorStateException at
  // a higher level. Second, if the bias was revoked while we held the
  // lock, the object could not be rebiased toward another thread, so
  // the bias bit would be clear.
  ldr(temp_reg, Address(obj_reg, oopDesc::mark_offset_in_bytes()));
  andr(temp_reg, temp_reg, markOopDesc::biased_lock_mask_in_place);
  cmp(temp_reg, markOopDesc::biased_lock_pattern);
  br(Assembler::EQ, done);
}

static void pass_arg0(MacroAssembler* masm, Register arg) {
  if (c_rarg0 != arg ) {
    masm->mov(c_rarg0, arg);
  }
}

static void pass_arg1(MacroAssembler* masm, Register arg) {
  if (c_rarg1 != arg ) {
    masm->mov(c_rarg1, arg);
  }
}

static void pass_arg2(MacroAssembler* masm, Register arg) {
  if (c_rarg2 != arg ) {
    masm->mov(c_rarg2, arg);
  }
}

static void pass_arg3(MacroAssembler* masm, Register arg) {
  if (c_rarg3 != arg ) {
    masm->mov(c_rarg3, arg);
  }
}

void MacroAssembler::call_VM_base(Register oop_result,
                                  Register java_thread,
                                  Register last_java_sp,
                                  address  entry_point,
                                  int      number_of_arguments,
                                  bool     check_exceptions) {
   // determine java_thread register
  if (!java_thread->is_valid()) {
    java_thread = rthread;
  }

  // determine last_java_sp register
  if (!last_java_sp->is_valid()) {
    last_java_sp = esp;
  }

  // debugging support
  assert(number_of_arguments >= 0   , "cannot have negative number of arguments");
  assert(java_thread == rthread, "unexpected register");
#ifdef ASSERT
  // TraceBytecodes does not use r12 but saves it over the call, so don't verify
  // if ((UseCompressedOops || UseCompressedClassPointers) && !TraceBytecodes) verify_heapbase("call_VM_base: heap base corrupted?");
#endif // ASSERT

  assert(java_thread != oop_result  , "cannot use the same register for java_thread & oop_result");
  assert(java_thread != last_java_sp, "cannot use the same register for java_thread & last_java_sp");

  // push java thread (becomes first argument of C function)

  mov(c_rarg0, java_thread);

  // set last Java frame before call
  assert(last_java_sp != rfp, "can't use rfp");

  Label l;
  set_last_Java_frame(last_java_sp, rfp, l, rscratch1);

  // do the call, remove parameters
  MacroAssembler::call_VM_leaf_base(entry_point, number_of_arguments, &l);

  // reset last Java frame
  // Only interpreter should have to clear fp
  reset_last_Java_frame(true);

   // C++ interp handles this in the interpreter
  check_and_handle_popframe(java_thread);
  check_and_handle_earlyret(java_thread);

  if (check_exceptions) {
    // check for pending exceptions (java_thread is set upon return)
    ldr(rscratch1, Address(java_thread, in_bytes(Thread::pending_exception_offset())));
    Label ok;
    cbz(rscratch1, ok);
    lea(rscratch1, RuntimeAddress(StubRoutines::forward_exception_entry()));
    br(rscratch1);
    bind(ok);
  }

  // get oop result if there is one and reset the value in the thread
  if (oop_result->is_valid()) {
    get_vm_result(oop_result, java_thread);
  }
}

void MacroAssembler::call_VM_helper(Register oop_result, address entry_point, int number_of_arguments, bool check_exceptions) {
  call_VM_base(oop_result, noreg, noreg, entry_point, number_of_arguments, check_exceptions);
}

// Maybe emit a call via a trampoline.  If the code cache is small
// trampolines won't be emitted.

address MacroAssembler::trampoline_call(Address entry, CodeBuffer *cbuf) {
  assert(JavaThread::current()->is_Compiler_thread(), "just checking");
  assert(entry.rspec().type() == relocInfo::runtime_call_type
         || entry.rspec().type() == relocInfo::opt_virtual_call_type
         || entry.rspec().type() == relocInfo::static_call_type
         || entry.rspec().type() == relocInfo::virtual_call_type, "wrong reloc type");

  // We need a trampoline if branches are far.
  if (far_branches()) {
    // We don't want to emit a trampoline if C2 is generating dummy
    // code during its branch shortening phase.
    CompileTask* task = ciEnv::current()->task();
    bool in_scratch_emit_size =
      (task != NULL && is_c2_compile(task->comp_level()) &&
       Compile::current()->in_scratch_emit_size());
    if (!in_scratch_emit_size) {
      address stub = emit_trampoline_stub(offset(), entry.target());
      if (stub == NULL) {
        return NULL; // CodeCache is full
      }
    }
  }

  if (cbuf) cbuf->set_insts_mark();
  relocate(entry.rspec());
  if (!far_branches()) {
    bl(entry.target());
  } else {
    bl(pc());
  }
  // just need to return a non-null address
  return pc();
}


// Emit a trampoline stub for a call to a target which is too far away.
//
// code sequences:
//
// call-site:
//   branch-and-link to <destination> or <trampoline stub>
//
// Related trampoline stub for this call site in the stub section:
//   load the call target from the constant pool
//   branch (LR still points to the call site above)

address MacroAssembler::emit_trampoline_stub(int insts_call_instruction_offset,
                                             address dest) {
  address stub = start_a_stub(Compile::MAX_stubs_size/2);
  if (stub == NULL) {
    return NULL;  // CodeBuffer::expand failed
  }

  // Create a trampoline stub relocation which relates this trampoline stub
  // with the call instruction at insts_call_instruction_offset in the
  // instructions code-section.
  align(wordSize);
  relocate(trampoline_stub_Relocation::spec(code()->insts()->start()
                                            + insts_call_instruction_offset));
  const int stub_start_offset = offset();

  // Now, create the trampoline stub's code:
  // - load the call
  // - call
  Label target;
  ldr(rscratch1, target);
  br(rscratch1);
  bind(target);
  assert(offset() - stub_start_offset == NativeCallTrampolineStub::data_offset,
         "should be");
  emit_int64((int64_t)dest);

  const address stub_start_addr = addr_at(stub_start_offset);

  assert(is_NativeCallTrampolineStub_at(stub_start_addr), "doesn't look like a trampoline");

  end_a_stub();
  return stub_start_addr;
}

void MacroAssembler::c2bool(Register x) {
  // implements x == 0 ? 0 : 1
  // note: must only look at least-significant byte of x
  //       since C-style booleans are stored in one byte
  //       only! (was bug)
  tst(x, 0xff);
  cset(x, Assembler::NE);
}

address MacroAssembler::ic_call(address entry, jint method_index) {
  RelocationHolder rh = virtual_call_Relocation::spec(pc(), method_index);
  // address const_ptr = long_constant((jlong)Universe::non_oop_word());
  // unsigned long offset;
  // ldr_constant(rscratch2, const_ptr);
  movptr(rscratch2, (uintptr_t)Universe::non_oop_word());
  return trampoline_call(Address(entry, rh));
}

// Implementation of call_VM versions

void MacroAssembler::call_VM(Register oop_result,
                             address entry_point,
                             bool check_exceptions) {
  call_VM_helper(oop_result, entry_point, 0, check_exceptions);
}

void MacroAssembler::call_VM(Register oop_result,
                             address entry_point,
                             Register arg_1,
                             bool check_exceptions) {
  pass_arg1(this, arg_1);
  call_VM_helper(oop_result, entry_point, 1, check_exceptions);
}

void MacroAssembler::call_VM(Register oop_result,
                             address entry_point,
                             Register arg_1,
                             Register arg_2,
                             bool check_exceptions) {
  assert(arg_1 != c_rarg2, "smashed arg");
  pass_arg2(this, arg_2);
  pass_arg1(this, arg_1);
  call_VM_helper(oop_result, entry_point, 2, check_exceptions);
}

void MacroAssembler::call_VM(Register oop_result,
                             address entry_point,
                             Register arg_1,
                             Register arg_2,
                             Register arg_3,
                             bool check_exceptions) {
  assert(arg_1 != c_rarg3, "smashed arg");
  assert(arg_2 != c_rarg3, "smashed arg");
  pass_arg3(this, arg_3);

  assert(arg_1 != c_rarg2, "smashed arg");
  pass_arg2(this, arg_2);

  pass_arg1(this, arg_1);
  call_VM_helper(oop_result, entry_point, 3, check_exceptions);
}

void MacroAssembler::call_VM(Register oop_result,
                             Register last_java_sp,
                             address entry_point,
                             int number_of_arguments,
                             bool check_exceptions) {
  call_VM_base(oop_result, rthread, last_java_sp, entry_point, number_of_arguments, check_exceptions);
}

void MacroAssembler::call_VM(Register oop_result,
                             Register last_java_sp,
                             address entry_point,
                             Register arg_1,
                             bool check_exceptions) {
  pass_arg1(this, arg_1);
  call_VM(oop_result, last_java_sp, entry_point, 1, check_exceptions);
}

void MacroAssembler::call_VM(Register oop_result,
                             Register last_java_sp,
                             address entry_point,
                             Register arg_1,
                             Register arg_2,
                             bool check_exceptions) {

  assert(arg_1 != c_rarg2, "smashed arg");
  pass_arg2(this, arg_2);
  pass_arg1(this, arg_1);
  call_VM(oop_result, last_java_sp, entry_point, 2, check_exceptions);
}

void MacroAssembler::call_VM(Register oop_result,
                             Register last_java_sp,
                             address entry_point,
                             Register arg_1,
                             Register arg_2,
                             Register arg_3,
                             bool check_exceptions) {
  assert(arg_1 != c_rarg3, "smashed arg");
  assert(arg_2 != c_rarg3, "smashed arg");
  pass_arg3(this, arg_3);
  assert(arg_1 != c_rarg2, "smashed arg");
  pass_arg2(this, arg_2);
  pass_arg1(this, arg_1);
  call_VM(oop_result, last_java_sp, entry_point, 3, check_exceptions);
}


void MacroAssembler::get_vm_result(Register oop_result, Register java_thread) {
  ldr(oop_result, Address(java_thread, JavaThread::vm_result_offset()));
  str(zr, Address(java_thread, JavaThread::vm_result_offset()));
  verify_oop(oop_result, "broken oop in call_VM_base");
}

void MacroAssembler::get_vm_result_2(Register metadata_result, Register java_thread) {
  ldr(metadata_result, Address(java_thread, JavaThread::vm_result_2_offset()));
  str(zr, Address(java_thread, JavaThread::vm_result_2_offset()));
}

void MacroAssembler::align(int modulus) {
  while (offset() % modulus != 0) nop();
}

// these are no-ops overridden by InterpreterMacroAssembler

void MacroAssembler::check_and_handle_earlyret(Register java_thread) { }

void MacroAssembler::check_and_handle_popframe(Register java_thread) { }


RegisterOrConstant MacroAssembler::delayed_value_impl(intptr_t* delayed_value_addr,
                                                      Register tmp,
                                                      int offset) {
  intptr_t value = *delayed_value_addr;
  if (value != 0)
    return RegisterOrConstant(value + offset);

  // load indirectly to solve generation ordering problem
  ldr(tmp, ExternalAddress((address) delayed_value_addr));

  if (offset != 0)
    add(tmp, tmp, offset);

  return RegisterOrConstant(tmp);
}


void MacroAssembler:: notify(int type) {
  if (type == bytecode_start) {
    // set_last_Java_frame(esp, rfp, (address)NULL);
    Assembler:: notify(type);
    // reset_last_Java_frame(true);
  }
  else
    Assembler:: notify(type);
}

// Look up the method for a megamorphic invokeinterface call.
// The target method is determined by <intf_klass, itable_index>.
// The receiver klass is in recv_klass.
// On success, the result will be in method_result, and execution falls through.
// On failure, execution transfers to the given label.
void MacroAssembler::lookup_interface_method(Register recv_klass,
                                             Register intf_klass,
                                             RegisterOrConstant itable_index,
                                             Register method_result,
                                             Register scan_temp,
                                             Label& L_no_such_interface,
                         bool return_method) {
  assert_different_registers(recv_klass, intf_klass, scan_temp);
  assert_different_registers(method_result, intf_klass, scan_temp);
  assert(recv_klass != method_result || !return_method,
     "recv_klass can be destroyed when method isn't needed");
  assert(itable_index.is_constant() || itable_index.as_register() == method_result,
         "caller must use same register for non-constant itable index as for method");

  // Compute start of first itableOffsetEntry (which is at the end of the vtable)
  int vtable_base = in_bytes(Klass::vtable_start_offset());
  int itentry_off = itableMethodEntry::method_offset_in_bytes();
  int scan_step   = itableOffsetEntry::size() * wordSize;
  int vte_size    = vtableEntry::size_in_bytes();
  assert(vte_size == wordSize, "else adjust times_vte_scale");

  ldrw(scan_temp, Address(recv_klass, Klass::vtable_length_offset()));

  // %%% Could store the aligned, prescaled offset in the klassoop.
  // lea(scan_temp, Address(recv_klass, scan_temp, times_vte_scale, vtable_base));
  lea(scan_temp, Address(recv_klass, scan_temp, Address::lsl(3)));
  add(scan_temp, scan_temp, vtable_base);

  if (return_method) {
    // Adjust recv_klass by scaled itable_index, so we can free itable_index.
    assert(itableMethodEntry::size() * wordSize == wordSize, "adjust the scaling in the code below");
    // lea(recv_klass, Address(recv_klass, itable_index, Address::times_ptr, itentry_off));
    lea(recv_klass, Address(recv_klass, itable_index, Address::lsl(3)));
    if (itentry_off)
      add(recv_klass, recv_klass, itentry_off);
  }

  // for (scan = klass->itable(); scan->interface() != NULL; scan += scan_step) {
  //   if (scan->interface() == intf) {
  //     result = (klass + scan->offset() + itable_index);
  //   }
  // }
  Label search, found_method;

  for (int peel = 1; peel >= 0; peel--) {
    ldr(method_result, Address(scan_temp, itableOffsetEntry::interface_offset_in_bytes()));
    cmp(intf_klass, method_result);

    if (peel) {
      br(Assembler::EQ, found_method);
    } else {
      br(Assembler::NE, search);
      // (invert the test to fall through to found_method...)
    }

    if (!peel)  break;

    bind(search);

    // Check that the previous entry is non-null.  A null entry means that
    // the receiver class doesn't implement the interface, and wasn't the
    // same as when the caller was compiled.
    cbz(method_result, L_no_such_interface);
    add(scan_temp, scan_temp, scan_step);
  }

  bind(found_method);

  // Got a hit.
  if (return_method) {
    ldrw(scan_temp, Address(scan_temp, itableOffsetEntry::offset_offset_in_bytes()));
    ldr(method_result, Address(recv_klass, scan_temp, Address::uxtw(0)));
  }
}

// virtual method calling
void MacroAssembler::lookup_virtual_method(Register recv_klass,
                                           RegisterOrConstant vtable_index,
                                           Register method_result) {
  const int base = in_bytes(Klass::vtable_start_offset());
  assert(vtableEntry::size() * wordSize == 8,
         "adjust the scaling in the code below");
  int vtable_offset_in_bytes = base + vtableEntry::method_offset_in_bytes();

  if (vtable_index.is_register()) {
    lea(method_result, Address(recv_klass,
                               vtable_index.as_register(),
                               Address::lsl(LogBytesPerWord)));
    ldr(method_result, Address(method_result, vtable_offset_in_bytes));
  } else {
    vtable_offset_in_bytes += vtable_index.as_constant() * wordSize;
    ldr(method_result,
        form_address(rscratch1, recv_klass, vtable_offset_in_bytes, 0));
  }
}

void MacroAssembler::check_klass_subtype(Register sub_klass,
                           Register super_klass,
                           Register temp_reg,
                           Label& L_success) {
  Label L_failure;
  check_klass_subtype_fast_path(sub_klass, super_klass, temp_reg,        &L_success, &L_failure, NULL);
  check_klass_subtype_slow_path(sub_klass, super_klass, temp_reg, noreg, &L_success, NULL);
  bind(L_failure);
}


void MacroAssembler::check_klass_subtype_fast_path(Register sub_klass,
                                                   Register super_klass,
                                                   Register temp_reg,
                                                   Label* L_success,
                                                   Label* L_failure,
                                                   Label* L_slow_path,
                                        RegisterOrConstant super_check_offset) {
  assert_different_registers(sub_klass, super_klass, temp_reg);
  bool must_load_sco = (super_check_offset.constant_or_zero() == -1);
  if (super_check_offset.is_register()) {
    assert_different_registers(sub_klass, super_klass,
                               super_check_offset.as_register());
  } else if (must_load_sco) {
    assert(temp_reg != noreg, "supply either a temp or a register offset");
  }

  Label L_fallthrough;
  int label_nulls = 0;
  if (L_success == NULL)   { L_success   = &L_fallthrough; label_nulls++; }
  if (L_failure == NULL)   { L_failure   = &L_fallthrough; label_nulls++; }
  if (L_slow_path == NULL) { L_slow_path = &L_fallthrough; label_nulls++; }
  assert(label_nulls <= 1, "at most one NULL in the batch");

  int sc_offset = in_bytes(Klass::secondary_super_cache_offset());
  int sco_offset = in_bytes(Klass::super_check_offset_offset());
  Address super_check_offset_addr(super_klass, sco_offset);

  // Hacked jmp, which may only be used just before L_fallthrough.
#define final_jmp(label)                                                \
  if (&(label) == &L_fallthrough) { /*do nothing*/ }                    \
  else                            b(label)                /*omit semi*/

  // If the pointers are equal, we are done (e.g., String[] elements).
  // This self-check enables sharing of secondary supertype arrays among
  // non-primary types such as array-of-interface.  Otherwise, each such
  // type would need its own customized SSA.
  // We move this check to the front of the fast path because many
  // type checks are in fact trivially successful in this manner,
  // so we get a nicely predicted branch right at the start of the check.
  cmp(sub_klass, super_klass);
  br(Assembler::EQ, *L_success);

  // Check the supertype display:
  if (must_load_sco) {
    ldrw(temp_reg, super_check_offset_addr);
    super_check_offset = RegisterOrConstant(temp_reg);
  }
  Address super_check_addr(sub_klass, super_check_offset);
  ldr(rscratch1, super_check_addr);
  cmp(super_klass, rscratch1); // load displayed supertype

  // This check has worked decisively for primary supers.
  // Secondary supers are sought in the super_cache ('super_cache_addr').
  // (Secondary supers are interfaces and very deeply nested subtypes.)
  // This works in the same check above because of a tricky aliasing
  // between the super_cache and the primary super display elements.
  // (The 'super_check_addr' can address either, as the case requires.)
  // Note that the cache is updated below if it does not help us find
  // what we need immediately.
  // So if it was a primary super, we can just fail immediately.
  // Otherwise, it's the slow path for us (no success at this point).

  if (super_check_offset.is_register()) {
    br(Assembler::EQ, *L_success);
    cmp(super_check_offset.as_register(), sc_offset);
    if (L_failure == &L_fallthrough) {
      br(Assembler::EQ, *L_slow_path);
    } else {
      br(Assembler::NE, *L_failure);
      final_jmp(*L_slow_path);
    }
  } else if (super_check_offset.as_constant() == sc_offset) {
    // Need a slow path; fast failure is impossible.
    if (L_slow_path == &L_fallthrough) {
      br(Assembler::EQ, *L_success);
    } else {
      br(Assembler::NE, *L_slow_path);
      final_jmp(*L_success);
    }
  } else {
    // No slow path; it's a fast decision.
    if (L_failure == &L_fallthrough) {
      br(Assembler::EQ, *L_success);
    } else {
      br(Assembler::NE, *L_failure);
      final_jmp(*L_success);
    }
  }

  bind(L_fallthrough);

#undef final_jmp
}

// These two are taken from x86, but they look generally useful

// scans count pointer sized words at [addr] for occurence of value,
// generic
void MacroAssembler::repne_scan(Register addr, Register value, Register count,
                                Register scratch) {
  Label Lloop, Lexit;
  cbz(count, Lexit);
  bind(Lloop);
  ldr(scratch, post(addr, wordSize));
  cmp(value, scratch);
  br(EQ, Lexit);
  sub(count, count, 1);
  cbnz(count, Lloop);
  bind(Lexit);
}

// scans count 4 byte words at [addr] for occurence of value,
// generic
void MacroAssembler::repne_scanw(Register addr, Register value, Register count,
                                Register scratch) {
  Label Lloop, Lexit;
  cbz(count, Lexit);
  bind(Lloop);
  ldrw(scratch, post(addr, wordSize));
  cmpw(value, scratch);
  br(EQ, Lexit);
  sub(count, count, 1);
  cbnz(count, Lloop);
  bind(Lexit);
}

void MacroAssembler::check_klass_subtype_slow_path(Register sub_klass,
                                                   Register super_klass,
                                                   Register temp_reg,
                                                   Register temp2_reg,
                                                   Label* L_success,
                                                   Label* L_failure,
                                                   bool set_cond_codes) {
  assert_different_registers(sub_klass, super_klass, temp_reg);
  if (temp2_reg != noreg)
    assert_different_registers(sub_klass, super_klass, temp_reg, temp2_reg, rscratch1);
#define IS_A_TEMP(reg) ((reg) == temp_reg || (reg) == temp2_reg)

  Label L_fallthrough;
  int label_nulls = 0;
  if (L_success == NULL)   { L_success   = &L_fallthrough; label_nulls++; }
  if (L_failure == NULL)   { L_failure   = &L_fallthrough; label_nulls++; }
  assert(label_nulls <= 1, "at most one NULL in the batch");

  // a couple of useful fields in sub_klass:
  int ss_offset = in_bytes(Klass::secondary_supers_offset());
  int sc_offset = in_bytes(Klass::secondary_super_cache_offset());
  Address secondary_supers_addr(sub_klass, ss_offset);
  Address super_cache_addr(     sub_klass, sc_offset);

  BLOCK_COMMENT("check_klass_subtype_slow_path");

  // Do a linear scan of the secondary super-klass chain.
  // This code is rarely used, so simplicity is a virtue here.
  // The repne_scan instruction uses fixed registers, which we must spill.
  // Don't worry too much about pre-existing connections with the input regs.

  assert(sub_klass != r0, "killed reg"); // killed by mov(r0, super)
  assert(sub_klass != r2, "killed reg"); // killed by lea(r2, &pst_counter)

  RegSet pushed_registers;
  if (!IS_A_TEMP(r2))    pushed_registers += r2;
  if (!IS_A_TEMP(r5))    pushed_registers += r5;

  if (super_klass != r0 || UseCompressedOops) {
    if (!IS_A_TEMP(r0))   pushed_registers += r0;
  }

  push(pushed_registers, sp);

  // Get super_klass value into r0 (even if it was in r5 or r2).
  if (super_klass != r0) {
    mov(r0, super_klass);
  }

#ifndef PRODUCT
  mov(rscratch2, (address)&SharedRuntime::_partial_subtype_ctr);
  Address pst_counter_addr(rscratch2);
  ldr(rscratch1, pst_counter_addr);
  add(rscratch1, rscratch1, 1);
  str(rscratch1, pst_counter_addr);
#endif //PRODUCT

  // We will consult the secondary-super array.
  ldr(r5, secondary_supers_addr);
  // Load the array length.
  ldrw(r2, Address(r5, Array<Klass*>::length_offset_in_bytes()));
  // Skip to start of data.
  add(r5, r5, Array<Klass*>::base_offset_in_bytes());

  cmp(sp, zr); // Clear Z flag; SP is never zero
  // Scan R2 words at [R5] for an occurrence of R0.
  // Set NZ/Z based on last compare.
  repne_scan(r5, r0, r2, rscratch1);

  // Unspill the temp. registers:
  pop(pushed_registers, sp);

  br(Assembler::NE, *L_failure);

  // Success.  Cache the super we found and proceed in triumph.
  str(super_klass, super_cache_addr);

  if (L_success != &L_fallthrough) {
    b(*L_success);
  }

#undef IS_A_TEMP

  bind(L_fallthrough);
}


void MacroAssembler::verify_oop(Register reg, const char* s) {
  if (!VerifyOops) return;

  // Pass register number to verify_oop_subroutine
  const char* b = NULL;
  {
    ResourceMark rm;
    stringStream ss;
    ss.print("verify_oop: %s: %s", reg->name(), s);
    b = code_string(ss.as_string());
  }
  BLOCK_COMMENT("verify_oop {");

  stp(r0, rscratch1, Address(pre(sp, -2 * wordSize)));
  stp(rscratch2, lr, Address(pre(sp, -2 * wordSize)));

  mov(r0, reg);
  mov(rscratch1, (address)b);

  // call indirectly to solve generation ordering problem
  lea(rscratch2, ExternalAddress(StubRoutines::verify_oop_subroutine_entry_address()));
  ldr(rscratch2, Address(rscratch2));
  blr(rscratch2);

  ldp(rscratch2, lr, Address(post(sp, 2 * wordSize)));
  ldp(r0, rscratch1, Address(post(sp, 2 * wordSize)));

  BLOCK_COMMENT("} verify_oop");
}

void MacroAssembler::verify_oop_addr(Address addr, const char* s) {
  if (!VerifyOops) return;

  const char* b = NULL;
  {
    ResourceMark rm;
    stringStream ss;
    ss.print("verify_oop_addr: %s", s);
    b = code_string(ss.as_string());
  }
  BLOCK_COMMENT("verify_oop_addr {");

  stp(r0, rscratch1, Address(pre(sp, -2 * wordSize)));
  stp(rscratch2, lr, Address(pre(sp, -2 * wordSize)));

  // addr may contain sp so we will have to adjust it based on the
  // pushes that we just did.
  if (addr.uses(sp)) {
    lea(r0, addr);
    ldr(r0, Address(r0, 4 * wordSize));
  } else {
    ldr(r0, addr);
  }
  mov(rscratch1, (address)b);

  // call indirectly to solve generation ordering problem
  lea(rscratch2, ExternalAddress(StubRoutines::verify_oop_subroutine_entry_address()));
  ldr(rscratch2, Address(rscratch2));
  blr(rscratch2);

  ldp(rscratch2, lr, Address(post(sp, 2 * wordSize)));
  ldp(r0, rscratch1, Address(post(sp, 2 * wordSize)));

  BLOCK_COMMENT("} verify_oop_addr");
}

Address MacroAssembler::argument_address(RegisterOrConstant arg_slot,
                                         int extra_slot_offset) {
  // cf. TemplateTable::prepare_invoke(), if (load_receiver).
  int stackElementSize = Interpreter::stackElementSize;
  int offset = Interpreter::expr_offset_in_bytes(extra_slot_offset+0);
#ifdef ASSERT
  int offset1 = Interpreter::expr_offset_in_bytes(extra_slot_offset+1);
  assert(offset1 - offset == stackElementSize, "correct arithmetic");
#endif
  if (arg_slot.is_constant()) {
    return Address(esp, arg_slot.as_constant() * stackElementSize
                   + offset);
  } else {
    add(rscratch1, esp, arg_slot.as_register(),
        ext::uxtx, exact_log2(stackElementSize));
    return Address(rscratch1, offset);
  }
}

void MacroAssembler::call_VM_leaf_base(address entry_point,
                                       int number_of_arguments,
                                       Label *retaddr) {
  call_VM_leaf_base1(entry_point, number_of_arguments, 0, ret_type_integral, retaddr);
}

void MacroAssembler::call_VM_leaf_base1(address entry_point,
                                        int number_of_gp_arguments,
                                        int number_of_fp_arguments,
                                        ret_type type,
                                        Label *retaddr) {
  Label E, L;

  stp(rscratch1, rmethod, Address(pre(sp, -2 * wordSize)));

  // We add 1 to number_of_arguments because the thread in arg0 is
  // not counted
  mov(rscratch1, entry_point);
  blrt(rscratch1, number_of_gp_arguments + 1, number_of_fp_arguments, type);
  if (retaddr)
    bind(*retaddr);

  ldp(rscratch1, rmethod, Address(post(sp, 2 * wordSize)));
  maybe_isb();
}

void MacroAssembler::call_VM_leaf(address entry_point, int number_of_arguments) {
  call_VM_leaf_base(entry_point, number_of_arguments);
}

void MacroAssembler::call_VM_leaf(address entry_point, Register arg_0) {
  pass_arg0(this, arg_0);
  call_VM_leaf_base(entry_point, 1);
}

void MacroAssembler::call_VM_leaf(address entry_point, Register arg_0, Register arg_1) {
  pass_arg0(this, arg_0);
  pass_arg1(this, arg_1);
  call_VM_leaf_base(entry_point, 2);
}

void MacroAssembler::call_VM_leaf(address entry_point, Register arg_0,
                                  Register arg_1, Register arg_2) {
  pass_arg0(this, arg_0);
  pass_arg1(this, arg_1);
  pass_arg2(this, arg_2);
  call_VM_leaf_base(entry_point, 3);
}

void MacroAssembler::super_call_VM_leaf(address entry_point, Register arg_0) {
  pass_arg0(this, arg_0);
  MacroAssembler::call_VM_leaf_base(entry_point, 1);
}

void MacroAssembler::super_call_VM_leaf(address entry_point, Register arg_0, Register arg_1) {

  assert(arg_0 != c_rarg1, "smashed arg");
  pass_arg1(this, arg_1);
  pass_arg0(this, arg_0);
  MacroAssembler::call_VM_leaf_base(entry_point, 2);
}

void MacroAssembler::super_call_VM_leaf(address entry_point, Register arg_0, Register arg_1, Register arg_2) {
  assert(arg_0 != c_rarg2, "smashed arg");
  assert(arg_1 != c_rarg2, "smashed arg");
  pass_arg2(this, arg_2);
  assert(arg_0 != c_rarg1, "smashed arg");
  pass_arg1(this, arg_1);
  pass_arg0(this, arg_0);
  MacroAssembler::call_VM_leaf_base(entry_point, 3);
}

void MacroAssembler::super_call_VM_leaf(address entry_point, Register arg_0, Register arg_1, Register arg_2, Register arg_3) {
  assert(arg_0 != c_rarg3, "smashed arg");
  assert(arg_1 != c_rarg3, "smashed arg");
  assert(arg_2 != c_rarg3, "smashed arg");
  pass_arg3(this, arg_3);
  assert(arg_0 != c_rarg2, "smashed arg");
  assert(arg_1 != c_rarg2, "smashed arg");
  pass_arg2(this, arg_2);
  assert(arg_0 != c_rarg1, "smashed arg");
  pass_arg1(this, arg_1);
  pass_arg0(this, arg_0);
  MacroAssembler::call_VM_leaf_base(entry_point, 4);
}

void MacroAssembler::null_check(Register reg, int offset) {
  if (needs_explicit_null_check(offset)) {
    // provoke OS NULL exception if reg = NULL by
    // accessing M[reg] w/o changing any registers
    // NOTE: this is plenty to provoke a segv
    ldr(zr, Address(reg));
  } else {
    // nothing to do, (later) access of M[reg + offset]
    // will provoke OS NULL exception if reg = NULL
  }
}

// MacroAssembler protected routines needed to implement
// public methods

void MacroAssembler::mov(Register r, Address dest) {
  code_section()->relocate(pc(), dest.rspec());
  u_int64_t imm64 = (u_int64_t)dest.target();
  movptr(r, imm64);
}

// Move a constant pointer into r.  In AArch64 mode the virtual
// address space is 48 bits in size, so we only need three
// instructions to create a patchable instruction sequence that can
// reach anywhere.
void MacroAssembler::movptr(Register r, uintptr_t imm64) {
#ifndef PRODUCT
  {
    char buffer[64];
    snprintf(buffer, sizeof(buffer), "0x%"PRIX64, imm64);
    block_comment(buffer);
  }
#endif
  assert(imm64 < (1ul << 48), "48-bit overflow in address constant");
  movz(r, imm64 & 0xffff);
  imm64 >>= 16;
  movk(r, imm64 & 0xffff, 16);
  imm64 >>= 16;
  movk(r, imm64 & 0xffff, 32);
}

// Macro to mov replicated immediate to vector register.
//  Vd will get the following values for different arrangements in T
//   imm32 == hex 000000gh  T8B:  Vd = ghghghghghghghgh
//   imm32 == hex 000000gh  T16B: Vd = ghghghghghghghghghghghghghghghgh
//   imm32 == hex 0000efgh  T4H:  Vd = efghefghefghefgh
//   imm32 == hex 0000efgh  T8H:  Vd = efghefghefghefghefghefghefghefgh
//   imm32 == hex abcdefgh  T2S:  Vd = abcdefghabcdefgh
//   imm32 == hex abcdefgh  T4S:  Vd = abcdefghabcdefghabcdefghabcdefgh
//   T1D/T2D: invalid
void MacroAssembler::mov(FloatRegister Vd, SIMD_Arrangement T, u_int32_t imm32) {
  assert(T != T1D && T != T2D, "invalid arrangement");
  if (T == T8B || T == T16B) {
    assert((imm32 & ~0xff) == 0, "extraneous bits in unsigned imm32 (T8B/T16B)");
    movi(Vd, T, imm32 & 0xff, 0);
    return;
  }
  u_int32_t nimm32 = ~imm32;
  if (T == T4H || T == T8H) {
    assert((imm32  & ~0xffff) == 0, "extraneous bits in unsigned imm32 (T4H/T8H)");
    imm32 &= 0xffff;
    nimm32 &= 0xffff;
  }
  u_int32_t x = imm32;
  int movi_cnt = 0;
  int movn_cnt = 0;
  while (x) { if (x & 0xff) movi_cnt++; x >>= 8; }
  x = nimm32;
  while (x) { if (x & 0xff) movn_cnt++; x >>= 8; }
  if (movn_cnt < movi_cnt) imm32 = nimm32;
  unsigned lsl = 0;
  while (imm32 && (imm32 & 0xff) == 0) { lsl += 8; imm32 >>= 8; }
  if (movn_cnt < movi_cnt)
    mvni(Vd, T, imm32 & 0xff, lsl);
  else
    movi(Vd, T, imm32 & 0xff, lsl);
  imm32 >>= 8; lsl += 8;
  while (imm32) {
    while ((imm32 & 0xff) == 0) { lsl += 8; imm32 >>= 8; }
    if (movn_cnt < movi_cnt)
      bici(Vd, T, imm32 & 0xff, lsl);
    else
      orri(Vd, T, imm32 & 0xff, lsl);
    lsl += 8; imm32 >>= 8;
  }
}

void MacroAssembler::mov_immediate64(Register dst, u_int64_t imm64)
{
#ifndef PRODUCT
  {
    char buffer[64];
    snprintf(buffer, sizeof(buffer), "0x%"PRIX64, imm64);
    block_comment(buffer);
  }
#endif
  if (operand_valid_for_logical_immediate(false, imm64)) {
    orr(dst, zr, imm64);
  } else {
    // we can use a combination of MOVZ or MOVN with
    // MOVK to build up the constant
    u_int64_t imm_h[4];
    int zero_count = 0;
    int neg_count = 0;
    int i;
    for (i = 0; i < 4; i++) {
      imm_h[i] = ((imm64 >> (i * 16)) & 0xffffL);
      if (imm_h[i] == 0) {
        zero_count++;
      } else if (imm_h[i] == 0xffffL) {
        neg_count++;
      }
    }
    if (zero_count == 4) {
      // one MOVZ will do
      movz(dst, 0);
    } else if (neg_count == 4) {
      // one MOVN will do
      movn(dst, 0);
    } else if (zero_count == 3) {
      for (i = 0; i < 4; i++) {
        if (imm_h[i] != 0L) {
          movz(dst, (u_int32_t)imm_h[i], (i << 4));
          break;
        }
      }
    } else if (neg_count == 3) {
      // one MOVN will do
      for (int i = 0; i < 4; i++) {
        if (imm_h[i] != 0xffffL) {
          movn(dst, (u_int32_t)imm_h[i] ^ 0xffffL, (i << 4));
          break;
        }
      }
    } else if (zero_count == 2) {
      // one MOVZ and one MOVK will do
      for (i = 0; i < 3; i++) {
        if (imm_h[i] != 0L) {
          movz(dst, (u_int32_t)imm_h[i], (i << 4));
          i++;
          break;
        }
      }
      for (;i < 4; i++) {
        if (imm_h[i] != 0L) {
          movk(dst, (u_int32_t)imm_h[i], (i << 4));
        }
      }
    } else if (neg_count == 2) {
      // one MOVN and one MOVK will do
      for (i = 0; i < 4; i++) {
        if (imm_h[i] != 0xffffL) {
          movn(dst, (u_int32_t)imm_h[i] ^ 0xffffL, (i << 4));
          i++;
          break;
        }
      }
      for (;i < 4; i++) {
        if (imm_h[i] != 0xffffL) {
          movk(dst, (u_int32_t)imm_h[i], (i << 4));
        }
      }
    } else if (zero_count == 1) {
      // one MOVZ and two MOVKs will do
      for (i = 0; i < 4; i++) {
        if (imm_h[i] != 0L) {
          movz(dst, (u_int32_t)imm_h[i], (i << 4));
          i++;
          break;
        }
      }
      for (;i < 4; i++) {
        if (imm_h[i] != 0x0L) {
          movk(dst, (u_int32_t)imm_h[i], (i << 4));
        }
      }
    } else if (neg_count == 1) {
      // one MOVN and two MOVKs will do
      for (i = 0; i < 4; i++) {
        if (imm_h[i] != 0xffffL) {
          movn(dst, (u_int32_t)imm_h[i] ^ 0xffffL, (i << 4));
          i++;
          break;
        }
      }
      for (;i < 4; i++) {
        if (imm_h[i] != 0xffffL) {
          movk(dst, (u_int32_t)imm_h[i], (i << 4));
        }
      }
    } else {
      // use a MOVZ and 3 MOVKs (makes it easier to debug)
      movz(dst, (u_int32_t)imm_h[0], 0);
      for (i = 1; i < 4; i++) {
        movk(dst, (u_int32_t)imm_h[i], (i << 4));
      }
    }
  }
}

void MacroAssembler::mov_immediate32(Register dst, u_int32_t imm32)
{
#ifndef PRODUCT
    {
      char buffer[64];
      snprintf(buffer, sizeof(buffer), "0x%"PRIX32, imm32);
      block_comment(buffer);
    }
#endif
  if (operand_valid_for_logical_immediate(true, imm32)) {
    orrw(dst, zr, imm32);
  } else {
    // we can use MOVZ, MOVN or two calls to MOVK to build up the
    // constant
    u_int32_t imm_h[2];
    imm_h[0] = imm32 & 0xffff;
    imm_h[1] = ((imm32 >> 16) & 0xffff);
    if (imm_h[0] == 0) {
      movzw(dst, imm_h[1], 16);
    } else if (imm_h[0] == 0xffff) {
      movnw(dst, imm_h[1] ^ 0xffff, 16);
    } else if (imm_h[1] == 0) {
      movzw(dst, imm_h[0], 0);
    } else if (imm_h[1] == 0xffff) {
      movnw(dst, imm_h[0] ^ 0xffff, 0);
    } else {
      // use a MOVZ and MOVK (makes it easier to debug)
      movzw(dst, imm_h[0], 0);
      movkw(dst, imm_h[1], 16);
    }
  }
}

// Form an address from base + offset in Rd.  Rd may or may
// not actually be used: you must use the Address that is returned.
// It is up to you to ensure that the shift provided matches the size
// of your data.
Address MacroAssembler::form_address(Register Rd, Register base, long byte_offset, int shift) {
  if (Address::offset_ok_for_immed(byte_offset, shift))
    // It fits; no need for any heroics
    return Address(base, byte_offset);

  // Don't do anything clever with negative or misaligned offsets
  unsigned mask = (1 << shift) - 1;
  if (byte_offset < 0 || byte_offset & mask) {
    mov(Rd, byte_offset);
    add(Rd, base, Rd);
    return Address(Rd);
  }

  // See if we can do this with two 12-bit offsets
  {
    unsigned long word_offset = byte_offset >> shift;
    unsigned long masked_offset = word_offset & 0xfff000;
    if (Address::offset_ok_for_immed(word_offset - masked_offset)
        && Assembler::operand_valid_for_add_sub_immediate(masked_offset << shift)) {
      add(Rd, base, masked_offset << shift);
      word_offset -= masked_offset;
      return Address(Rd, word_offset << shift);
    }
  }

  // Do it the hard way
  mov(Rd, byte_offset);
  add(Rd, base, Rd);
  return Address(Rd);
}

void MacroAssembler::atomic_incw(Register counter_addr, Register tmp, Register tmp2) {
  if (UseLSE) {
    mov(tmp, 1);
    ldadd(Assembler::word, tmp, zr, counter_addr);
    return;
  }
  Label retry_load;
  if ((VM_Version::features() & VM_Version::CPU_STXR_PREFETCH))
    prfm(Address(counter_addr), PSTL1STRM);
  bind(retry_load);
  // flush and load exclusive from the memory location
  ldxrw(tmp, counter_addr);
  addw(tmp, tmp, 1);
  // if we store+flush with no intervening write tmp wil be zero
  stxrw(tmp2, tmp, counter_addr);
  cbnzw(tmp2, retry_load);
}


int MacroAssembler::corrected_idivl(Register result, Register ra, Register rb,
                                    bool want_remainder, Register scratch)
{
  // Full implementation of Java idiv and irem.  The function
  // returns the (pc) offset of the div instruction - may be needed
  // for implicit exceptions.
  //
  // constraint : ra/rb =/= scratch
  //         normal case
  //
  // input : ra: dividend
  //         rb: divisor
  //
  // result: either
  //         quotient  (= ra idiv rb)
  //         remainder (= ra irem rb)

  assert(ra != scratch && rb != scratch, "reg cannot be scratch");

  int idivl_offset = offset();
  if (! want_remainder) {
    sdivw(result, ra, rb);
  } else {
    sdivw(scratch, ra, rb);
    Assembler::msubw(result, scratch, rb, ra);
  }

  return idivl_offset;
}

int MacroAssembler::corrected_idivq(Register result, Register ra, Register rb,
                                    bool want_remainder, Register scratch)
{
  // Full implementation of Java ldiv and lrem.  The function
  // returns the (pc) offset of the div instruction - may be needed
  // for implicit exceptions.
  //
  // constraint : ra/rb =/= scratch
  //         normal case
  //
  // input : ra: dividend
  //         rb: divisor
  //
  // result: either
  //         quotient  (= ra idiv rb)
  //         remainder (= ra irem rb)

  assert(ra != scratch && rb != scratch, "reg cannot be scratch");

  int idivq_offset = offset();
  if (! want_remainder) {
    sdiv(result, ra, rb);
  } else {
    sdiv(scratch, ra, rb);
    Assembler::msub(result, scratch, rb, ra);
  }

  return idivq_offset;
}

void MacroAssembler::membar(Membar_mask_bits order_constraint) {
  address prev = pc() - NativeMembar::instruction_size;
  address last = code()->last_insn();
  if (last != NULL && nativeInstruction_at(last)->is_Membar() && prev == last) {
    NativeMembar *bar = NativeMembar_at(prev);
    // We are merging two memory barrier instructions.  On AArch64 we
    // can do this simply by ORing them together.
    bar->set_kind(bar->get_kind() | order_constraint);
    BLOCK_COMMENT("merged membar");
  } else {
    code()->set_last_insn(pc());
    dmb(Assembler::barrier(order_constraint));
  }
}

bool MacroAssembler::try_merge_ldst(Register rt, const Address &adr, size_t size_in_bytes, bool is_store) {
  if (ldst_can_merge(rt, adr, size_in_bytes, is_store)) {
    merge_ldst(rt, adr, size_in_bytes, is_store);
    code()->clear_last_insn();
    return true;
  } else {
    assert(size_in_bytes == 8 || size_in_bytes == 4, "only 8 bytes or 4 bytes load/store is supported.");
    const unsigned mask = size_in_bytes - 1;
    if (adr.getMode() == Address::base_plus_offset &&
        (adr.offset() & mask) == 0) { // only supports base_plus_offset.
      code()->set_last_insn(pc());
    }
    return false;
  }
}

void MacroAssembler::ldr(Register Rx, const Address &adr) {
  // We always try to merge two adjacent loads into one ldp.
  if (!try_merge_ldst(Rx, adr, 8, false)) {
    Assembler::ldr(Rx, adr);
  }
}

void MacroAssembler::ldrw(Register Rw, const Address &adr) {
  // We always try to merge two adjacent loads into one ldp.
  if (!try_merge_ldst(Rw, adr, 4, false)) {
    Assembler::ldrw(Rw, adr);
  }
}

void MacroAssembler::str(Register Rx, const Address &adr) {
  // We always try to merge two adjacent stores into one stp.
  if (!try_merge_ldst(Rx, adr, 8, true)) {
    Assembler::str(Rx, adr);
  }
}

void MacroAssembler::strw(Register Rw, const Address &adr) {
  // We always try to merge two adjacent stores into one stp.
  if (!try_merge_ldst(Rw, adr, 4, true)) {
    Assembler::strw(Rw, adr);
  }
}

// MacroAssembler routines found actually to be needed

void MacroAssembler::push(Register src)
{
  str(src, Address(pre(esp, -1 * wordSize)));
}

void MacroAssembler::pop(Register dst)
{
  ldr(dst, Address(post(esp, 1 * wordSize)));
}

// Note: load_unsigned_short used to be called load_unsigned_word.
int MacroAssembler::load_unsigned_short(Register dst, Address src) {
  int off = offset();
  ldrh(dst, src);
  return off;
}

int MacroAssembler::load_unsigned_byte(Register dst, Address src) {
  int off = offset();
  ldrb(dst, src);
  return off;
}

int MacroAssembler::load_signed_short(Register dst, Address src) {
  int off = offset();
  ldrsh(dst, src);
  return off;
}

int MacroAssembler::load_signed_byte(Register dst, Address src) {
  int off = offset();
  ldrsb(dst, src);
  return off;
}

int MacroAssembler::load_signed_short32(Register dst, Address src) {
  int off = offset();
  ldrshw(dst, src);
  return off;
}

int MacroAssembler::load_signed_byte32(Register dst, Address src) {
  int off = offset();
  ldrsbw(dst, src);
  return off;
}

void MacroAssembler::load_sized_value(Register dst, Address src, size_t size_in_bytes, bool is_signed, Register dst2) {
  switch (size_in_bytes) {
  case  8:  ldr(dst, src); break;
  case  4:  ldrw(dst, src); break;
  case  2:  is_signed ? load_signed_short(dst, src) : load_unsigned_short(dst, src); break;
  case  1:  is_signed ? load_signed_byte( dst, src) : load_unsigned_byte( dst, src); break;
  default:  ShouldNotReachHere();
  }
}

void MacroAssembler::store_sized_value(Address dst, Register src, size_t size_in_bytes, Register src2) {
  switch (size_in_bytes) {
  case  8:  str(src, dst); break;
  case  4:  strw(src, dst); break;
  case  2:  strh(src, dst); break;
  case  1:  strb(src, dst); break;
  default:  ShouldNotReachHere();
  }
}

void MacroAssembler::decrementw(Register reg, int value)
{
  if (value < 0)  { incrementw(reg, -value);      return; }
  if (value == 0) {                               return; }
  if (value < (1 << 12)) { subw(reg, reg, value); return; }
  /* else */ {
    guarantee(reg != rscratch2, "invalid dst for register decrement");
    movw(rscratch2, (unsigned)value);
    subw(reg, reg, rscratch2);
  }
}

void MacroAssembler::decrement(Register reg, int value)
{
  if (value < 0)  { increment(reg, -value);      return; }
  if (value == 0) {                              return; }
  if (value < (1 << 12)) { sub(reg, reg, value); return; }
  /* else */ {
    assert(reg != rscratch2, "invalid dst for register decrement");
    mov(rscratch2, (unsigned long)value);
    sub(reg, reg, rscratch2);
  }
}

void MacroAssembler::decrementw(Address dst, int value)
{
  assert(!dst.uses(rscratch1), "invalid dst for address decrement");
  if (dst.getMode() == Address::literal) {
    assert(abs(value) < (1 << 12), "invalid value and address mode combination");
    lea(rscratch2, dst);
    dst = Address(rscratch2);
  }
  ldrw(rscratch1, dst);
  decrementw(rscratch1, value);
  strw(rscratch1, dst);
}

void MacroAssembler::decrement(Address dst, int value)
{
  assert(!dst.uses(rscratch1), "invalid address for decrement");
  if (dst.getMode() == Address::literal) {
    assert(abs(value) < (1 << 12), "invalid value and address mode combination");
    lea(rscratch2, dst);
    dst = Address(rscratch2);
  }
  ldr(rscratch1, dst);
  decrement(rscratch1, value);
  str(rscratch1, dst);
}

void MacroAssembler::incrementw(Register reg, int value)
{
  if (value < 0)  { decrementw(reg, -value);      return; }
  if (value == 0) {                               return; }
  if (value < (1 << 12)) { addw(reg, reg, value); return; }
  /* else */ {
    assert(reg != rscratch2, "invalid dst for register increment");
    movw(rscratch2, (unsigned)value);
    addw(reg, reg, rscratch2);
  }
}

void MacroAssembler::increment(Register reg, int value)
{
  if (value < 0)  { decrement(reg, -value);      return; }
  if (value == 0) {                              return; }
  if (value < (1 << 12)) { add(reg, reg, value); return; }
  /* else */ {
    assert(reg != rscratch2, "invalid dst for register increment");
    movw(rscratch2, (unsigned)value);
    add(reg, reg, rscratch2);
  }
}

void MacroAssembler::incrementw(Address dst, int value)
{
  assert(!dst.uses(rscratch1), "invalid dst for address increment");
  if (dst.getMode() == Address::literal) {
    assert(abs(value) < (1 << 12), "invalid value and address mode combination");
    lea(rscratch2, dst);
    dst = Address(rscratch2);
  }
  ldrw(rscratch1, dst);
  incrementw(rscratch1, value);
  strw(rscratch1, dst);
}

void MacroAssembler::increment(Address dst, int value)
{
  assert(!dst.uses(rscratch1), "invalid dst for address increment");
  if (dst.getMode() == Address::literal) {
    assert(abs(value) < (1 << 12), "invalid value and address mode combination");
    lea(rscratch2, dst);
    dst = Address(rscratch2);
  }
  ldr(rscratch1, dst);
  increment(rscratch1, value);
  str(rscratch1, dst);
}


void MacroAssembler::pusha() {
  push(0x7fffffff, sp);
}

void MacroAssembler::popa() {
  pop(0x7fffffff, sp);
}

// Push lots of registers in the bit set supplied.  Don't push sp.
// Return the number of words pushed
int MacroAssembler::push(unsigned int bitset, Register stack) {
  int words_pushed = 0;

  // Scan bitset to accumulate register pairs
  unsigned char regs[32];
  int count = 0;
  for (int reg = 0; reg <= 30; reg++) {
    if (1 & bitset)
      regs[count++] = reg;
    bitset >>= 1;
  }
  regs[count++] = zr->encoding_nocheck();
  count &= ~1;  // Only push an even nuber of regs

  if (count) {
    stp(as_Register(regs[0]), as_Register(regs[1]),
       Address(pre(stack, -count * wordSize)));
    words_pushed += 2;
  }
  for (int i = 2; i < count; i += 2) {
    stp(as_Register(regs[i]), as_Register(regs[i+1]),
       Address(stack, i * wordSize));
    words_pushed += 2;
  }

  assert(words_pushed == count, "oops, pushed != count");

  return count;
}

int MacroAssembler::pop(unsigned int bitset, Register stack) {
  int words_pushed = 0;

  // Scan bitset to accumulate register pairs
  unsigned char regs[32];
  int count = 0;
  for (int reg = 0; reg <= 30; reg++) {
    if (1 & bitset)
      regs[count++] = reg;
    bitset >>= 1;
  }
  regs[count++] = zr->encoding_nocheck();
  count &= ~1;

  for (int i = 2; i < count; i += 2) {
    ldp(as_Register(regs[i]), as_Register(regs[i+1]),
       Address(stack, i * wordSize));
    words_pushed += 2;
  }
  if (count) {
    ldp(as_Register(regs[0]), as_Register(regs[1]),
       Address(post(stack, count * wordSize)));
    words_pushed += 2;
  }

  assert(words_pushed == count, "oops, pushed != count");

  return count;
}
#ifdef ASSERT
void MacroAssembler::verify_heapbase(const char* msg) {
#if 0
  assert (UseCompressedOops || UseCompressedClassPointers, "should be compressed");
  assert (Universe::heap() != NULL, "java heap should be initialized");
  if (CheckCompressedOops) {
    Label ok;
    push(1 << rscratch1->encoding(), sp); // cmpptr trashes rscratch1
    cmpptr(rheapbase, ExternalAddress((address)Universe::narrow_ptrs_base_addr()));
    br(Assembler::EQ, ok);
    stop(msg);
    bind(ok);
    pop(1 << rscratch1->encoding(), sp);
  }
#endif
}
#endif

void MacroAssembler::resolve_jobject(Register value, Register thread, Register tmp) {
  Label done, not_weak;
  cbz(value, done);           // Use NULL as-is.

  STATIC_ASSERT(JNIHandles::weak_tag_mask == 1u);
  tbz(r0, 0, not_weak);    // Test for jweak tag.

  // Resolve jweak.
  access_load_at(T_OBJECT, IN_NATIVE | ON_PHANTOM_OOP_REF, value,
                 Address(value, -JNIHandles::weak_tag_value), tmp, thread);
  verify_oop(value);
  b(done);

  bind(not_weak);
  // Resolve (untagged) jobject.
  access_load_at(T_OBJECT, IN_NATIVE, value, Address(value, 0), tmp, thread);
  verify_oop(value);
  bind(done);
}

void MacroAssembler::stop(const char* msg) {
  address ip = pc();
  pusha();
  mov(c_rarg0, (address)msg);
  mov(c_rarg1, (address)ip);
  mov(c_rarg2, sp);
  mov(c_rarg3, CAST_FROM_FN_PTR(address, MacroAssembler::debug64));
  // call(c_rarg3);
  blrt(c_rarg3, 3, 0, 1);
  hlt(0);
}

void MacroAssembler::unimplemented(const char* what) {
  const char* buf = NULL;
  {
    ResourceMark rm;
    stringStream ss;
    ss.print("unimplemented: %s", what);
    buf = code_string(ss.as_string());
  }
  stop(buf);
}

// If a constant does not fit in an immediate field, generate some
// number of MOV instructions and then perform the operation.
void MacroAssembler::wrap_add_sub_imm_insn(Register Rd, Register Rn, unsigned imm,
                                           add_sub_imm_insn insn1,
                                           add_sub_reg_insn insn2) {
  assert(Rd != zr, "Rd = zr and not setting flags?");
  if (operand_valid_for_add_sub_immediate((int)imm)) {
    (this->*insn1)(Rd, Rn, imm);
  } else {
    if (uabs(imm) < (1 << 24)) {
       (this->*insn1)(Rd, Rn, imm & -(1 << 12));
       (this->*insn1)(Rd, Rd, imm & ((1 << 12)-1));
    } else {
       assert_different_registers(Rd, Rn);
       mov(Rd, (uint64_t)imm);
       (this->*insn2)(Rd, Rn, Rd, LSL, 0);
    }
  }
}

// Seperate vsn which sets the flags. Optimisations are more restricted
// because we must set the flags correctly.
void MacroAssembler::wrap_adds_subs_imm_insn(Register Rd, Register Rn, unsigned imm,
                                           add_sub_imm_insn insn1,
                                           add_sub_reg_insn insn2) {
  if (operand_valid_for_add_sub_immediate((int)imm)) {
    (this->*insn1)(Rd, Rn, imm);
  } else {
    assert_different_registers(Rd, Rn);
    assert(Rd != zr, "overflow in immediate operand");
    mov(Rd, (uint64_t)imm);
    (this->*insn2)(Rd, Rn, Rd, LSL, 0);
  }
}


void MacroAssembler::add(Register Rd, Register Rn, RegisterOrConstant increment) {
  if (increment.is_register()) {
    add(Rd, Rn, increment.as_register());
  } else {
    add(Rd, Rn, increment.as_constant());
  }
}

void MacroAssembler::addw(Register Rd, Register Rn, RegisterOrConstant increment) {
  if (increment.is_register()) {
    addw(Rd, Rn, increment.as_register());
  } else {
    addw(Rd, Rn, increment.as_constant());
  }
}

void MacroAssembler::sub(Register Rd, Register Rn, RegisterOrConstant decrement) {
  if (decrement.is_register()) {
    sub(Rd, Rn, decrement.as_register());
  } else {
    sub(Rd, Rn, decrement.as_constant());
  }
}

void MacroAssembler::subw(Register Rd, Register Rn, RegisterOrConstant decrement) {
  if (decrement.is_register()) {
    subw(Rd, Rn, decrement.as_register());
  } else {
    subw(Rd, Rn, decrement.as_constant());
  }
}

void MacroAssembler::reinit_heapbase()
{
  if (UseCompressedOops) {
    if (Universe::is_fully_initialized()) {
      mov(rheapbase, Universe::narrow_ptrs_base());
    } else {
      lea(rheapbase, ExternalAddress((address)Universe::narrow_ptrs_base_addr()));
      ldr(rheapbase, Address(rheapbase));
    }
  }
}

// this simulates the behaviour of the x86 cmpxchg instruction using a
// load linked/store conditional pair. we use the acquire/release
// versions of these instructions so that we flush pending writes as
// per Java semantics.

// n.b the x86 version assumes the old value to be compared against is
// in rax and updates rax with the value located in memory if the
// cmpxchg fails. we supply a register for the old value explicitly

// the aarch64 load linked/store conditional instructions do not
// accept an offset. so, unlike x86, we must provide a plain register
// to identify the memory word to be compared/exchanged rather than a
// register+offset Address.

void MacroAssembler::cmpxchgptr(Register oldv, Register newv, Register addr, Register tmp,
                                Label &succeed, Label *fail) {
  // oldv holds comparison value
  // newv holds value to write in exchange
  // addr identifies memory word to compare against/update
  if (UseLSE) {
    mov(tmp, oldv);
    casal(Assembler::xword, oldv, newv, addr);
    cmp(tmp, oldv);
    br(Assembler::EQ, succeed);
    membar(AnyAny);
  } else {
    Label retry_load, nope;
    if ((VM_Version::features() & VM_Version::CPU_STXR_PREFETCH))
      prfm(Address(addr), PSTL1STRM);
    bind(retry_load);
    // flush and load exclusive from the memory location
    // and fail if it is not what we expect
    ldaxr(tmp, addr);
    cmp(tmp, oldv);
    br(Assembler::NE, nope);
    // if we store+flush with no intervening write tmp wil be zero
    stlxr(tmp, newv, addr);
    cbzw(tmp, succeed);
    // retry so we only ever return after a load fails to compare
    // ensures we don't return a stale value after a failed write.
    b(retry_load);
    // if the memory word differs we return it in oldv and signal a fail
    bind(nope);
    membar(AnyAny);
    mov(oldv, tmp);
  }
  if (fail)
    b(*fail);
}

void MacroAssembler::cmpxchg_obj_header(Register oldv, Register newv, Register obj, Register tmp,
                                        Label &succeed, Label *fail) {
  assert(oopDesc::mark_offset_in_bytes() == 0, "assumption");
  cmpxchgptr(oldv, newv, obj, tmp, succeed, fail);
}

void MacroAssembler::cmpxchgw(Register oldv, Register newv, Register addr, Register tmp,
                                Label &succeed, Label *fail) {
  // oldv holds comparison value
  // newv holds value to write in exchange
  // addr identifies memory word to compare against/update
  // tmp returns 0/1 for success/failure
  if (UseLSE) {
    mov(tmp, oldv);
    casal(Assembler::word, oldv, newv, addr);
    cmp(tmp, oldv);
    br(Assembler::EQ, succeed);
    membar(AnyAny);
  } else {
    Label retry_load, nope;
    if ((VM_Version::features() & VM_Version::CPU_STXR_PREFETCH))
      prfm(Address(addr), PSTL1STRM);
    bind(retry_load);
    // flush and load exclusive from the memory location
    // and fail if it is not what we expect
    ldaxrw(tmp, addr);
    cmp(tmp, oldv);
    br(Assembler::NE, nope);
    // if we store+flush with no intervening write tmp wil be zero
    stlxrw(tmp, newv, addr);
    cbzw(tmp, succeed);
    // retry so we only ever return after a load fails to compare
    // ensures we don't return a stale value after a failed write.
    b(retry_load);
    // if the memory word differs we return it in oldv and signal a fail
    bind(nope);
    membar(AnyAny);
    mov(oldv, tmp);
  }
  if (fail)
    b(*fail);
}

// A generic CAS; success or failure is in the EQ flag.  A weak CAS
// doesn't retry and may fail spuriously.  If the oldval is wanted,
// Pass a register for the result, otherwise pass noreg.

// Clobbers rscratch1
void MacroAssembler::cmpxchg(Register addr, Register expected,
                             Register new_val,
                             enum operand_size size,
                             bool acquire, bool release,
                             bool weak,
                             Register result) {
  if (result == noreg)  result = rscratch1;
  BLOCK_COMMENT("cmpxchg {");
  if (UseLSE) {
    mov(result, expected);
    lse_cas(result, new_val, addr, size, acquire, release, /*not_pair*/ true);
    compare_eq(result, expected, size);
  } else {
    Label retry_load, done;
    if ((VM_Version::features() & VM_Version::CPU_STXR_PREFETCH))
      prfm(Address(addr), PSTL1STRM);
    bind(retry_load);
    load_exclusive(result, addr, size, acquire);
    compare_eq(result, expected, size);
    br(Assembler::NE, done);
    store_exclusive(rscratch1, new_val, addr, size, release);
    if (weak) {
      cmpw(rscratch1, 0u);  // If the store fails, return NE to our caller.
    } else {
      cbnzw(rscratch1, retry_load);
    }
    bind(done);
<<<<<<< HEAD
  }
  BLOCK_COMMENT("} cmpxchg");
}

// A generic comparison. Only compares for equality, clobbers rscratch1.
void MacroAssembler::compare_eq(Register rm, Register rn, enum operand_size size) {
  if (size == xword) {
    cmp(rm, rn);
  } else if (size == word) {
    cmpw(rm, rn);
  } else if (size == halfword) {
    eorw(rscratch1, rm, rn);
    ands(zr, rscratch1, 0xffff);
  } else if (size == byte) {
    eorw(rscratch1, rm, rn);
    ands(zr, rscratch1, 0xff);
  } else {
    ShouldNotReachHere();
=======
>>>>>>> 7ad1f6f9
  }
  BLOCK_COMMENT("} cmpxchg");
}

// A generic comparison. Only compares for equality, clobbers rscratch1.
void MacroAssembler::compare_eq(Register rm, Register rn, enum operand_size size) {
  if (size == xword) {
    cmp(rm, rn);
  } else if (size == word) {
    cmpw(rm, rn);
  } else if (size == halfword) {
    eorw(rscratch1, rm, rn);
    ands(zr, rscratch1, 0xffff);
  } else if (size == byte) {
    eorw(rscratch1, rm, rn);
    ands(zr, rscratch1, 0xff);
  } else {
    ShouldNotReachHere();
  }
}


void MacroAssembler::cmpxchg_oop(Register addr, Register expected, Register new_val,
                                 bool acquire, bool release, bool weak, bool encode,
                                 Register tmp1, Register tmp2,
                                 Register tmp3, Register result) {
  BarrierSetAssembler* bsa = BarrierSet::barrier_set()->barrier_set_assembler();
  bsa->cmpxchg_oop(this, addr, expected, new_val, acquire, release, weak, encode, tmp1, tmp2, tmp3, result);
}


static bool different(Register a, RegisterOrConstant b, Register c) {
  if (b.is_constant())
    return a != c;
  else
    return a != b.as_register() && a != c && b.as_register() != c;
}

#define ATOMIC_OP(NAME, LDXR, OP, IOP, AOP, STXR, sz)                   \
void MacroAssembler::atomic_##NAME(Register prev, RegisterOrConstant incr, Register addr) { \
  if (UseLSE) {                                                         \
    prev = prev->is_valid() ? prev : zr;                                \
    if (incr.is_register()) {                                           \
      AOP(sz, incr.as_register(), prev, addr);                          \
    } else {                                                            \
      mov(rscratch2, incr.as_constant());                               \
      AOP(sz, rscratch2, prev, addr);                                   \
    }                                                                   \
    return;                                                             \
  }                                                                     \
  Register result = rscratch2;                                          \
  if (prev->is_valid())                                                 \
    result = different(prev, incr, addr) ? prev : rscratch2;            \
                                                                        \
  Label retry_load;                                                     \
  if ((VM_Version::features() & VM_Version::CPU_STXR_PREFETCH))         \
    prfm(Address(addr), PSTL1STRM);                                     \
  bind(retry_load);                                                     \
  LDXR(result, addr);                                                   \
  OP(rscratch1, result, incr);                                          \
  STXR(rscratch2, rscratch1, addr);                                     \
  cbnzw(rscratch2, retry_load);                                         \
  if (prev->is_valid() && prev != result) {                             \
    IOP(prev, rscratch1, incr);                                         \
  }                                                                     \
}

ATOMIC_OP(add, ldxr, add, sub, ldadd, stxr, Assembler::xword)
ATOMIC_OP(addw, ldxrw, addw, subw, ldadd, stxrw, Assembler::word)
ATOMIC_OP(addal, ldaxr, add, sub, ldaddal, stlxr, Assembler::xword)
ATOMIC_OP(addalw, ldaxrw, addw, subw, ldaddal, stlxrw, Assembler::word)

#undef ATOMIC_OP

#define ATOMIC_XCHG(OP, AOP, LDXR, STXR, sz)                            \
void MacroAssembler::atomic_##OP(Register prev, Register newv, Register addr) { \
  if (UseLSE) {                                                         \
    prev = prev->is_valid() ? prev : zr;                                \
    AOP(sz, newv, prev, addr);                                          \
    return;                                                             \
  }                                                                     \
  Register result = rscratch2;                                          \
  if (prev->is_valid())                                                 \
    result = different(prev, newv, addr) ? prev : rscratch2;            \
                                                                        \
  Label retry_load;                                                     \
  if ((VM_Version::features() & VM_Version::CPU_STXR_PREFETCH))         \
    prfm(Address(addr), PSTL1STRM);                                     \
  bind(retry_load);                                                     \
  LDXR(result, addr);                                                   \
  STXR(rscratch1, newv, addr);                                          \
  cbnzw(rscratch1, retry_load);                                         \
  if (prev->is_valid() && prev != result)                               \
    mov(prev, result);                                                  \
}

ATOMIC_XCHG(xchg, swp, ldxr, stxr, Assembler::xword)
ATOMIC_XCHG(xchgw, swp, ldxrw, stxrw, Assembler::word)
ATOMIC_XCHG(xchgal, swpal, ldaxr, stlxr, Assembler::xword)
ATOMIC_XCHG(xchgalw, swpal, ldaxrw, stlxrw, Assembler::word)

#undef ATOMIC_XCHG

#ifndef PRODUCT
extern "C" void findpc(intptr_t x);
#endif

void MacroAssembler::debug64(char* msg, int64_t pc, int64_t regs[])
{
  // In order to get locks to work, we need to fake a in_VM state
  if (ShowMessageBoxOnError ) {
    JavaThread* thread = JavaThread::current();
    JavaThreadState saved_state = thread->thread_state();
    thread->set_thread_state(_thread_in_vm);
#ifndef PRODUCT
    if (CountBytecodes || TraceBytecodes || StopInterpreterAt) {
      ttyLocker ttyl;
      BytecodeCounter::print();
    }
#endif
    if (os::message_box(msg, "Execution stopped, print registers?")) {
      ttyLocker ttyl;
      tty->print_cr(" pc = 0x%016lx", pc);
#ifndef PRODUCT
      tty->cr();
      findpc(pc);
      tty->cr();
#endif
      tty->print_cr(" r0 = 0x%016lx", regs[0]);
      tty->print_cr(" r1 = 0x%016lx", regs[1]);
      tty->print_cr(" r2 = 0x%016lx", regs[2]);
      tty->print_cr(" r3 = 0x%016lx", regs[3]);
      tty->print_cr(" r4 = 0x%016lx", regs[4]);
      tty->print_cr(" r5 = 0x%016lx", regs[5]);
      tty->print_cr(" r6 = 0x%016lx", regs[6]);
      tty->print_cr(" r7 = 0x%016lx", regs[7]);
      tty->print_cr(" r8 = 0x%016lx", regs[8]);
      tty->print_cr(" r9 = 0x%016lx", regs[9]);
      tty->print_cr("r10 = 0x%016lx", regs[10]);
      tty->print_cr("r11 = 0x%016lx", regs[11]);
      tty->print_cr("r12 = 0x%016lx", regs[12]);
      tty->print_cr("r13 = 0x%016lx", regs[13]);
      tty->print_cr("r14 = 0x%016lx", regs[14]);
      tty->print_cr("r15 = 0x%016lx", regs[15]);
      tty->print_cr("r16 = 0x%016lx", regs[16]);
      tty->print_cr("r17 = 0x%016lx", regs[17]);
      tty->print_cr("r18 = 0x%016lx", regs[18]);
      tty->print_cr("r19 = 0x%016lx", regs[19]);
      tty->print_cr("r20 = 0x%016lx", regs[20]);
      tty->print_cr("r21 = 0x%016lx", regs[21]);
      tty->print_cr("r22 = 0x%016lx", regs[22]);
      tty->print_cr("r23 = 0x%016lx", regs[23]);
      tty->print_cr("r24 = 0x%016lx", regs[24]);
      tty->print_cr("r25 = 0x%016lx", regs[25]);
      tty->print_cr("r26 = 0x%016lx", regs[26]);
      tty->print_cr("r27 = 0x%016lx", regs[27]);
      tty->print_cr("r28 = 0x%016lx", regs[28]);
      tty->print_cr("r30 = 0x%016lx", regs[30]);
      tty->print_cr("r31 = 0x%016lx", regs[31]);
      BREAKPOINT;
    }
    ThreadStateTransition::transition(thread, _thread_in_vm, saved_state);
  } else {
    ttyLocker ttyl;
    ::tty->print_cr("=============== DEBUG MESSAGE: %s ================\n",
                    msg);
    assert(false, "DEBUG MESSAGE: %s", msg);
  }
}

#ifdef BUILTIN_SIM
// routine to generate an x86 prolog for a stub function which
// bootstraps into the generated ARM code which directly follows the
// stub
//
// the argument encodes the number of general and fp registers
// passed by the caller and the callng convention (currently just
// the number of general registers and assumes C argument passing)

extern "C" {
int aarch64_stub_prolog_size();
void aarch64_stub_prolog();
void aarch64_prolog();
}

void MacroAssembler::c_stub_prolog(int gp_arg_count, int fp_arg_count, int ret_type,
                                   address *prolog_ptr)
{
  int calltype = (((ret_type & 0x3) << 8) |
                  ((fp_arg_count & 0xf) << 4) |
                  (gp_arg_count & 0xf));

  // the addresses for the x86 to ARM entry code we need to use
  address start = pc();
  // printf("start = %lx\n", start);
  int byteCount =  aarch64_stub_prolog_size();
  // printf("byteCount = %x\n", byteCount);
  int instructionCount = (byteCount + 3)/ 4;
  // printf("instructionCount = %x\n", instructionCount);
  for (int i = 0; i < instructionCount; i++) {
    nop();
  }

  memcpy(start, (void*)aarch64_stub_prolog, byteCount);

  // write the address of the setup routine and the call format at the
  // end of into the copied code
  u_int64_t *patch_end = (u_int64_t *)(start + byteCount);
  if (prolog_ptr)
    patch_end[-2] = (u_int64_t)prolog_ptr;
  patch_end[-1] = calltype;
}
#endif

void MacroAssembler::push_call_clobbered_fp_registers() {
  int step = 4 * wordSize;
  sub(sp, sp, step);
  mov(rscratch1, -step);
  // Push v0-v7, v16-v31.
  for (int i = 31; i>= 4; i -= 4) {
    if (i <= v7->encoding() || i >= v16->encoding())
      st1(as_FloatRegister(i-3), as_FloatRegister(i-2), as_FloatRegister(i-1),
          as_FloatRegister(i), T1D, Address(post(sp, rscratch1)));
  }
  st1(as_FloatRegister(0), as_FloatRegister(1), as_FloatRegister(2),
      as_FloatRegister(3), T1D, Address(sp));
}

void MacroAssembler::pop_call_clobbered_fp_registers() {
  for (int i = 0; i < 32; i += 4) {
    if (i <= v7->encoding() || i >= v16->encoding())
      ld1(as_FloatRegister(i), as_FloatRegister(i+1), as_FloatRegister(i+2),
          as_FloatRegister(i+3), T1D, Address(post(sp, 4 * wordSize)));
  }
}

void MacroAssembler::push_call_clobbered_registers() {
  push(RegSet::range(r0, r18) - RegSet::of(rscratch1, rscratch2), sp);
  push_call_clobbered_fp_registers();
}

void MacroAssembler::pop_call_clobbered_registers() {
  pop_call_clobbered_fp_registers();
  pop(RegSet::range(r0, r18) - RegSet::of(rscratch1, rscratch2), sp);
}

void MacroAssembler::push_CPU_state(bool save_vectors) {
  int step = (save_vectors ? 8 : 4) * wordSize;
  push(0x3fffffff, sp);         // integer registers except lr & sp
  mov(rscratch1, -step);
  sub(sp, sp, step);
  for (int i = 28; i >= 4; i -= 4) {
    st1(as_FloatRegister(i), as_FloatRegister(i+1), as_FloatRegister(i+2),
        as_FloatRegister(i+3), save_vectors ? T2D : T1D, Address(post(sp, rscratch1)));
  }
  st1(v0, v1, v2, v3, save_vectors ? T2D : T1D, sp);
}

void MacroAssembler::pop_CPU_state(bool restore_vectors) {
  int step = (restore_vectors ? 8 : 4) * wordSize;
  for (int i = 0; i <= 28; i += 4)
    ld1(as_FloatRegister(i), as_FloatRegister(i+1), as_FloatRegister(i+2),
        as_FloatRegister(i+3), restore_vectors ? T2D : T1D, Address(post(sp, step)));
  pop(0x3fffffff, sp);         // integer registers except lr & sp
}

/**
 * Helpers for multiply_to_len().
 */
void MacroAssembler::add2_with_carry(Register final_dest_hi, Register dest_hi, Register dest_lo,
                                     Register src1, Register src2) {
  adds(dest_lo, dest_lo, src1);
  adc(dest_hi, dest_hi, zr);
  adds(dest_lo, dest_lo, src2);
  adc(final_dest_hi, dest_hi, zr);
}

// Generate an address from (r + r1 extend offset).  "size" is the
// size of the operand.  The result may be in rscratch2.
Address MacroAssembler::offsetted_address(Register r, Register r1,
                                          Address::extend ext, int offset, int size) {
  if (offset || (ext.shift() % size != 0)) {
    lea(rscratch2, Address(r, r1, ext));
    return Address(rscratch2, offset);
  } else {
    return Address(r, r1, ext);
  }
}

Address MacroAssembler::spill_address(int size, int offset, Register tmp)
{
  assert(offset >= 0, "spill to negative address?");
  // Offset reachable ?
  //   Not aligned - 9 bits signed offset
  //   Aligned - 12 bits unsigned offset shifted
  Register base = sp;
  if ((offset & (size-1)) && offset >= (1<<8)) {
    add(tmp, base, offset & ((1<<12)-1));
    base = tmp;
    offset &= -1<<12;
  }

  if (offset >= (1<<12) * size) {
    add(tmp, base, offset & (((1<<12)-1)<<12));
    base = tmp;
    offset &= ~(((1<<12)-1)<<12);
  }

  return Address(base, offset);
}

// Checks whether offset is aligned.
// Returns true if it is, else false.
bool MacroAssembler::merge_alignment_check(Register base,
                                           size_t size,
                                           long cur_offset,
                                           long prev_offset) const {
  if (AvoidUnalignedAccesses) {
    if (base == sp) {
      // Checks whether low offset if aligned to pair of registers.
      long pair_mask = size * 2 - 1;
      long offset = prev_offset > cur_offset ? cur_offset : prev_offset;
      return (offset & pair_mask) == 0;
    } else { // If base is not sp, we can't guarantee the access is aligned.
      return false;
    }
  } else {
    long mask = size - 1;
    // Load/store pair instruction only supports element size aligned offset.
    return (cur_offset & mask) == 0 && (prev_offset & mask) == 0;
  }
}

// Checks whether current and previous loads/stores can be merged.
// Returns true if it can be merged, else false.
bool MacroAssembler::ldst_can_merge(Register rt,
                                    const Address &adr,
                                    size_t cur_size_in_bytes,
                                    bool is_store) const {
  address prev = pc() - NativeInstruction::instruction_size;
  address last = code()->last_insn();

  if (last == NULL || !nativeInstruction_at(last)->is_Imm_LdSt()) {
    return false;
  }

  if (adr.getMode() != Address::base_plus_offset || prev != last) {
    return false;
  }

  NativeLdSt* prev_ldst = NativeLdSt_at(prev);
  size_t prev_size_in_bytes = prev_ldst->size_in_bytes();

  assert(prev_size_in_bytes == 4 || prev_size_in_bytes == 8, "only supports 64/32bit merging.");
  assert(cur_size_in_bytes == 4 || cur_size_in_bytes == 8, "only supports 64/32bit merging.");

  if (cur_size_in_bytes != prev_size_in_bytes || is_store != prev_ldst->is_store()) {
    return false;
  }

  long max_offset = 63 * prev_size_in_bytes;
  long min_offset = -64 * prev_size_in_bytes;

  assert(prev_ldst->is_not_pre_post_index(), "pre-index or post-index is not supported to be merged.");

  // Only same base can be merged.
  if (adr.base() != prev_ldst->base()) {
    return false;
  }

  long cur_offset = adr.offset();
  long prev_offset = prev_ldst->offset();
  size_t diff = abs(cur_offset - prev_offset);
  if (diff != prev_size_in_bytes) {
    return false;
  }

  // Following cases can not be merged:
  // ldr x2, [x2, #8]
  // ldr x3, [x2, #16]
  // or:
  // ldr x2, [x3, #8]
  // ldr x2, [x3, #16]
  // If t1 and t2 is the same in "ldp t1, t2, [xn, #imm]", we'll get SIGILL.
  if (!is_store && (adr.base() == prev_ldst->target() || rt == prev_ldst->target())) {
    return false;
  }

  long low_offset = prev_offset > cur_offset ? cur_offset : prev_offset;
  // Offset range must be in ldp/stp instruction's range.
  if (low_offset > max_offset || low_offset < min_offset) {
    return false;
  }

  if (merge_alignment_check(adr.base(), prev_size_in_bytes, cur_offset, prev_offset)) {
    return true;
  }

  return false;
}

// Merge current load/store with previous load/store into ldp/stp.
void MacroAssembler::merge_ldst(Register rt,
                                const Address &adr,
                                size_t cur_size_in_bytes,
                                bool is_store) {

  assert(ldst_can_merge(rt, adr, cur_size_in_bytes, is_store) == true, "cur and prev must be able to be merged.");

  Register rt_low, rt_high;
  address prev = pc() - NativeInstruction::instruction_size;
  NativeLdSt* prev_ldst = NativeLdSt_at(prev);

  long offset;

  if (adr.offset() < prev_ldst->offset()) {
    offset = adr.offset();
    rt_low = rt;
    rt_high = prev_ldst->target();
  } else {
    offset = prev_ldst->offset();
    rt_low = prev_ldst->target();
    rt_high = rt;
  }

  Address adr_p = Address(prev_ldst->base(), offset);
  // Overwrite previous generated binary.
  code_section()->set_end(prev);

  const int sz = prev_ldst->size_in_bytes();
  assert(sz == 8 || sz == 4, "only supports 64/32bit merging.");
  if (!is_store) {
    BLOCK_COMMENT("merged ldr pair");
    if (sz == 8) {
      ldp(rt_low, rt_high, adr_p);
    } else {
      ldpw(rt_low, rt_high, adr_p);
    }
  } else {
    BLOCK_COMMENT("merged str pair");
    if (sz == 8) {
      stp(rt_low, rt_high, adr_p);
    } else {
      stpw(rt_low, rt_high, adr_p);
    }
  }
}

/**
 * Multiply 64 bit by 64 bit first loop.
 */
void MacroAssembler::multiply_64_x_64_loop(Register x, Register xstart, Register x_xstart,
                                           Register y, Register y_idx, Register z,
                                           Register carry, Register product,
                                           Register idx, Register kdx) {
  //
  //  jlong carry, x[], y[], z[];
  //  for (int idx=ystart, kdx=ystart+1+xstart; idx >= 0; idx-, kdx--) {
  //    huge_128 product = y[idx] * x[xstart] + carry;
  //    z[kdx] = (jlong)product;
  //    carry  = (jlong)(product >>> 64);
  //  }
  //  z[xstart] = carry;
  //

  Label L_first_loop, L_first_loop_exit;
  Label L_one_x, L_one_y, L_multiply;

  subsw(xstart, xstart, 1);
  br(Assembler::MI, L_one_x);

  lea(rscratch1, Address(x, xstart, Address::lsl(LogBytesPerInt)));
  ldr(x_xstart, Address(rscratch1));
  ror(x_xstart, x_xstart, 32); // convert big-endian to little-endian

  bind(L_first_loop);
  subsw(idx, idx, 1);
  br(Assembler::MI, L_first_loop_exit);
  subsw(idx, idx, 1);
  br(Assembler::MI, L_one_y);
  lea(rscratch1, Address(y, idx, Address::uxtw(LogBytesPerInt)));
  ldr(y_idx, Address(rscratch1));
  ror(y_idx, y_idx, 32); // convert big-endian to little-endian
  bind(L_multiply);

  // AArch64 has a multiply-accumulate instruction that we can't use
  // here because it has no way to process carries, so we have to use
  // separate add and adc instructions.  Bah.
  umulh(rscratch1, x_xstart, y_idx); // x_xstart * y_idx -> rscratch1:product
  mul(product, x_xstart, y_idx);
  adds(product, product, carry);
  adc(carry, rscratch1, zr);   // x_xstart * y_idx + carry -> carry:product

  subw(kdx, kdx, 2);
  ror(product, product, 32); // back to big-endian
  str(product, offsetted_address(z, kdx, Address::uxtw(LogBytesPerInt), 0, BytesPerLong));

  b(L_first_loop);

  bind(L_one_y);
  ldrw(y_idx, Address(y,  0));
  b(L_multiply);

  bind(L_one_x);
  ldrw(x_xstart, Address(x,  0));
  b(L_first_loop);

  bind(L_first_loop_exit);
}

/**
 * Multiply 128 bit by 128. Unrolled inner loop.
 *
 */
void MacroAssembler::multiply_128_x_128_loop(Register y, Register z,
                                             Register carry, Register carry2,
                                             Register idx, Register jdx,
                                             Register yz_idx1, Register yz_idx2,
                                             Register tmp, Register tmp3, Register tmp4,
                                             Register tmp6, Register product_hi) {

  //   jlong carry, x[], y[], z[];
  //   int kdx = ystart+1;
  //   for (int idx=ystart-2; idx >= 0; idx -= 2) { // Third loop
  //     huge_128 tmp3 = (y[idx+1] * product_hi) + z[kdx+idx+1] + carry;
  //     jlong carry2  = (jlong)(tmp3 >>> 64);
  //     huge_128 tmp4 = (y[idx]   * product_hi) + z[kdx+idx] + carry2;
  //     carry  = (jlong)(tmp4 >>> 64);
  //     z[kdx+idx+1] = (jlong)tmp3;
  //     z[kdx+idx] = (jlong)tmp4;
  //   }
  //   idx += 2;
  //   if (idx > 0) {
  //     yz_idx1 = (y[idx] * product_hi) + z[kdx+idx] + carry;
  //     z[kdx+idx] = (jlong)yz_idx1;
  //     carry  = (jlong)(yz_idx1 >>> 64);
  //   }
  //

  Label L_third_loop, L_third_loop_exit, L_post_third_loop_done;

  lsrw(jdx, idx, 2);

  bind(L_third_loop);

  subsw(jdx, jdx, 1);
  br(Assembler::MI, L_third_loop_exit);
  subw(idx, idx, 4);

  lea(rscratch1, Address(y, idx, Address::uxtw(LogBytesPerInt)));

  ldp(yz_idx2, yz_idx1, Address(rscratch1, 0));

  lea(tmp6, Address(z, idx, Address::uxtw(LogBytesPerInt)));

  ror(yz_idx1, yz_idx1, 32); // convert big-endian to little-endian
  ror(yz_idx2, yz_idx2, 32);

  ldp(rscratch2, rscratch1, Address(tmp6, 0));

  mul(tmp3, product_hi, yz_idx1);  //  yz_idx1 * product_hi -> tmp4:tmp3
  umulh(tmp4, product_hi, yz_idx1);

  ror(rscratch1, rscratch1, 32); // convert big-endian to little-endian
  ror(rscratch2, rscratch2, 32);

  mul(tmp, product_hi, yz_idx2);   //  yz_idx2 * product_hi -> carry2:tmp
  umulh(carry2, product_hi, yz_idx2);

  // propagate sum of both multiplications into carry:tmp4:tmp3
  adds(tmp3, tmp3, carry);
  adc(tmp4, tmp4, zr);
  adds(tmp3, tmp3, rscratch1);
  adcs(tmp4, tmp4, tmp);
  adc(carry, carry2, zr);
  adds(tmp4, tmp4, rscratch2);
  adc(carry, carry, zr);

  ror(tmp3, tmp3, 32); // convert little-endian to big-endian
  ror(tmp4, tmp4, 32);
  stp(tmp4, tmp3, Address(tmp6, 0));

  b(L_third_loop);
  bind (L_third_loop_exit);

  andw (idx, idx, 0x3);
  cbz(idx, L_post_third_loop_done);

  Label L_check_1;
  subsw(idx, idx, 2);
  br(Assembler::MI, L_check_1);

  lea(rscratch1, Address(y, idx, Address::uxtw(LogBytesPerInt)));
  ldr(yz_idx1, Address(rscratch1, 0));
  ror(yz_idx1, yz_idx1, 32);
  mul(tmp3, product_hi, yz_idx1);  //  yz_idx1 * product_hi -> tmp4:tmp3
  umulh(tmp4, product_hi, yz_idx1);
  lea(rscratch1, Address(z, idx, Address::uxtw(LogBytesPerInt)));
  ldr(yz_idx2, Address(rscratch1, 0));
  ror(yz_idx2, yz_idx2, 32);

  add2_with_carry(carry, tmp4, tmp3, carry, yz_idx2);

  ror(tmp3, tmp3, 32);
  str(tmp3, Address(rscratch1, 0));

  bind (L_check_1);

  andw (idx, idx, 0x1);
  subsw(idx, idx, 1);
  br(Assembler::MI, L_post_third_loop_done);
  ldrw(tmp4, Address(y, idx, Address::uxtw(LogBytesPerInt)));
  mul(tmp3, tmp4, product_hi);  //  tmp4 * product_hi -> carry2:tmp3
  umulh(carry2, tmp4, product_hi);
  ldrw(tmp4, Address(z, idx, Address::uxtw(LogBytesPerInt)));

  add2_with_carry(carry2, tmp3, tmp4, carry);

  strw(tmp3, Address(z, idx, Address::uxtw(LogBytesPerInt)));
  extr(carry, carry2, tmp3, 32);

  bind(L_post_third_loop_done);
}

/**
 * Code for BigInteger::multiplyToLen() instrinsic.
 *
 * r0: x
 * r1: xlen
 * r2: y
 * r3: ylen
 * r4:  z
 * r5: zlen
 * r10: tmp1
 * r11: tmp2
 * r12: tmp3
 * r13: tmp4
 * r14: tmp5
 * r15: tmp6
 * r16: tmp7
 *
 */
void MacroAssembler::multiply_to_len(Register x, Register xlen, Register y, Register ylen,
                                     Register z, Register zlen,
                                     Register tmp1, Register tmp2, Register tmp3, Register tmp4,
                                     Register tmp5, Register tmp6, Register product_hi) {

  assert_different_registers(x, xlen, y, ylen, z, zlen, tmp1, tmp2, tmp3, tmp4, tmp5, tmp6);

  const Register idx = tmp1;
  const Register kdx = tmp2;
  const Register xstart = tmp3;

  const Register y_idx = tmp4;
  const Register carry = tmp5;
  const Register product  = xlen;
  const Register x_xstart = zlen;  // reuse register

  // First Loop.
  //
  //  final static long LONG_MASK = 0xffffffffL;
  //  int xstart = xlen - 1;
  //  int ystart = ylen - 1;
  //  long carry = 0;
  //  for (int idx=ystart, kdx=ystart+1+xstart; idx >= 0; idx-, kdx--) {
  //    long product = (y[idx] & LONG_MASK) * (x[xstart] & LONG_MASK) + carry;
  //    z[kdx] = (int)product;
  //    carry = product >>> 32;
  //  }
  //  z[xstart] = (int)carry;
  //

  movw(idx, ylen);      // idx = ylen;
  movw(kdx, zlen);      // kdx = xlen+ylen;
  mov(carry, zr);       // carry = 0;

  Label L_done;

  movw(xstart, xlen);
  subsw(xstart, xstart, 1);
  br(Assembler::MI, L_done);

  multiply_64_x_64_loop(x, xstart, x_xstart, y, y_idx, z, carry, product, idx, kdx);

  Label L_second_loop;
  cbzw(kdx, L_second_loop);

  Label L_carry;
  subw(kdx, kdx, 1);
  cbzw(kdx, L_carry);

  strw(carry, Address(z, kdx, Address::uxtw(LogBytesPerInt)));
  lsr(carry, carry, 32);
  subw(kdx, kdx, 1);

  bind(L_carry);
  strw(carry, Address(z, kdx, Address::uxtw(LogBytesPerInt)));

  // Second and third (nested) loops.
  //
  // for (int i = xstart-1; i >= 0; i--) { // Second loop
  //   carry = 0;
  //   for (int jdx=ystart, k=ystart+1+i; jdx >= 0; jdx--, k--) { // Third loop
  //     long product = (y[jdx] & LONG_MASK) * (x[i] & LONG_MASK) +
  //                    (z[k] & LONG_MASK) + carry;
  //     z[k] = (int)product;
  //     carry = product >>> 32;
  //   }
  //   z[i] = (int)carry;
  // }
  //
  // i = xlen, j = tmp1, k = tmp2, carry = tmp5, x[i] = product_hi

  const Register jdx = tmp1;

  bind(L_second_loop);
  mov(carry, zr);                // carry = 0;
  movw(jdx, ylen);               // j = ystart+1

  subsw(xstart, xstart, 1);      // i = xstart-1;
  br(Assembler::MI, L_done);

  str(z, Address(pre(sp, -4 * wordSize)));

  Label L_last_x;
  lea(z, offsetted_address(z, xstart, Address::uxtw(LogBytesPerInt), 4, BytesPerInt)); // z = z + k - j
  subsw(xstart, xstart, 1);       // i = xstart-1;
  br(Assembler::MI, L_last_x);

  lea(rscratch1, Address(x, xstart, Address::uxtw(LogBytesPerInt)));
  ldr(product_hi, Address(rscratch1));
  ror(product_hi, product_hi, 32);  // convert big-endian to little-endian

  Label L_third_loop_prologue;
  bind(L_third_loop_prologue);

  str(ylen, Address(sp, wordSize));
  stp(x, xstart, Address(sp, 2 * wordSize));
  multiply_128_x_128_loop(y, z, carry, x, jdx, ylen, product,
                          tmp2, x_xstart, tmp3, tmp4, tmp6, product_hi);
  ldp(z, ylen, Address(post(sp, 2 * wordSize)));
  ldp(x, xlen, Address(post(sp, 2 * wordSize)));   // copy old xstart -> xlen

  addw(tmp3, xlen, 1);
  strw(carry, Address(z, tmp3, Address::uxtw(LogBytesPerInt)));
  subsw(tmp3, tmp3, 1);
  br(Assembler::MI, L_done);

  lsr(carry, carry, 32);
  strw(carry, Address(z, tmp3, Address::uxtw(LogBytesPerInt)));
  b(L_second_loop);

  // Next infrequent code is moved outside loops.
  bind(L_last_x);
  ldrw(product_hi, Address(x,  0));
  b(L_third_loop_prologue);

  bind(L_done);
}

// Code for BigInteger::mulAdd instrinsic
// out     = r0
// in      = r1
// offset  = r2  (already out.length-offset)
// len     = r3
// k       = r4
//
// pseudo code from java implementation:
// carry = 0;
// offset = out.length-offset - 1;
// for (int j=len-1; j >= 0; j--) {
//     product = (in[j] & LONG_MASK) * kLong + (out[offset] & LONG_MASK) + carry;
//     out[offset--] = (int)product;
//     carry = product >>> 32;
// }
// return (int)carry;
void MacroAssembler::mul_add(Register out, Register in, Register offset,
      Register len, Register k) {
    Label LOOP, END;
    // pre-loop
    cmp(len, zr); // cmp, not cbz/cbnz: to use condition twice => less branches
    csel(out, zr, out, Assembler::EQ);
    br(Assembler::EQ, END);
    add(in, in, len, LSL, 2); // in[j+1] address
    add(offset, out, offset, LSL, 2); // out[offset + 1] address
    mov(out, zr); // used to keep carry now
    BIND(LOOP);
    ldrw(rscratch1, Address(pre(in, -4)));
    madd(rscratch1, rscratch1, k, out);
    ldrw(rscratch2, Address(pre(offset, -4)));
    add(rscratch1, rscratch1, rscratch2);
    strw(rscratch1, Address(offset));
    lsr(out, rscratch1, 32);
    subs(len, len, 1);
    br(Assembler::NE, LOOP);
    BIND(END);
}

/**
 * Emits code to update CRC-32 with a byte value according to constants in table
 *
 * @param [in,out]crc   Register containing the crc.
 * @param [in]val       Register containing the byte to fold into the CRC.
 * @param [in]table     Register containing the table of crc constants.
 *
 * uint32_t crc;
 * val = crc_table[(val ^ crc) & 0xFF];
 * crc = val ^ (crc >> 8);
 *
 */
void MacroAssembler::update_byte_crc32(Register crc, Register val, Register table) {
  eor(val, val, crc);
  andr(val, val, 0xff);
  ldrw(val, Address(table, val, Address::lsl(2)));
  eor(crc, val, crc, Assembler::LSR, 8);
}

/**
 * Emits code to update CRC-32 with a 32-bit value according to tables 0 to 3
 *
 * @param [in,out]crc   Register containing the crc.
 * @param [in]v         Register containing the 32-bit to fold into the CRC.
 * @param [in]table0    Register containing table 0 of crc constants.
 * @param [in]table1    Register containing table 1 of crc constants.
 * @param [in]table2    Register containing table 2 of crc constants.
 * @param [in]table3    Register containing table 3 of crc constants.
 *
 * uint32_t crc;
 *   v = crc ^ v
 *   crc = table3[v&0xff]^table2[(v>>8)&0xff]^table1[(v>>16)&0xff]^table0[v>>24]
 *
 */
void MacroAssembler::update_word_crc32(Register crc, Register v, Register tmp,
        Register table0, Register table1, Register table2, Register table3,
        bool upper) {
  eor(v, crc, v, upper ? LSR:LSL, upper ? 32:0);
  uxtb(tmp, v);
  ldrw(crc, Address(table3, tmp, Address::lsl(2)));
  ubfx(tmp, v, 8, 8);
  ldrw(tmp, Address(table2, tmp, Address::lsl(2)));
  eor(crc, crc, tmp);
  ubfx(tmp, v, 16, 8);
  ldrw(tmp, Address(table1, tmp, Address::lsl(2)));
  eor(crc, crc, tmp);
  ubfx(tmp, v, 24, 8);
  ldrw(tmp, Address(table0, tmp, Address::lsl(2)));
  eor(crc, crc, tmp);
}

void MacroAssembler::kernel_crc32_using_crc32(Register crc, Register buf,
        Register len, Register tmp0, Register tmp1, Register tmp2,
        Register tmp3) {
    Label CRC_by64_loop, CRC_by4_loop, CRC_by1_loop, CRC_less64, CRC_by64_pre, CRC_by32_loop, CRC_less32, L_exit;
    assert_different_registers(crc, buf, len, tmp0, tmp1, tmp2, tmp3);

    mvnw(crc, crc);

    subs(len, len, 128);
    br(Assembler::GE, CRC_by64_pre);
  BIND(CRC_less64);
    adds(len, len, 128-32);
    br(Assembler::GE, CRC_by32_loop);
  BIND(CRC_less32);
    adds(len, len, 32-4);
    br(Assembler::GE, CRC_by4_loop);
    adds(len, len, 4);
    br(Assembler::GT, CRC_by1_loop);
    b(L_exit);

  BIND(CRC_by32_loop);
    ldp(tmp0, tmp1, Address(post(buf, 16)));
    subs(len, len, 32);
    crc32x(crc, crc, tmp0);
    ldr(tmp2, Address(post(buf, 8)));
    crc32x(crc, crc, tmp1);
    ldr(tmp3, Address(post(buf, 8)));
    crc32x(crc, crc, tmp2);
    crc32x(crc, crc, tmp3);
    br(Assembler::GE, CRC_by32_loop);
    cmn(len, 32);
    br(Assembler::NE, CRC_less32);
    b(L_exit);

  BIND(CRC_by4_loop);
    ldrw(tmp0, Address(post(buf, 4)));
    subs(len, len, 4);
    crc32w(crc, crc, tmp0);
    br(Assembler::GE, CRC_by4_loop);
    adds(len, len, 4);
    br(Assembler::LE, L_exit);
  BIND(CRC_by1_loop);
    ldrb(tmp0, Address(post(buf, 1)));
    subs(len, len, 1);
    crc32b(crc, crc, tmp0);
    br(Assembler::GT, CRC_by1_loop);
    b(L_exit);

  BIND(CRC_by64_pre);
    sub(buf, buf, 8);
    ldp(tmp0, tmp1, Address(buf, 8));
    crc32x(crc, crc, tmp0);
    ldr(tmp2, Address(buf, 24));
    crc32x(crc, crc, tmp1);
    ldr(tmp3, Address(buf, 32));
    crc32x(crc, crc, tmp2);
    ldr(tmp0, Address(buf, 40));
    crc32x(crc, crc, tmp3);
    ldr(tmp1, Address(buf, 48));
    crc32x(crc, crc, tmp0);
    ldr(tmp2, Address(buf, 56));
    crc32x(crc, crc, tmp1);
    ldr(tmp3, Address(pre(buf, 64)));

    b(CRC_by64_loop);

    align(CodeEntryAlignment);
  BIND(CRC_by64_loop);
    subs(len, len, 64);
    crc32x(crc, crc, tmp2);
    ldr(tmp0, Address(buf, 8));
    crc32x(crc, crc, tmp3);
    ldr(tmp1, Address(buf, 16));
    crc32x(crc, crc, tmp0);
    ldr(tmp2, Address(buf, 24));
    crc32x(crc, crc, tmp1);
    ldr(tmp3, Address(buf, 32));
    crc32x(crc, crc, tmp2);
    ldr(tmp0, Address(buf, 40));
    crc32x(crc, crc, tmp3);
    ldr(tmp1, Address(buf, 48));
    crc32x(crc, crc, tmp0);
    ldr(tmp2, Address(buf, 56));
    crc32x(crc, crc, tmp1);
    ldr(tmp3, Address(pre(buf, 64)));
    br(Assembler::GE, CRC_by64_loop);

    // post-loop
    crc32x(crc, crc, tmp2);
    crc32x(crc, crc, tmp3);

    sub(len, len, 64);
    add(buf, buf, 8);
    cmn(len, 128);
    br(Assembler::NE, CRC_less64);
  BIND(L_exit);
    mvnw(crc, crc);
}

/**
 * @param crc   register containing existing CRC (32-bit)
 * @param buf   register pointing to input byte buffer (byte*)
 * @param len   register containing number of bytes
 * @param table register that will contain address of CRC table
 * @param tmp   scratch register
 */
void MacroAssembler::kernel_crc32(Register crc, Register buf, Register len,
        Register table0, Register table1, Register table2, Register table3,
        Register tmp, Register tmp2, Register tmp3) {
  Label L_by16, L_by16_loop, L_by4, L_by4_loop, L_by1, L_by1_loop, L_exit;
  unsigned long offset;

  if (UseCRC32) {
      kernel_crc32_using_crc32(crc, buf, len, table0, table1, table2, table3);
      return;
  }

    mvnw(crc, crc);

    adrp(table0, ExternalAddress(StubRoutines::crc_table_addr()), offset);
    if (offset) add(table0, table0, offset);
    add(table1, table0, 1*256*sizeof(juint));
    add(table2, table0, 2*256*sizeof(juint));
    add(table3, table0, 3*256*sizeof(juint));

  if (UseNeon) {
      cmp(len, 64);
      br(Assembler::LT, L_by16);
      eor(v16, T16B, v16, v16);

    Label L_fold;

      add(tmp, table0, 4*256*sizeof(juint)); // Point at the Neon constants

      ld1(v0, v1, T2D, post(buf, 32));
      ld1r(v4, T2D, post(tmp, 8));
      ld1r(v5, T2D, post(tmp, 8));
      ld1r(v6, T2D, post(tmp, 8));
      ld1r(v7, T2D, post(tmp, 8));
      mov(v16, T4S, 0, crc);

      eor(v0, T16B, v0, v16);
      sub(len, len, 64);

    BIND(L_fold);
      pmull(v22, T8H, v0, v5, T8B);
      pmull(v20, T8H, v0, v7, T8B);
      pmull(v23, T8H, v0, v4, T8B);
      pmull(v21, T8H, v0, v6, T8B);

      pmull2(v18, T8H, v0, v5, T16B);
      pmull2(v16, T8H, v0, v7, T16B);
      pmull2(v19, T8H, v0, v4, T16B);
      pmull2(v17, T8H, v0, v6, T16B);

      uzp1(v24, T8H, v20, v22);
      uzp2(v25, T8H, v20, v22);
      eor(v20, T16B, v24, v25);

      uzp1(v26, T8H, v16, v18);
      uzp2(v27, T8H, v16, v18);
      eor(v16, T16B, v26, v27);

      ushll2(v22, T4S, v20, T8H, 8);
      ushll(v20, T4S, v20, T4H, 8);

      ushll2(v18, T4S, v16, T8H, 8);
      ushll(v16, T4S, v16, T4H, 8);

      eor(v22, T16B, v23, v22);
      eor(v18, T16B, v19, v18);
      eor(v20, T16B, v21, v20);
      eor(v16, T16B, v17, v16);

      uzp1(v17, T2D, v16, v20);
      uzp2(v21, T2D, v16, v20);
      eor(v17, T16B, v17, v21);

      ushll2(v20, T2D, v17, T4S, 16);
      ushll(v16, T2D, v17, T2S, 16);

      eor(v20, T16B, v20, v22);
      eor(v16, T16B, v16, v18);

      uzp1(v17, T2D, v20, v16);
      uzp2(v21, T2D, v20, v16);
      eor(v28, T16B, v17, v21);

      pmull(v22, T8H, v1, v5, T8B);
      pmull(v20, T8H, v1, v7, T8B);
      pmull(v23, T8H, v1, v4, T8B);
      pmull(v21, T8H, v1, v6, T8B);

      pmull2(v18, T8H, v1, v5, T16B);
      pmull2(v16, T8H, v1, v7, T16B);
      pmull2(v19, T8H, v1, v4, T16B);
      pmull2(v17, T8H, v1, v6, T16B);

      ld1(v0, v1, T2D, post(buf, 32));

      uzp1(v24, T8H, v20, v22);
      uzp2(v25, T8H, v20, v22);
      eor(v20, T16B, v24, v25);

      uzp1(v26, T8H, v16, v18);
      uzp2(v27, T8H, v16, v18);
      eor(v16, T16B, v26, v27);

      ushll2(v22, T4S, v20, T8H, 8);
      ushll(v20, T4S, v20, T4H, 8);

      ushll2(v18, T4S, v16, T8H, 8);
      ushll(v16, T4S, v16, T4H, 8);

      eor(v22, T16B, v23, v22);
      eor(v18, T16B, v19, v18);
      eor(v20, T16B, v21, v20);
      eor(v16, T16B, v17, v16);

      uzp1(v17, T2D, v16, v20);
      uzp2(v21, T2D, v16, v20);
      eor(v16, T16B, v17, v21);

      ushll2(v20, T2D, v16, T4S, 16);
      ushll(v16, T2D, v16, T2S, 16);

      eor(v20, T16B, v22, v20);
      eor(v16, T16B, v16, v18);

      uzp1(v17, T2D, v20, v16);
      uzp2(v21, T2D, v20, v16);
      eor(v20, T16B, v17, v21);

      shl(v16, T2D, v28, 1);
      shl(v17, T2D, v20, 1);

      eor(v0, T16B, v0, v16);
      eor(v1, T16B, v1, v17);

      subs(len, len, 32);
      br(Assembler::GE, L_fold);

      mov(crc, 0);
      mov(tmp, v0, T1D, 0);
      update_word_crc32(crc, tmp, tmp2, table0, table1, table2, table3, false);
      update_word_crc32(crc, tmp, tmp2, table0, table1, table2, table3, true);
      mov(tmp, v0, T1D, 1);
      update_word_crc32(crc, tmp, tmp2, table0, table1, table2, table3, false);
      update_word_crc32(crc, tmp, tmp2, table0, table1, table2, table3, true);
      mov(tmp, v1, T1D, 0);
      update_word_crc32(crc, tmp, tmp2, table0, table1, table2, table3, false);
      update_word_crc32(crc, tmp, tmp2, table0, table1, table2, table3, true);
      mov(tmp, v1, T1D, 1);
      update_word_crc32(crc, tmp, tmp2, table0, table1, table2, table3, false);
      update_word_crc32(crc, tmp, tmp2, table0, table1, table2, table3, true);

      add(len, len, 32);
  }

  BIND(L_by16);
    subs(len, len, 16);
    br(Assembler::GE, L_by16_loop);
    adds(len, len, 16-4);
    br(Assembler::GE, L_by4_loop);
    adds(len, len, 4);
    br(Assembler::GT, L_by1_loop);
    b(L_exit);

  BIND(L_by4_loop);
    ldrw(tmp, Address(post(buf, 4)));
    update_word_crc32(crc, tmp, tmp2, table0, table1, table2, table3);
    subs(len, len, 4);
    br(Assembler::GE, L_by4_loop);
    adds(len, len, 4);
    br(Assembler::LE, L_exit);
  BIND(L_by1_loop);
    subs(len, len, 1);
    ldrb(tmp, Address(post(buf, 1)));
    update_byte_crc32(crc, tmp, table0);
    br(Assembler::GT, L_by1_loop);
    b(L_exit);

    align(CodeEntryAlignment);
  BIND(L_by16_loop);
    subs(len, len, 16);
    ldp(tmp, tmp3, Address(post(buf, 16)));
    update_word_crc32(crc, tmp, tmp2, table0, table1, table2, table3, false);
    update_word_crc32(crc, tmp, tmp2, table0, table1, table2, table3, true);
    update_word_crc32(crc, tmp3, tmp2, table0, table1, table2, table3, false);
    update_word_crc32(crc, tmp3, tmp2, table0, table1, table2, table3, true);
    br(Assembler::GE, L_by16_loop);
    adds(len, len, 16-4);
    br(Assembler::GE, L_by4_loop);
    adds(len, len, 4);
    br(Assembler::GT, L_by1_loop);
  BIND(L_exit);
    mvnw(crc, crc);
}

void MacroAssembler::kernel_crc32c_using_crc32c(Register crc, Register buf,
        Register len, Register tmp0, Register tmp1, Register tmp2,
        Register tmp3) {
    Label CRC_by64_loop, CRC_by4_loop, CRC_by1_loop, CRC_less64, CRC_by64_pre, CRC_by32_loop, CRC_less32, L_exit;
    assert_different_registers(crc, buf, len, tmp0, tmp1, tmp2, tmp3);

    subs(len, len, 128);
    br(Assembler::GE, CRC_by64_pre);
  BIND(CRC_less64);
    adds(len, len, 128-32);
    br(Assembler::GE, CRC_by32_loop);
  BIND(CRC_less32);
    adds(len, len, 32-4);
    br(Assembler::GE, CRC_by4_loop);
    adds(len, len, 4);
    br(Assembler::GT, CRC_by1_loop);
    b(L_exit);

  BIND(CRC_by32_loop);
    ldp(tmp0, tmp1, Address(post(buf, 16)));
    subs(len, len, 32);
    crc32cx(crc, crc, tmp0);
    ldr(tmp2, Address(post(buf, 8)));
    crc32cx(crc, crc, tmp1);
    ldr(tmp3, Address(post(buf, 8)));
    crc32cx(crc, crc, tmp2);
    crc32cx(crc, crc, tmp3);
    br(Assembler::GE, CRC_by32_loop);
    cmn(len, 32);
    br(Assembler::NE, CRC_less32);
    b(L_exit);

  BIND(CRC_by4_loop);
    ldrw(tmp0, Address(post(buf, 4)));
    subs(len, len, 4);
    crc32cw(crc, crc, tmp0);
    br(Assembler::GE, CRC_by4_loop);
    adds(len, len, 4);
    br(Assembler::LE, L_exit);
  BIND(CRC_by1_loop);
    ldrb(tmp0, Address(post(buf, 1)));
    subs(len, len, 1);
    crc32cb(crc, crc, tmp0);
    br(Assembler::GT, CRC_by1_loop);
    b(L_exit);

  BIND(CRC_by64_pre);
    sub(buf, buf, 8);
    ldp(tmp0, tmp1, Address(buf, 8));
    crc32cx(crc, crc, tmp0);
    ldr(tmp2, Address(buf, 24));
    crc32cx(crc, crc, tmp1);
    ldr(tmp3, Address(buf, 32));
    crc32cx(crc, crc, tmp2);
    ldr(tmp0, Address(buf, 40));
    crc32cx(crc, crc, tmp3);
    ldr(tmp1, Address(buf, 48));
    crc32cx(crc, crc, tmp0);
    ldr(tmp2, Address(buf, 56));
    crc32cx(crc, crc, tmp1);
    ldr(tmp3, Address(pre(buf, 64)));

    b(CRC_by64_loop);

    align(CodeEntryAlignment);
  BIND(CRC_by64_loop);
    subs(len, len, 64);
    crc32cx(crc, crc, tmp2);
    ldr(tmp0, Address(buf, 8));
    crc32cx(crc, crc, tmp3);
    ldr(tmp1, Address(buf, 16));
    crc32cx(crc, crc, tmp0);
    ldr(tmp2, Address(buf, 24));
    crc32cx(crc, crc, tmp1);
    ldr(tmp3, Address(buf, 32));
    crc32cx(crc, crc, tmp2);
    ldr(tmp0, Address(buf, 40));
    crc32cx(crc, crc, tmp3);
    ldr(tmp1, Address(buf, 48));
    crc32cx(crc, crc, tmp0);
    ldr(tmp2, Address(buf, 56));
    crc32cx(crc, crc, tmp1);
    ldr(tmp3, Address(pre(buf, 64)));
    br(Assembler::GE, CRC_by64_loop);

    // post-loop
    crc32cx(crc, crc, tmp2);
    crc32cx(crc, crc, tmp3);

    sub(len, len, 64);
    add(buf, buf, 8);
    cmn(len, 128);
    br(Assembler::NE, CRC_less64);
  BIND(L_exit);
}

/**
 * @param crc   register containing existing CRC (32-bit)
 * @param buf   register pointing to input byte buffer (byte*)
 * @param len   register containing number of bytes
 * @param table register that will contain address of CRC table
 * @param tmp   scratch register
 */
void MacroAssembler::kernel_crc32c(Register crc, Register buf, Register len,
        Register table0, Register table1, Register table2, Register table3,
        Register tmp, Register tmp2, Register tmp3) {
  kernel_crc32c_using_crc32c(crc, buf, len, table0, table1, table2, table3);
}


SkipIfEqual::SkipIfEqual(
    MacroAssembler* masm, const bool* flag_addr, bool value) {
  _masm = masm;
  unsigned long offset;
  _masm->adrp(rscratch1, ExternalAddress((address)flag_addr), offset);
  _masm->ldrb(rscratch1, Address(rscratch1, offset));
  _masm->cbzw(rscratch1, _label);
}

SkipIfEqual::~SkipIfEqual() {
  _masm->bind(_label);
}

void MacroAssembler::addptr(const Address &dst, int32_t src) {
  Address adr;
  switch(dst.getMode()) {
  case Address::base_plus_offset:
    // This is the expected mode, although we allow all the other
    // forms below.
    adr = form_address(rscratch2, dst.base(), dst.offset(), LogBytesPerWord);
    break;
  default:
    lea(rscratch2, dst);
    adr = Address(rscratch2);
    break;
  }
  ldr(rscratch1, adr);
  add(rscratch1, rscratch1, src);
  str(rscratch1, adr);
}

void MacroAssembler::cmpptr(Register src1, Address src2) {
  unsigned long offset;
  adrp(rscratch1, src2, offset);
  ldr(rscratch1, Address(rscratch1, offset));
  cmp(src1, rscratch1);
}

void MacroAssembler::cmpoop(Register obj1, Register obj2) {
  BarrierSetAssembler* bs = BarrierSet::barrier_set()->barrier_set_assembler();
  bs->obj_equals(this, obj1, obj2);
}

void MacroAssembler::load_klass(Register dst, Register src) {
  if (UseCompressedClassPointers) {
    ldrw(dst, Address(src, oopDesc::klass_offset_in_bytes()));
    decode_klass_not_null(dst);
  } else {
    ldr(dst, Address(src, oopDesc::klass_offset_in_bytes()));
  }
}

// ((OopHandle)result).resolve();
void MacroAssembler::resolve_oop_handle(Register result, Register tmp) {
  // OopHandle::resolve is an indirection.
  access_load_at(T_OBJECT, IN_NATIVE, result, Address(result, 0), tmp, noreg);
}

void MacroAssembler::load_mirror(Register dst, Register method, Register tmp) {
  const int mirror_offset = in_bytes(Klass::java_mirror_offset());
  ldr(dst, Address(rmethod, Method::const_offset()));
  ldr(dst, Address(dst, ConstMethod::constants_offset()));
  ldr(dst, Address(dst, ConstantPool::pool_holder_offset_in_bytes()));
  ldr(dst, Address(dst, mirror_offset));
  resolve_oop_handle(dst, tmp);
}

void MacroAssembler::cmp_klass(Register oop, Register trial_klass, Register tmp) {
  if (UseCompressedClassPointers) {
    ldrw(tmp, Address(oop, oopDesc::klass_offset_in_bytes()));
    if (Universe::narrow_klass_base() == NULL) {
      cmp(trial_klass, tmp, LSL, Universe::narrow_klass_shift());
      return;
    } else if (((uint64_t)Universe::narrow_klass_base() & 0xffffffff) == 0
               && Universe::narrow_klass_shift() == 0) {
      // Only the bottom 32 bits matter
      cmpw(trial_klass, tmp);
      return;
    }
    decode_klass_not_null(tmp);
  } else {
    ldr(tmp, Address(oop, oopDesc::klass_offset_in_bytes()));
  }
  cmp(trial_klass, tmp);
}

void MacroAssembler::load_prototype_header(Register dst, Register src) {
  load_klass(dst, src);
  ldr(dst, Address(dst, Klass::prototype_header_offset()));
}

void MacroAssembler::store_klass(Register dst, Register src) {
  // FIXME: Should this be a store release?  concurrent gcs assumes
  // klass length is valid if klass field is not null.
  if (UseCompressedClassPointers) {
    encode_klass_not_null(src);
    strw(src, Address(dst, oopDesc::klass_offset_in_bytes()));
  } else {
    str(src, Address(dst, oopDesc::klass_offset_in_bytes()));
  }
}

void MacroAssembler::store_klass_gap(Register dst, Register src) {
  if (UseCompressedClassPointers) {
    // Store to klass gap in destination
    strw(src, Address(dst, oopDesc::klass_gap_offset_in_bytes()));
  }
}

// Algorithm must match CompressedOops::encode.
void MacroAssembler::encode_heap_oop(Register d, Register s) {
#ifdef ASSERT
  verify_heapbase("MacroAssembler::encode_heap_oop: heap base corrupted?");
#endif
  verify_oop(s, "broken oop in encode_heap_oop");
  if (Universe::narrow_oop_base() == NULL) {
    if (Universe::narrow_oop_shift() != 0) {
      assert (LogMinObjAlignmentInBytes == Universe::narrow_oop_shift(), "decode alg wrong");
      lsr(d, s, LogMinObjAlignmentInBytes);
    } else {
      mov(d, s);
    }
  } else {
    subs(d, s, rheapbase);
    csel(d, d, zr, Assembler::HS);
    lsr(d, d, LogMinObjAlignmentInBytes);

    /*  Old algorithm: is this any worse?
    Label nonnull;
    cbnz(r, nonnull);
    sub(r, r, rheapbase);
    bind(nonnull);
    lsr(r, r, LogMinObjAlignmentInBytes);
    */
  }
}

void MacroAssembler::encode_heap_oop_not_null(Register r) {
#ifdef ASSERT
  verify_heapbase("MacroAssembler::encode_heap_oop_not_null: heap base corrupted?");
  if (CheckCompressedOops) {
    Label ok;
    cbnz(r, ok);
    stop("null oop passed to encode_heap_oop_not_null");
    bind(ok);
  }
#endif
  verify_oop(r, "broken oop in encode_heap_oop_not_null");
  if (Universe::narrow_oop_base() != NULL) {
    sub(r, r, rheapbase);
  }
  if (Universe::narrow_oop_shift() != 0) {
    assert (LogMinObjAlignmentInBytes == Universe::narrow_oop_shift(), "decode alg wrong");
    lsr(r, r, LogMinObjAlignmentInBytes);
  }
}

void MacroAssembler::encode_heap_oop_not_null(Register dst, Register src) {
#ifdef ASSERT
  verify_heapbase("MacroAssembler::encode_heap_oop_not_null2: heap base corrupted?");
  if (CheckCompressedOops) {
    Label ok;
    cbnz(src, ok);
    stop("null oop passed to encode_heap_oop_not_null2");
    bind(ok);
  }
#endif
  verify_oop(src, "broken oop in encode_heap_oop_not_null2");

  Register data = src;
  if (Universe::narrow_oop_base() != NULL) {
    sub(dst, src, rheapbase);
    data = dst;
  }
  if (Universe::narrow_oop_shift() != 0) {
    assert (LogMinObjAlignmentInBytes == Universe::narrow_oop_shift(), "decode alg wrong");
    lsr(dst, data, LogMinObjAlignmentInBytes);
    data = dst;
  }
  if (data == src)
    mov(dst, src);
}

void  MacroAssembler::decode_heap_oop(Register d, Register s) {
#ifdef ASSERT
  verify_heapbase("MacroAssembler::decode_heap_oop: heap base corrupted?");
#endif
  if (Universe::narrow_oop_base() == NULL) {
    if (Universe::narrow_oop_shift() != 0 || d != s) {
      lsl(d, s, Universe::narrow_oop_shift());
    }
  } else {
    Label done;
    if (d != s)
      mov(d, s);
    cbz(s, done);
    add(d, rheapbase, s, Assembler::LSL, LogMinObjAlignmentInBytes);
    bind(done);
  }
  verify_oop(d, "broken oop in decode_heap_oop");
}

void  MacroAssembler::decode_heap_oop_not_null(Register r) {
  assert (UseCompressedOops, "should only be used for compressed headers");
  assert (Universe::heap() != NULL, "java heap should be initialized");
  // Cannot assert, unverified entry point counts instructions (see .ad file)
  // vtableStubs also counts instructions in pd_code_size_limit.
  // Also do not verify_oop as this is called by verify_oop.
  if (Universe::narrow_oop_shift() != 0) {
    assert(LogMinObjAlignmentInBytes == Universe::narrow_oop_shift(), "decode alg wrong");
    if (Universe::narrow_oop_base() != NULL) {
      add(r, rheapbase, r, Assembler::LSL, LogMinObjAlignmentInBytes);
    } else {
      add(r, zr, r, Assembler::LSL, LogMinObjAlignmentInBytes);
    }
  } else {
    assert (Universe::narrow_oop_base() == NULL, "sanity");
  }
}

void  MacroAssembler::decode_heap_oop_not_null(Register dst, Register src) {
  assert (UseCompressedOops, "should only be used for compressed headers");
  assert (Universe::heap() != NULL, "java heap should be initialized");
  // Cannot assert, unverified entry point counts instructions (see .ad file)
  // vtableStubs also counts instructions in pd_code_size_limit.
  // Also do not verify_oop as this is called by verify_oop.
  if (Universe::narrow_oop_shift() != 0) {
    assert(LogMinObjAlignmentInBytes == Universe::narrow_oop_shift(), "decode alg wrong");
    if (Universe::narrow_oop_base() != NULL) {
      add(dst, rheapbase, src, Assembler::LSL, LogMinObjAlignmentInBytes);
    } else {
      add(dst, zr, src, Assembler::LSL, LogMinObjAlignmentInBytes);
    }
  } else {
    assert (Universe::narrow_oop_base() == NULL, "sanity");
    if (dst != src) {
      mov(dst, src);
    }
  }
}

void MacroAssembler::encode_klass_not_null(Register dst, Register src) {
  if (Universe::narrow_klass_base() == NULL) {
    if (Universe::narrow_klass_shift() != 0) {
      assert (LogKlassAlignmentInBytes == Universe::narrow_klass_shift(), "decode alg wrong");
      lsr(dst, src, LogKlassAlignmentInBytes);
    } else {
      if (dst != src) mov(dst, src);
    }
    return;
  }

  if (use_XOR_for_compressed_class_base) {
    if (Universe::narrow_klass_shift() != 0) {
      eor(dst, src, (uint64_t)Universe::narrow_klass_base());
      lsr(dst, dst, LogKlassAlignmentInBytes);
    } else {
      eor(dst, src, (uint64_t)Universe::narrow_klass_base());
    }
    return;
  }

  if (((uint64_t)Universe::narrow_klass_base() & 0xffffffff) == 0
      && Universe::narrow_klass_shift() == 0) {
    movw(dst, src);
    return;
  }

#ifdef ASSERT
  verify_heapbase("MacroAssembler::encode_klass_not_null2: heap base corrupted?");
#endif

  Register rbase = dst;
  if (dst == src) rbase = rheapbase;
  mov(rbase, (uint64_t)Universe::narrow_klass_base());
  sub(dst, src, rbase);
  if (Universe::narrow_klass_shift() != 0) {
    assert (LogKlassAlignmentInBytes == Universe::narrow_klass_shift(), "decode alg wrong");
    lsr(dst, dst, LogKlassAlignmentInBytes);
  }
  if (dst == src) reinit_heapbase();
}

void MacroAssembler::encode_klass_not_null(Register r) {
  encode_klass_not_null(r, r);
}

void  MacroAssembler::decode_klass_not_null(Register dst, Register src) {
  Register rbase = dst;
  assert (UseCompressedClassPointers, "should only be used for compressed headers");

  if (Universe::narrow_klass_base() == NULL) {
    if (Universe::narrow_klass_shift() != 0) {
      assert(LogKlassAlignmentInBytes == Universe::narrow_klass_shift(), "decode alg wrong");
      lsl(dst, src, LogKlassAlignmentInBytes);
    } else {
      if (dst != src) mov(dst, src);
    }
    return;
  }

  if (use_XOR_for_compressed_class_base) {
    if (Universe::narrow_klass_shift() != 0) {
      lsl(dst, src, LogKlassAlignmentInBytes);
      eor(dst, dst, (uint64_t)Universe::narrow_klass_base());
    } else {
      eor(dst, src, (uint64_t)Universe::narrow_klass_base());
    }
    return;
  }

  if (((uint64_t)Universe::narrow_klass_base() & 0xffffffff) == 0
      && Universe::narrow_klass_shift() == 0) {
    if (dst != src)
      movw(dst, src);
    movk(dst, (uint64_t)Universe::narrow_klass_base() >> 32, 32);
    return;
  }

  // Cannot assert, unverified entry point counts instructions (see .ad file)
  // vtableStubs also counts instructions in pd_code_size_limit.
  // Also do not verify_oop as this is called by verify_oop.
  if (dst == src) rbase = rheapbase;
  mov(rbase, (uint64_t)Universe::narrow_klass_base());
  if (Universe::narrow_klass_shift() != 0) {
    assert(LogKlassAlignmentInBytes == Universe::narrow_klass_shift(), "decode alg wrong");
    add(dst, rbase, src, Assembler::LSL, LogKlassAlignmentInBytes);
  } else {
    add(dst, rbase, src);
  }
  if (dst == src) reinit_heapbase();
}

void  MacroAssembler::decode_klass_not_null(Register r) {
  decode_klass_not_null(r, r);
}

void  MacroAssembler::set_narrow_oop(Register dst, jobject obj) {
#ifdef ASSERT
  {
    ThreadInVMfromUnknown tiv;
    assert (UseCompressedOops, "should only be used for compressed oops");
    assert (Universe::heap() != NULL, "java heap should be initialized");
    assert (oop_recorder() != NULL, "this assembler needs an OopRecorder");
    assert(Universe::heap()->is_in_reserved(JNIHandles::resolve(obj)), "should be real oop");
  }
#endif
  int oop_index = oop_recorder()->find_index(obj);
  InstructionMark im(this);
  RelocationHolder rspec = oop_Relocation::spec(oop_index);
  code_section()->relocate(inst_mark(), rspec);
  movz(dst, 0xDEAD, 16);
  movk(dst, 0xBEEF);
}

void  MacroAssembler::set_narrow_klass(Register dst, Klass* k) {
  assert (UseCompressedClassPointers, "should only be used for compressed headers");
  assert (oop_recorder() != NULL, "this assembler needs an OopRecorder");
  int index = oop_recorder()->find_index(k);
  assert(! Universe::heap()->is_in_reserved(k), "should not be an oop");

  InstructionMark im(this);
  RelocationHolder rspec = metadata_Relocation::spec(index);
  code_section()->relocate(inst_mark(), rspec);
  narrowKlass nk = Klass::encode_klass(k);
  movz(dst, (nk >> 16), 16);
  movk(dst, nk & 0xffff);
}

void MacroAssembler::resolve_for_read(DecoratorSet decorators, Register obj) {
  BarrierSetAssembler* bs = BarrierSet::barrier_set()->barrier_set_assembler();
  bs->resolve_for_read(this, decorators, obj);
}

void MacroAssembler::resolve_for_write(DecoratorSet decorators, Register obj) {
  BarrierSetAssembler* bs = BarrierSet::barrier_set()->barrier_set_assembler();
  bs->resolve_for_write(this, decorators, obj);
}

void MacroAssembler::access_load_at(BasicType type, DecoratorSet decorators,
                                    Register dst, Address src,
                                    Register tmp1, Register thread_tmp) {
  BarrierSetAssembler *bs = BarrierSet::barrier_set()->barrier_set_assembler();
  decorators = AccessInternal::decorator_fixup(decorators);
  bool as_raw = (decorators & AS_RAW) != 0;
  if (as_raw) {
    bs->BarrierSetAssembler::load_at(this, decorators, type, dst, src, tmp1, thread_tmp);
  } else {
    bs->load_at(this, decorators, type, dst, src, tmp1, thread_tmp);
  }
}

void MacroAssembler::access_store_at(BasicType type, DecoratorSet decorators,
                                     Address dst, Register src,
                                     Register tmp1, Register thread_tmp) {
  BarrierSetAssembler *bs = BarrierSet::barrier_set()->barrier_set_assembler();
  decorators = AccessInternal::decorator_fixup(decorators);
  bool as_raw = (decorators & AS_RAW) != 0;
  if (as_raw) {
    bs->BarrierSetAssembler::store_at(this, decorators, type, dst, src, tmp1, thread_tmp);
  } else {
    bs->store_at(this, decorators, type, dst, src, tmp1, thread_tmp);
  }
}

void MacroAssembler::load_heap_oop(Register dst, Address src, Register tmp1,
                                   Register thread_tmp, DecoratorSet decorators) {
  access_load_at(T_OBJECT, IN_HEAP | decorators, dst, src, tmp1, thread_tmp);
}

void MacroAssembler::load_heap_oop_not_null(Register dst, Address src, Register tmp1,
                                            Register thread_tmp, DecoratorSet decorators) {
  access_load_at(T_OBJECT, IN_HEAP | IS_NOT_NULL | decorators, dst, src, tmp1, thread_tmp);
}

void MacroAssembler::store_heap_oop(Address dst, Register src, Register tmp1,
                                    Register thread_tmp, DecoratorSet decorators) {
  access_store_at(T_OBJECT, IN_HEAP | decorators, dst, src, tmp1, thread_tmp);
}

// Used for storing NULLs.
void MacroAssembler::store_heap_oop_null(Address dst) {
  access_store_at(T_OBJECT, IN_HEAP, dst, noreg, noreg, noreg);
}

Address MacroAssembler::allocate_metadata_address(Metadata* obj) {
  assert(oop_recorder() != NULL, "this assembler needs a Recorder");
  int index = oop_recorder()->allocate_metadata_index(obj);
  RelocationHolder rspec = metadata_Relocation::spec(index);
  return Address((address)obj, rspec);
}

// Move an oop into a register.  immediate is true if we want
// immediate instrcutions, i.e. we are not going to patch this
// instruction while the code is being executed by another thread.  In
// that case we can use move immediates rather than the constant pool.
void MacroAssembler::movoop(Register dst, jobject obj, bool immediate) {
  int oop_index;
  if (obj == NULL) {
    oop_index = oop_recorder()->allocate_oop_index(obj);
  } else {
#ifdef ASSERT
    {
      ThreadInVMfromUnknown tiv;
      assert(Universe::heap()->is_in_reserved(JNIHandles::resolve(obj)), "should be real oop");
    }
#endif
    oop_index = oop_recorder()->find_index(obj);
  }
  RelocationHolder rspec = oop_Relocation::spec(oop_index);
  if (! immediate) {
    address dummy = address(uintptr_t(pc()) & -wordSize); // A nearby aligned address
    ldr_constant(dst, Address(dummy, rspec));
  } else
    mov(dst, Address((address)obj, rspec));
}

// Move a metadata address into a register.
void MacroAssembler::mov_metadata(Register dst, Metadata* obj) {
  int oop_index;
  if (obj == NULL) {
    oop_index = oop_recorder()->allocate_metadata_index(obj);
  } else {
    oop_index = oop_recorder()->find_index(obj);
  }
  RelocationHolder rspec = metadata_Relocation::spec(oop_index);
  mov(dst, Address((address)obj, rspec));
}

Address MacroAssembler::constant_oop_address(jobject obj) {
#ifdef ASSERT
  {
    ThreadInVMfromUnknown tiv;
    assert(oop_recorder() != NULL, "this assembler needs an OopRecorder");
    assert(Universe::heap()->is_in_reserved(JNIHandles::resolve(obj)), "not an oop");
  }
#endif
  int oop_index = oop_recorder()->find_index(obj);
  return Address((address)obj, oop_Relocation::spec(oop_index));
}

// Defines obj, preserves var_size_in_bytes, okay for t2 == var_size_in_bytes.
void MacroAssembler::tlab_allocate(Register obj,
                                   Register var_size_in_bytes,
                                   int con_size_in_bytes,
                                   Register t1,
                                   Register t2,
                                   Label& slow_case) {
  BarrierSetAssembler *bs = BarrierSet::barrier_set()->barrier_set_assembler();
  bs->tlab_allocate(this, obj, var_size_in_bytes, con_size_in_bytes, t1, t2, slow_case);
}

// Defines obj, preserves var_size_in_bytes
void MacroAssembler::eden_allocate(Register obj,
                                   Register var_size_in_bytes,
                                   int con_size_in_bytes,
                                   Register t1,
                                   Label& slow_case) {
  BarrierSetAssembler *bs = BarrierSet::barrier_set()->barrier_set_assembler();
  bs->eden_allocate(this, obj, var_size_in_bytes, con_size_in_bytes, t1, slow_case);
}

// Zero words; len is in bytes
// Destroys all registers except addr
// len must be a nonzero multiple of wordSize
void MacroAssembler::zero_memory(Register addr, Register len, Register t1) {
  assert_different_registers(addr, len, t1, rscratch1, rscratch2);

#ifdef ASSERT
  { Label L;
    tst(len, BytesPerWord - 1);
    br(Assembler::EQ, L);
    stop("len is not a multiple of BytesPerWord");
    bind(L);
  }
#endif

#ifndef PRODUCT
  block_comment("zero memory");
#endif

  Label loop;
  Label entry;

//  Algorithm:
//
//    scratch1 = cnt & 7;
//    cnt -= scratch1;
//    p += scratch1;
//    switch (scratch1) {
//      do {
//        cnt -= 8;
//          p[-8] = 0;
//        case 7:
//          p[-7] = 0;
//        case 6:
//          p[-6] = 0;
//          // ...
//        case 1:
//          p[-1] = 0;
//        case 0:
//          p += 8;
//      } while (cnt);
//    }

  const int unroll = 8; // Number of str(zr) instructions we'll unroll

  lsr(len, len, LogBytesPerWord);
  andr(rscratch1, len, unroll - 1);  // tmp1 = cnt % unroll
  sub(len, len, rscratch1);      // cnt -= unroll
  // t1 always points to the end of the region we're about to zero
  add(t1, addr, rscratch1, Assembler::LSL, LogBytesPerWord);
  adr(rscratch2, entry);
  sub(rscratch2, rscratch2, rscratch1, Assembler::LSL, 2);
  br(rscratch2);
  bind(loop);
  sub(len, len, unroll);
  for (int i = -unroll; i < 0; i++)
    Assembler::str(zr, Address(t1, i * wordSize));
  bind(entry);
  add(t1, t1, unroll * wordSize);
  cbnz(len, loop);
}

void MacroAssembler::verify_tlab() {
#ifdef ASSERT
  if (UseTLAB && VerifyOops) {
    Label next, ok;

    stp(rscratch2, rscratch1, Address(pre(sp, -16)));

    ldr(rscratch2, Address(rthread, in_bytes(JavaThread::tlab_top_offset())));
    ldr(rscratch1, Address(rthread, in_bytes(JavaThread::tlab_start_offset())));
    cmp(rscratch2, rscratch1);
    br(Assembler::HS, next);
    STOP("assert(top >= start)");
    should_not_reach_here();

    bind(next);
    ldr(rscratch2, Address(rthread, in_bytes(JavaThread::tlab_end_offset())));
    ldr(rscratch1, Address(rthread, in_bytes(JavaThread::tlab_top_offset())));
    cmp(rscratch2, rscratch1);
    br(Assembler::HS, ok);
    STOP("assert(top <= end)");
    should_not_reach_here();

    bind(ok);
    ldp(rscratch2, rscratch1, Address(post(sp, 16)));
  }
#endif
}

// Writes to stack successive pages until offset reached to check for
// stack overflow + shadow pages.  This clobbers tmp.
void MacroAssembler::bang_stack_size(Register size, Register tmp) {
  assert_different_registers(tmp, size, rscratch1);
  mov(tmp, sp);
  // Bang stack for total size given plus shadow page size.
  // Bang one page at a time because large size can bang beyond yellow and
  // red zones.
  Label loop;
  mov(rscratch1, os::vm_page_size());
  bind(loop);
  lea(tmp, Address(tmp, -os::vm_page_size()));
  subsw(size, size, rscratch1);
  str(size, Address(tmp));
  br(Assembler::GT, loop);

  // Bang down shadow pages too.
  // At this point, (tmp-0) is the last address touched, so don't
  // touch it again.  (It was touched as (tmp-pagesize) but then tmp
  // was post-decremented.)  Skip this address by starting at i=1, and
  // touch a few more pages below.  N.B.  It is important to touch all
  // the way down to and including i=StackShadowPages.
  for (int i = 0; i < (int)(JavaThread::stack_shadow_zone_size() / os::vm_page_size()) - 1; i++) {
    // this could be any sized move but this is can be a debugging crumb
    // so the bigger the better.
    lea(tmp, Address(tmp, -os::vm_page_size()));
    str(size, Address(tmp));
  }
}


// Move the address of the polling page into dest.
void MacroAssembler::get_polling_page(Register dest, address page, relocInfo::relocType rtype) {
  if (SafepointMechanism::uses_thread_local_poll()) {
    ldr(dest, Address(rthread, Thread::polling_page_offset()));
  } else {
    unsigned long off;
    adrp(dest, Address(page, rtype), off);
    assert(off == 0, "polling page must be page aligned");
  }
}

// Move the address of the polling page into r, then read the polling
// page.
address MacroAssembler::read_polling_page(Register r, address page, relocInfo::relocType rtype) {
  get_polling_page(r, page, rtype);
  return read_polling_page(r, rtype);
}

// Read the polling page.  The address of the polling page must
// already be in r.
address MacroAssembler::read_polling_page(Register r, relocInfo::relocType rtype) {
  InstructionMark im(this);
  code_section()->relocate(inst_mark(), rtype);
  ldrw(zr, Address(r, 0));
  return inst_mark();
}

void MacroAssembler::adrp(Register reg1, const Address &dest, unsigned long &byte_offset) {
  relocInfo::relocType rtype = dest.rspec().reloc()->type();
  unsigned long low_page = (unsigned long)CodeCache::low_bound() >> 12;
  unsigned long high_page = (unsigned long)(CodeCache::high_bound()-1) >> 12;
  unsigned long dest_page = (unsigned long)dest.target() >> 12;
  long offset_low = dest_page - low_page;
  long offset_high = dest_page - high_page;

  assert(is_valid_AArch64_address(dest.target()), "bad address");
  assert(dest.getMode() == Address::literal, "ADRP must be applied to a literal address");

  InstructionMark im(this);
  code_section()->relocate(inst_mark(), dest.rspec());
  // 8143067: Ensure that the adrp can reach the dest from anywhere within
  // the code cache so that if it is relocated we know it will still reach
  if (offset_high >= -(1<<20) && offset_low < (1<<20)) {
    _adrp(reg1, dest.target());
  } else {
    unsigned long target = (unsigned long)dest.target();
    unsigned long adrp_target
      = (target & 0xffffffffUL) | ((unsigned long)pc() & 0xffff00000000UL);

    _adrp(reg1, (address)adrp_target);
    movk(reg1, target >> 32, 32);
  }
  byte_offset = (unsigned long)dest.target() & 0xfff;
}

void MacroAssembler::load_byte_map_base(Register reg) {
  jbyte *byte_map_base =
    ((CardTableBarrierSet*)(BarrierSet::barrier_set()))->card_table()->byte_map_base();

  if (is_valid_AArch64_address((address)byte_map_base)) {
    // Strictly speaking the byte_map_base isn't an address at all,
    // and it might even be negative.
    unsigned long offset;
    adrp(reg, ExternalAddress((address)byte_map_base), offset);
    // We expect offset to be zero with most collectors.
    if (offset != 0) {
      add(reg, reg, offset);
    }
  } else {
    mov(reg, (uint64_t)byte_map_base);
  }
}

void MacroAssembler::build_frame(int framesize) {
  assert(framesize > 0, "framesize must be > 0");
  if (framesize < ((1 << 9) + 2 * wordSize)) {
    sub(sp, sp, framesize);
    stp(rfp, lr, Address(sp, framesize - 2 * wordSize));
    if (PreserveFramePointer) add(rfp, sp, framesize - 2 * wordSize);
  } else {
    stp(rfp, lr, Address(pre(sp, -2 * wordSize)));
    if (PreserveFramePointer) mov(rfp, sp);
    if (framesize < ((1 << 12) + 2 * wordSize))
      sub(sp, sp, framesize - 2 * wordSize);
    else {
      mov(rscratch1, framesize - 2 * wordSize);
      sub(sp, sp, rscratch1);
    }
  }
}

void MacroAssembler::remove_frame(int framesize) {
  assert(framesize > 0, "framesize must be > 0");
  if (framesize < ((1 << 9) + 2 * wordSize)) {
    ldp(rfp, lr, Address(sp, framesize - 2 * wordSize));
    add(sp, sp, framesize);
  } else {
    if (framesize < ((1 << 12) + 2 * wordSize))
      add(sp, sp, framesize - 2 * wordSize);
    else {
      mov(rscratch1, framesize - 2 * wordSize);
      add(sp, sp, rscratch1);
    }
    ldp(rfp, lr, Address(post(sp, 2 * wordSize)));
  }
}

typedef void (MacroAssembler::* chr_insn)(Register Rt, const Address &adr);

// Search for str1 in str2 and return index or -1
void MacroAssembler::string_indexof(Register str2, Register str1,
                                    Register cnt2, Register cnt1,
                                    Register tmp1, Register tmp2,
                                    Register tmp3, Register tmp4,
                                    Register tmp5, Register tmp6,
                                    int icnt1, Register result, int ae) {
  // NOTE: tmp5, tmp6 can be zr depending on specific method version
  Label LINEARSEARCH, LINEARSTUB, LINEAR_MEDIUM, DONE, NOMATCH, MATCH;

  Register ch1 = rscratch1;
  Register ch2 = rscratch2;
  Register cnt1tmp = tmp1;
  Register cnt2tmp = tmp2;
  Register cnt1_neg = cnt1;
  Register cnt2_neg = cnt2;
  Register result_tmp = tmp4;

  bool isL = ae == StrIntrinsicNode::LL;

  bool str1_isL = ae == StrIntrinsicNode::LL || ae == StrIntrinsicNode::UL;
  bool str2_isL = ae == StrIntrinsicNode::LL || ae == StrIntrinsicNode::LU;
  int str1_chr_shift = str1_isL ? 0:1;
  int str2_chr_shift = str2_isL ? 0:1;
  int str1_chr_size = str1_isL ? 1:2;
  int str2_chr_size = str2_isL ? 1:2;
  chr_insn str1_load_1chr = str1_isL ? (chr_insn)&MacroAssembler::ldrb :
                                      (chr_insn)&MacroAssembler::ldrh;
  chr_insn str2_load_1chr = str2_isL ? (chr_insn)&MacroAssembler::ldrb :
                                      (chr_insn)&MacroAssembler::ldrh;
  chr_insn load_2chr = isL ? (chr_insn)&MacroAssembler::ldrh : (chr_insn)&MacroAssembler::ldrw;
  chr_insn load_4chr = isL ? (chr_insn)&MacroAssembler::ldrw : (chr_insn)&MacroAssembler::ldr;

  // Note, inline_string_indexOf() generates checks:
  // if (substr.count > string.count) return -1;
  // if (substr.count == 0) return 0;

  // We have two strings, a source string in str2, cnt2 and a pattern string
  // in str1, cnt1. Find the 1st occurence of pattern in source or return -1.

  // For larger pattern and source we use a simplified Boyer Moore algorithm.
  // With a small pattern and source we use linear scan.

  if (icnt1 == -1) {
    sub(result_tmp, cnt2, cnt1);
    cmp(cnt1, 8);             // Use Linear Scan if cnt1 < 8 || cnt1 >= 256
    br(LT, LINEARSEARCH);
    dup(v0, T16B, cnt1); // done in separate FPU pipeline. Almost no penalty
    cmp(cnt1, 256);
    lsr(tmp1, cnt2, 2);
    ccmp(cnt1, tmp1, 0b0000, LT); // Source must be 4 * pattern for BM
    br(GE, LINEARSTUB);
  }

// The Boyer Moore alogorithm is based on the description here:-
//
// http://en.wikipedia.org/wiki/Boyer%E2%80%93Moore_string_search_algorithm
//
// This describes and algorithm with 2 shift rules. The 'Bad Character' rule
// and the 'Good Suffix' rule.
//
// These rules are essentially heuristics for how far we can shift the
// pattern along the search string.
//
// The implementation here uses the 'Bad Character' rule only because of the
// complexity of initialisation for the 'Good Suffix' rule.
//
// This is also known as the Boyer-Moore-Horspool algorithm:-
//
// http://en.wikipedia.org/wiki/Boyer-Moore-Horspool_algorithm
//
// This particular implementation has few java-specific optimizations.
//
// #define ASIZE 256
//
//    int bm(unsigned char *x, int m, unsigned char *y, int n) {
//       int i, j;
//       unsigned c;
//       unsigned char bc[ASIZE];
//
//       /* Preprocessing */
//       for (i = 0; i < ASIZE; ++i)
//          bc[i] = m;
//       for (i = 0; i < m - 1; ) {
//          c = x[i];
//          ++i;
//          // c < 256 for Latin1 string, so, no need for branch
//          #ifdef PATTERN_STRING_IS_LATIN1
//          bc[c] = m - i;
//          #else
//          if (c < ASIZE) bc[c] = m - i;
//          #endif
//       }
//
//       /* Searching */
//       j = 0;
//       while (j <= n - m) {
//          c = y[i+j];
//          if (x[m-1] == c)
//            for (i = m - 2; i >= 0 && x[i] == y[i + j]; --i);
//          if (i < 0) return j;
//          // c < 256 for Latin1 string, so, no need for branch
//          #ifdef SOURCE_STRING_IS_LATIN1
//          // LL case: (c< 256) always true. Remove branch
//          j += bc[y[j+m-1]];
//          #endif
//          #ifndef PATTERN_STRING_IS_UTF
//          // UU case: need if (c<ASIZE) check. Skip 1 character if not.
//          if (c < ASIZE)
//            j += bc[y[j+m-1]];
//          else
//            j += 1
//          #endif
//          #ifdef PATTERN_IS_LATIN1_AND_SOURCE_IS_UTF
//          // UL case: need if (c<ASIZE) check. Skip <pattern length> if not.
//          if (c < ASIZE)
//            j += bc[y[j+m-1]];
//          else
//            j += m
//          #endif
//       }
//    }

  if (icnt1 == -1) {
    Label BCLOOP, BCSKIP, BMLOOPSTR2, BMLOOPSTR1, BMSKIP, BMADV, BMMATCH,
        BMLOOPSTR1_LASTCMP, BMLOOPSTR1_CMP, BMLOOPSTR1_AFTER_LOAD, BM_INIT_LOOP;
    Register cnt1end = tmp2;
    Register str2end = cnt2;
    Register skipch = tmp2;

    // str1 length is >=8, so, we can read at least 1 register for cases when
    // UTF->Latin1 conversion is not needed(8 LL or 4UU) and half register for
    // UL case. We'll re-read last character in inner pre-loop code to have
    // single outer pre-loop load
    const int firstStep = isL ? 7 : 3;

    const int ASIZE = 256;
    const int STORED_BYTES = 32; // amount of bytes stored per instruction
    sub(sp, sp, ASIZE);
    mov(tmp5, ASIZE/STORED_BYTES); // loop iterations
    mov(ch1, sp);
    BIND(BM_INIT_LOOP);
      stpq(v0, v0, Address(post(ch1, STORED_BYTES)));
      subs(tmp5, tmp5, 1);
      br(GT, BM_INIT_LOOP);

      sub(cnt1tmp, cnt1, 1);
      mov(tmp5, str2);
      add(str2end, str2, result_tmp, LSL, str2_chr_shift);
      sub(ch2, cnt1, 1);
      mov(tmp3, str1);
    BIND(BCLOOP);
      (this->*str1_load_1chr)(ch1, Address(post(tmp3, str1_chr_size)));
      if (!str1_isL) {
        cmp(ch1, ASIZE);
        br(HS, BCSKIP);
      }
      strb(ch2, Address(sp, ch1));
    BIND(BCSKIP);
      subs(ch2, ch2, 1);
      br(GT, BCLOOP);

      add(tmp6, str1, cnt1, LSL, str1_chr_shift); // address after str1
      if (str1_isL == str2_isL) {
        // load last 8 bytes (8LL/4UU symbols)
        ldr(tmp6, Address(tmp6, -wordSize));
      } else {
        ldrw(tmp6, Address(tmp6, -wordSize/2)); // load last 4 bytes(4 symbols)
        // convert Latin1 to UTF. We'll have to wait until load completed, but
        // it's still faster than per-character loads+checks
        lsr(tmp3, tmp6, BitsPerByte * (wordSize/2 - str1_chr_size)); // str1[N-1]
        ubfx(ch1, tmp6, 8, 8); // str1[N-2]
        ubfx(ch2, tmp6, 16, 8); // str1[N-3]
        andr(tmp6, tmp6, 0xFF); // str1[N-4]
        orr(ch2, ch1, ch2, LSL, 16);
        orr(tmp6, tmp6, tmp3, LSL, 48);
        orr(tmp6, tmp6, ch2, LSL, 16);
      }
    BIND(BMLOOPSTR2);
      (this->*str2_load_1chr)(skipch, Address(str2, cnt1tmp, Address::lsl(str2_chr_shift)));
      sub(cnt1tmp, cnt1tmp, firstStep); // cnt1tmp is positive here, because cnt1 >= 8
      if (str1_isL == str2_isL) {
        // re-init tmp3. It's for free because it's executed in parallel with
        // load above. Alternative is to initialize it before loop, but it'll
        // affect performance on in-order systems with 2 or more ld/st pipelines
        lsr(tmp3, tmp6, BitsPerByte * (wordSize - str1_chr_size));
      }
      if (!isL) { // UU/UL case
        lsl(ch2, cnt1tmp, 1); // offset in bytes
      }
      cmp(tmp3, skipch);
      br(NE, BMSKIP);
      ldr(ch2, Address(str2, isL ? cnt1tmp : ch2));
      mov(ch1, tmp6);
      if (isL) {
        b(BMLOOPSTR1_AFTER_LOAD);
      } else {
        sub(cnt1tmp, cnt1tmp, 1); // no need to branch for UU/UL case. cnt1 >= 8
        b(BMLOOPSTR1_CMP);
      }
    BIND(BMLOOPSTR1);
      (this->*str1_load_1chr)(ch1, Address(str1, cnt1tmp, Address::lsl(str1_chr_shift)));
      (this->*str2_load_1chr)(ch2, Address(str2, cnt1tmp, Address::lsl(str2_chr_shift)));
    BIND(BMLOOPSTR1_AFTER_LOAD);
      subs(cnt1tmp, cnt1tmp, 1);
      br(LT, BMLOOPSTR1_LASTCMP);
    BIND(BMLOOPSTR1_CMP);
      cmp(ch1, ch2);
      br(EQ, BMLOOPSTR1);
    BIND(BMSKIP);
      if (!isL) {
        // if we've met UTF symbol while searching Latin1 pattern, then we can
        // skip cnt1 symbols
        if (str1_isL != str2_isL) {
          mov(result_tmp, cnt1);
        } else {
          mov(result_tmp, 1);
        }
        cmp(skipch, ASIZE);
        br(HS, BMADV);
      }
      ldrb(result_tmp, Address(sp, skipch)); // load skip distance
    BIND(BMADV);
      sub(cnt1tmp, cnt1, 1);
      add(str2, str2, result_tmp, LSL, str2_chr_shift);
      cmp(str2, str2end);
      br(LE, BMLOOPSTR2);
      add(sp, sp, ASIZE);
      b(NOMATCH);
    BIND(BMLOOPSTR1_LASTCMP);
      cmp(ch1, ch2);
      br(NE, BMSKIP);
    BIND(BMMATCH);
      sub(result, str2, tmp5);
      if (!str2_isL) lsr(result, result, 1);
      add(sp, sp, ASIZE);
      b(DONE);

    BIND(LINEARSTUB);
    cmp(cnt1, 16); // small patterns still should be handled by simple algorithm
    br(LT, LINEAR_MEDIUM);
    mov(result, zr);
    RuntimeAddress stub = NULL;
    if (isL) {
      stub = RuntimeAddress(StubRoutines::aarch64::string_indexof_linear_ll());
      assert(stub.target() != NULL, "string_indexof_linear_ll stub has not been generated");
    } else if (str1_isL) {
      stub = RuntimeAddress(StubRoutines::aarch64::string_indexof_linear_ul());
       assert(stub.target() != NULL, "string_indexof_linear_ul stub has not been generated");
    } else {
      stub = RuntimeAddress(StubRoutines::aarch64::string_indexof_linear_uu());
      assert(stub.target() != NULL, "string_indexof_linear_uu stub has not been generated");
    }
    trampoline_call(stub);
    b(DONE);
  }

  BIND(LINEARSEARCH);
  {
    Label DO1, DO2, DO3;

    Register str2tmp = tmp2;
    Register first = tmp3;

    if (icnt1 == -1)
    {
        Label DOSHORT, FIRST_LOOP, STR2_NEXT, STR1_LOOP, STR1_NEXT;

        cmp(cnt1, str1_isL == str2_isL ? 4 : 2);
        br(LT, DOSHORT);
      BIND(LINEAR_MEDIUM);
        (this->*str1_load_1chr)(first, Address(str1));
        lea(str1, Address(str1, cnt1, Address::lsl(str1_chr_shift)));
        sub(cnt1_neg, zr, cnt1, LSL, str1_chr_shift);
        lea(str2, Address(str2, result_tmp, Address::lsl(str2_chr_shift)));
        sub(cnt2_neg, zr, result_tmp, LSL, str2_chr_shift);

      BIND(FIRST_LOOP);
        (this->*str2_load_1chr)(ch2, Address(str2, cnt2_neg));
        cmp(first, ch2);
        br(EQ, STR1_LOOP);
      BIND(STR2_NEXT);
        adds(cnt2_neg, cnt2_neg, str2_chr_size);
        br(LE, FIRST_LOOP);
        b(NOMATCH);

      BIND(STR1_LOOP);
        adds(cnt1tmp, cnt1_neg, str1_chr_size);
        add(cnt2tmp, cnt2_neg, str2_chr_size);
        br(GE, MATCH);

      BIND(STR1_NEXT);
        (this->*str1_load_1chr)(ch1, Address(str1, cnt1tmp));
        (this->*str2_load_1chr)(ch2, Address(str2, cnt2tmp));
        cmp(ch1, ch2);
        br(NE, STR2_NEXT);
        adds(cnt1tmp, cnt1tmp, str1_chr_size);
        add(cnt2tmp, cnt2tmp, str2_chr_size);
        br(LT, STR1_NEXT);
        b(MATCH);

      BIND(DOSHORT);
      if (str1_isL == str2_isL) {
        cmp(cnt1, 2);
        br(LT, DO1);
        br(GT, DO3);
      }
    }

    if (icnt1 == 4) {
      Label CH1_LOOP;

        (this->*load_4chr)(ch1, str1);
        sub(result_tmp, cnt2, 4);
        lea(str2, Address(str2, result_tmp, Address::lsl(str2_chr_shift)));
        sub(cnt2_neg, zr, result_tmp, LSL, str2_chr_shift);

      BIND(CH1_LOOP);
        (this->*load_4chr)(ch2, Address(str2, cnt2_neg));
        cmp(ch1, ch2);
        br(EQ, MATCH);
        adds(cnt2_neg, cnt2_neg, str2_chr_size);
        br(LE, CH1_LOOP);
        b(NOMATCH);
      }

    if ((icnt1 == -1 && str1_isL == str2_isL) || icnt1 == 2) {
      Label CH1_LOOP;

      BIND(DO2);
        (this->*load_2chr)(ch1, str1);
        if (icnt1 == 2) {
          sub(result_tmp, cnt2, 2);
        }
        lea(str2, Address(str2, result_tmp, Address::lsl(str2_chr_shift)));
        sub(cnt2_neg, zr, result_tmp, LSL, str2_chr_shift);
      BIND(CH1_LOOP);
        (this->*load_2chr)(ch2, Address(str2, cnt2_neg));
        cmp(ch1, ch2);
        br(EQ, MATCH);
        adds(cnt2_neg, cnt2_neg, str2_chr_size);
        br(LE, CH1_LOOP);
        b(NOMATCH);
    }

    if ((icnt1 == -1 && str1_isL == str2_isL) || icnt1 == 3) {
      Label FIRST_LOOP, STR2_NEXT, STR1_LOOP;

      BIND(DO3);
        (this->*load_2chr)(first, str1);
        (this->*str1_load_1chr)(ch1, Address(str1, 2*str1_chr_size));
        if (icnt1 == 3) {
          sub(result_tmp, cnt2, 3);
        }
        lea(str2, Address(str2, result_tmp, Address::lsl(str2_chr_shift)));
        sub(cnt2_neg, zr, result_tmp, LSL, str2_chr_shift);
      BIND(FIRST_LOOP);
        (this->*load_2chr)(ch2, Address(str2, cnt2_neg));
        cmpw(first, ch2);
        br(EQ, STR1_LOOP);
      BIND(STR2_NEXT);
        adds(cnt2_neg, cnt2_neg, str2_chr_size);
        br(LE, FIRST_LOOP);
        b(NOMATCH);

      BIND(STR1_LOOP);
        add(cnt2tmp, cnt2_neg, 2*str2_chr_size);
        (this->*str2_load_1chr)(ch2, Address(str2, cnt2tmp));
        cmp(ch1, ch2);
        br(NE, STR2_NEXT);
        b(MATCH);
    }

    if (icnt1 == -1 || icnt1 == 1) {
      Label CH1_LOOP, HAS_ZERO, DO1_SHORT, DO1_LOOP;

      BIND(DO1);
        (this->*str1_load_1chr)(ch1, str1);
        cmp(cnt2, 8);
        br(LT, DO1_SHORT);

        sub(result_tmp, cnt2, 8/str2_chr_size);
        sub(cnt2_neg, zr, result_tmp, LSL, str2_chr_shift);
        mov(tmp3, str2_isL ? 0x0101010101010101 : 0x0001000100010001);
        lea(str2, Address(str2, result_tmp, Address::lsl(str2_chr_shift)));

        if (str2_isL) {
          orr(ch1, ch1, ch1, LSL, 8);
        }
        orr(ch1, ch1, ch1, LSL, 16);
        orr(ch1, ch1, ch1, LSL, 32);
      BIND(CH1_LOOP);
        ldr(ch2, Address(str2, cnt2_neg));
        eor(ch2, ch1, ch2);
        sub(tmp1, ch2, tmp3);
        orr(tmp2, ch2, str2_isL ? 0x7f7f7f7f7f7f7f7f : 0x7fff7fff7fff7fff);
        bics(tmp1, tmp1, tmp2);
        br(NE, HAS_ZERO);
        adds(cnt2_neg, cnt2_neg, 8);
        br(LT, CH1_LOOP);

        cmp(cnt2_neg, 8);
        mov(cnt2_neg, 0);
        br(LT, CH1_LOOP);
        b(NOMATCH);

      BIND(HAS_ZERO);
        rev(tmp1, tmp1);
        clz(tmp1, tmp1);
        add(cnt2_neg, cnt2_neg, tmp1, LSR, 3);
        b(MATCH);

      BIND(DO1_SHORT);
        mov(result_tmp, cnt2);
        lea(str2, Address(str2, cnt2, Address::lsl(str2_chr_shift)));
        sub(cnt2_neg, zr, cnt2, LSL, str2_chr_shift);
      BIND(DO1_LOOP);
        (this->*str2_load_1chr)(ch2, Address(str2, cnt2_neg));
        cmpw(ch1, ch2);
        br(EQ, MATCH);
        adds(cnt2_neg, cnt2_neg, str2_chr_size);
        br(LT, DO1_LOOP);
    }
  }
  BIND(NOMATCH);
    mov(result, -1);
    b(DONE);
  BIND(MATCH);
    add(result, result_tmp, cnt2_neg, ASR, str2_chr_shift);
  BIND(DONE);
}

typedef void (MacroAssembler::* chr_insn)(Register Rt, const Address &adr);
typedef void (MacroAssembler::* uxt_insn)(Register Rd, Register Rn);

void MacroAssembler::string_indexof_char(Register str1, Register cnt1,
                                         Register ch, Register result,
                                         Register tmp1, Register tmp2, Register tmp3)
{
  Label CH1_LOOP, HAS_ZERO, DO1_SHORT, DO1_LOOP, MATCH, NOMATCH, DONE;
  Register cnt1_neg = cnt1;
  Register ch1 = rscratch1;
  Register result_tmp = rscratch2;

  cmp(cnt1, 4);
  br(LT, DO1_SHORT);

  orr(ch, ch, ch, LSL, 16);
  orr(ch, ch, ch, LSL, 32);

  sub(cnt1, cnt1, 4);
  mov(result_tmp, cnt1);
  lea(str1, Address(str1, cnt1, Address::uxtw(1)));
  sub(cnt1_neg, zr, cnt1, LSL, 1);

  mov(tmp3, 0x0001000100010001);

  BIND(CH1_LOOP);
    ldr(ch1, Address(str1, cnt1_neg));
    eor(ch1, ch, ch1);
    sub(tmp1, ch1, tmp3);
    orr(tmp2, ch1, 0x7fff7fff7fff7fff);
    bics(tmp1, tmp1, tmp2);
    br(NE, HAS_ZERO);
    adds(cnt1_neg, cnt1_neg, 8);
    br(LT, CH1_LOOP);

    cmp(cnt1_neg, 8);
    mov(cnt1_neg, 0);
    br(LT, CH1_LOOP);
    b(NOMATCH);

  BIND(HAS_ZERO);
    rev(tmp1, tmp1);
    clz(tmp1, tmp1);
    add(cnt1_neg, cnt1_neg, tmp1, LSR, 3);
    b(MATCH);

  BIND(DO1_SHORT);
    mov(result_tmp, cnt1);
    lea(str1, Address(str1, cnt1, Address::uxtw(1)));
    sub(cnt1_neg, zr, cnt1, LSL, 1);
  BIND(DO1_LOOP);
    ldrh(ch1, Address(str1, cnt1_neg));
    cmpw(ch, ch1);
    br(EQ, MATCH);
    adds(cnt1_neg, cnt1_neg, 2);
    br(LT, DO1_LOOP);
  BIND(NOMATCH);
    mov(result, -1);
    b(DONE);
  BIND(MATCH);
    add(result, result_tmp, cnt1_neg, ASR, 1);
  BIND(DONE);
}

// Compare strings.
void MacroAssembler::string_compare(Register str1, Register str2,
    Register cnt1, Register cnt2, Register result, Register tmp1, Register tmp2,
    FloatRegister vtmp1, FloatRegister vtmp2, FloatRegister vtmp3, int ae) {
  Label DONE, SHORT_LOOP, SHORT_STRING, SHORT_LAST, TAIL, STUB,
      DIFFERENCE, NEXT_WORD, SHORT_LOOP_TAIL, SHORT_LAST2, SHORT_LAST_INIT,
      SHORT_LOOP_START, TAIL_CHECK;

  const int STUB_THRESHOLD = 64 + 8;
  bool isLL = ae == StrIntrinsicNode::LL;
  bool isLU = ae == StrIntrinsicNode::LU;
  bool isUL = ae == StrIntrinsicNode::UL;

  bool str1_isL = isLL || isLU;
  bool str2_isL = isLL || isUL;

  int str1_chr_shift = str1_isL ? 0 : 1;
  int str2_chr_shift = str2_isL ? 0 : 1;
  int str1_chr_size = str1_isL ? 1 : 2;
  int str2_chr_size = str2_isL ? 1 : 2;
  int minCharsInWord = isLL ? wordSize : wordSize/2;

  FloatRegister vtmpZ = vtmp1, vtmp = vtmp2;
  chr_insn str1_load_chr = str1_isL ? (chr_insn)&MacroAssembler::ldrb :
                                      (chr_insn)&MacroAssembler::ldrh;
  chr_insn str2_load_chr = str2_isL ? (chr_insn)&MacroAssembler::ldrb :
                                      (chr_insn)&MacroAssembler::ldrh;
  uxt_insn ext_chr = isLL ? (uxt_insn)&MacroAssembler::uxtbw :
                            (uxt_insn)&MacroAssembler::uxthw;

  BLOCK_COMMENT("string_compare {");

  // Bizzarely, the counts are passed in bytes, regardless of whether they
  // are L or U strings, however the result is always in characters.
  if (!str1_isL) asrw(cnt1, cnt1, 1);
  if (!str2_isL) asrw(cnt2, cnt2, 1);

  // Compute the minimum of the string lengths and save the difference.
  subsw(result, cnt1, cnt2);
  cselw(cnt2, cnt1, cnt2, Assembler::LE); // min

  // A very short string
  cmpw(cnt2, minCharsInWord);
  br(Assembler::LE, SHORT_STRING);

  // Compare longwords
  // load first parts of strings and finish initialization while loading
  {
    if (str1_isL == str2_isL) { // LL or UU
      ldr(tmp1, Address(str1));
      cmp(str1, str2);
      br(Assembler::EQ, DONE);
      ldr(tmp2, Address(str2));
      cmp(cnt2, STUB_THRESHOLD);
      br(GE, STUB);
      subsw(cnt2, cnt2, minCharsInWord);
      br(EQ, TAIL_CHECK);
      lea(str2, Address(str2, cnt2, Address::uxtw(str2_chr_shift)));
      lea(str1, Address(str1, cnt2, Address::uxtw(str1_chr_shift)));
      sub(cnt2, zr, cnt2, LSL, str2_chr_shift);
    } else if (isLU) {
      ldrs(vtmp, Address(str1));
      cmp(str1, str2);
      br(Assembler::EQ, DONE);
      ldr(tmp2, Address(str2));
      cmp(cnt2, STUB_THRESHOLD);
      br(GE, STUB);
      subw(cnt2, cnt2, 4);
      eor(vtmpZ, T16B, vtmpZ, vtmpZ);
      lea(str1, Address(str1, cnt2, Address::uxtw(str1_chr_shift)));
      lea(str2, Address(str2, cnt2, Address::uxtw(str2_chr_shift)));
      zip1(vtmp, T8B, vtmp, vtmpZ);
      sub(cnt1, zr, cnt2, LSL, str1_chr_shift);
      sub(cnt2, zr, cnt2, LSL, str2_chr_shift);
      add(cnt1, cnt1, 4);
      fmovd(tmp1, vtmp);
    } else { // UL case
      ldr(tmp1, Address(str1));
      cmp(str1, str2);
      br(Assembler::EQ, DONE);
      ldrs(vtmp, Address(str2));
      cmp(cnt2, STUB_THRESHOLD);
      br(GE, STUB);
      subw(cnt2, cnt2, 4);
      lea(str1, Address(str1, cnt2, Address::uxtw(str1_chr_shift)));
      eor(vtmpZ, T16B, vtmpZ, vtmpZ);
      lea(str2, Address(str2, cnt2, Address::uxtw(str2_chr_shift)));
      sub(cnt1, zr, cnt2, LSL, str1_chr_shift);
      zip1(vtmp, T8B, vtmp, vtmpZ);
      sub(cnt2, zr, cnt2, LSL, str2_chr_shift);
      add(cnt1, cnt1, 8);
      fmovd(tmp2, vtmp);
    }
    adds(cnt2, cnt2, isUL ? 4 : 8);
    br(GE, TAIL);
    eor(rscratch2, tmp1, tmp2);
    cbnz(rscratch2, DIFFERENCE);
    // main loop
    bind(NEXT_WORD);
    if (str1_isL == str2_isL) {
      ldr(tmp1, Address(str1, cnt2));
      ldr(tmp2, Address(str2, cnt2));
      adds(cnt2, cnt2, 8);
    } else if (isLU) {
      ldrs(vtmp, Address(str1, cnt1));
      ldr(tmp2, Address(str2, cnt2));
      add(cnt1, cnt1, 4);
      zip1(vtmp, T8B, vtmp, vtmpZ);
      fmovd(tmp1, vtmp);
      adds(cnt2, cnt2, 8);
    } else { // UL
      ldrs(vtmp, Address(str2, cnt2));
      ldr(tmp1, Address(str1, cnt1));
      zip1(vtmp, T8B, vtmp, vtmpZ);
      add(cnt1, cnt1, 8);
      fmovd(tmp2, vtmp);
      adds(cnt2, cnt2, 4);
    }
    br(GE, TAIL);

    eor(rscratch2, tmp1, tmp2);
    cbz(rscratch2, NEXT_WORD);
    b(DIFFERENCE);
    bind(TAIL);
    eor(rscratch2, tmp1, tmp2);
    cbnz(rscratch2, DIFFERENCE);
    // Last longword.  In the case where length == 4 we compare the
    // same longword twice, but that's still faster than another
    // conditional branch.
    if (str1_isL == str2_isL) {
      ldr(tmp1, Address(str1));
      ldr(tmp2, Address(str2));
    } else if (isLU) {
      ldrs(vtmp, Address(str1));
      ldr(tmp2, Address(str2));
      zip1(vtmp, T8B, vtmp, vtmpZ);
      fmovd(tmp1, vtmp);
    } else { // UL
      ldrs(vtmp, Address(str2));
      ldr(tmp1, Address(str1));
      zip1(vtmp, T8B, vtmp, vtmpZ);
      fmovd(tmp2, vtmp);
    }
    bind(TAIL_CHECK);
    eor(rscratch2, tmp1, tmp2);
    cbz(rscratch2, DONE);

    // Find the first different characters in the longwords and
    // compute their difference.
    bind(DIFFERENCE);
    rev(rscratch2, rscratch2);
    clz(rscratch2, rscratch2);
    andr(rscratch2, rscratch2, isLL ? -8 : -16);
    lsrv(tmp1, tmp1, rscratch2);
    (this->*ext_chr)(tmp1, tmp1);
    lsrv(tmp2, tmp2, rscratch2);
    (this->*ext_chr)(tmp2, tmp2);
    subw(result, tmp1, tmp2);
    b(DONE);
  }

  bind(STUB);
    RuntimeAddress stub = NULL;
    switch(ae) {
      case StrIntrinsicNode::LL:
        stub = RuntimeAddress(StubRoutines::aarch64::compare_long_string_LL());
        break;
      case StrIntrinsicNode::UU:
        stub = RuntimeAddress(StubRoutines::aarch64::compare_long_string_UU());
        break;
      case StrIntrinsicNode::LU:
        stub = RuntimeAddress(StubRoutines::aarch64::compare_long_string_LU());
        break;
      case StrIntrinsicNode::UL:
        stub = RuntimeAddress(StubRoutines::aarch64::compare_long_string_UL());
        break;
      default:
        ShouldNotReachHere();
     }
    assert(stub.target() != NULL, "compare_long_string stub has not been generated");
    trampoline_call(stub);
    b(DONE);

  bind(SHORT_STRING);
  // Is the minimum length zero?
  cbz(cnt2, DONE);
  // arrange code to do most branches while loading and loading next characters
  // while comparing previous
  (this->*str1_load_chr)(tmp1, Address(post(str1, str1_chr_size)));
  subs(cnt2, cnt2, 1);
  br(EQ, SHORT_LAST_INIT);
  (this->*str2_load_chr)(cnt1, Address(post(str2, str2_chr_size)));
  b(SHORT_LOOP_START);
  bind(SHORT_LOOP);
  subs(cnt2, cnt2, 1);
  br(EQ, SHORT_LAST);
  bind(SHORT_LOOP_START);
  (this->*str1_load_chr)(tmp2, Address(post(str1, str1_chr_size)));
  (this->*str2_load_chr)(rscratch1, Address(post(str2, str2_chr_size)));
  cmp(tmp1, cnt1);
  br(NE, SHORT_LOOP_TAIL);
  subs(cnt2, cnt2, 1);
  br(EQ, SHORT_LAST2);
  (this->*str1_load_chr)(tmp1, Address(post(str1, str1_chr_size)));
  (this->*str2_load_chr)(cnt1, Address(post(str2, str2_chr_size)));
  cmp(tmp2, rscratch1);
  br(EQ, SHORT_LOOP);
  sub(result, tmp2, rscratch1);
  b(DONE);
  bind(SHORT_LOOP_TAIL);
  sub(result, tmp1, cnt1);
  b(DONE);
  bind(SHORT_LAST2);
  cmp(tmp2, rscratch1);
  br(EQ, DONE);
  sub(result, tmp2, rscratch1);

  b(DONE);
  bind(SHORT_LAST_INIT);
  (this->*str2_load_chr)(cnt1, Address(post(str2, str2_chr_size)));
  bind(SHORT_LAST);
  cmp(tmp1, cnt1);
  br(EQ, DONE);
  sub(result, tmp1, cnt1);

  bind(DONE);

  BLOCK_COMMENT("} string_compare");
}

// This method checks if provided byte array contains byte with highest bit set.
void MacroAssembler::has_negatives(Register ary1, Register len, Register result) {
    // Simple and most common case of aligned small array which is not at the
    // end of memory page is placed here. All other cases are in stub.
    Label LOOP, END, STUB, STUB_LONG, SET_RESULT, DONE;
    const uint64_t UPPER_BIT_MASK=0x8080808080808080;
    assert_different_registers(ary1, len, result);

    cmpw(len, 0);
    br(LE, SET_RESULT);
    cmpw(len, 4 * wordSize);
    br(GE, STUB_LONG); // size > 32 then go to stub

    int shift = 64 - exact_log2(os::vm_page_size());
    lsl(rscratch1, ary1, shift);
    mov(rscratch2, (size_t)(4 * wordSize) << shift);
    adds(rscratch2, rscratch1, rscratch2);  // At end of page?
    br(CS, STUB); // at the end of page then go to stub
    subs(len, len, wordSize);
    br(LT, END);

  BIND(LOOP);
    ldr(rscratch1, Address(post(ary1, wordSize)));
    tst(rscratch1, UPPER_BIT_MASK);
    br(NE, SET_RESULT);
    subs(len, len, wordSize);
    br(GE, LOOP);
    cmpw(len, -wordSize);
    br(EQ, SET_RESULT);

  BIND(END);
    ldr(result, Address(ary1));
    sub(len, zr, len, LSL, 3); // LSL 3 is to get bits from bytes
    lslv(result, result, len);
    tst(result, UPPER_BIT_MASK);
    b(SET_RESULT);

  BIND(STUB);
    RuntimeAddress has_neg =  RuntimeAddress(StubRoutines::aarch64::has_negatives());
    assert(has_neg.target() != NULL, "has_negatives stub has not been generated");
    trampoline_call(has_neg);
    b(DONE);

  BIND(STUB_LONG);
    RuntimeAddress has_neg_long =  RuntimeAddress(
            StubRoutines::aarch64::has_negatives_long());
    assert(has_neg_long.target() != NULL, "has_negatives stub has not been generated");
    trampoline_call(has_neg_long);
    b(DONE);

  BIND(SET_RESULT);
    cset(result, NE); // set true or false

  BIND(DONE);
}

void MacroAssembler::arrays_equals(Register a1, Register a2, Register tmp3,
                                   Register tmp4, Register tmp5, Register result,
                                   Register cnt1, int elem_size) {
  Label DONE, SAME;
  Register tmp1 = rscratch1;
  Register tmp2 = rscratch2;
  Register cnt2 = tmp2;  // cnt2 only used in array length compare
  int elem_per_word = wordSize/elem_size;
  int log_elem_size = exact_log2(elem_size);
  int length_offset = arrayOopDesc::length_offset_in_bytes();
  int base_offset
    = arrayOopDesc::base_offset_in_bytes(elem_size == 2 ? T_CHAR : T_BYTE);
  int stubBytesThreshold = 3 * 64 + (UseSIMDForArrayEquals ? 0 : 16);

  assert(elem_size == 1 || elem_size == 2, "must be char or byte");
  assert_different_registers(a1, a2, result, cnt1, rscratch1, rscratch2);

#ifndef PRODUCT
  {
    const char kind = (elem_size == 2) ? 'U' : 'L';
    char comment[64];
    snprintf(comment, sizeof comment, "array_equals%c{", kind);
    BLOCK_COMMENT(comment);
  }
#endif

  // if (a1 == a2)
  //     return true;
  cmpoop(a1, a2); // May have read barriers for a1 and a2.
  br(EQ, SAME);

  if (UseSimpleArrayEquals) {
    Label NEXT_WORD, SHORT, TAIL03, TAIL01, A_MIGHT_BE_NULL, A_IS_NOT_NULL;
    // if (a1 == null || a2 == null)
    //     return false;
    // a1 & a2 == 0 means (some-pointer is null) or
    // (very-rare-or-even-probably-impossible-pointer-values)
    // so, we can save one branch in most cases
    tst(a1, a2);
    mov(result, false);
    br(EQ, A_MIGHT_BE_NULL);
    // if (a1.length != a2.length)
    //      return false;
    bind(A_IS_NOT_NULL);
    ldrw(cnt1, Address(a1, length_offset));
    ldrw(cnt2, Address(a2, length_offset));
    eorw(tmp5, cnt1, cnt2);
    cbnzw(tmp5, DONE);
    lea(a1, Address(a1, base_offset));
    lea(a2, Address(a2, base_offset));
    // Check for short strings, i.e. smaller than wordSize.
    subs(cnt1, cnt1, elem_per_word);
    br(Assembler::LT, SHORT);
    // Main 8 byte comparison loop.
    bind(NEXT_WORD); {
      ldr(tmp1, Address(post(a1, wordSize)));
      ldr(tmp2, Address(post(a2, wordSize)));
      subs(cnt1, cnt1, elem_per_word);
      eor(tmp5, tmp1, tmp2);
      cbnz(tmp5, DONE);
    } br(GT, NEXT_WORD);
    // Last longword.  In the case where length == 4 we compare the
    // same longword twice, but that's still faster than another
    // conditional branch.
    // cnt1 could be 0, -1, -2, -3, -4 for chars; -4 only happens when
    // length == 4.
    if (log_elem_size > 0)
      lsl(cnt1, cnt1, log_elem_size);
    ldr(tmp3, Address(a1, cnt1));
    ldr(tmp4, Address(a2, cnt1));
    eor(tmp5, tmp3, tmp4);
    cbnz(tmp5, DONE);
    b(SAME);
    bind(A_MIGHT_BE_NULL);
    // in case both a1 and a2 are not-null, proceed with loads
    cbz(a1, DONE);
    cbz(a2, DONE);
    b(A_IS_NOT_NULL);
    bind(SHORT);

    tbz(cnt1, 2 - log_elem_size, TAIL03); // 0-7 bytes left.
    {
      ldrw(tmp1, Address(post(a1, 4)));
      ldrw(tmp2, Address(post(a2, 4)));
      eorw(tmp5, tmp1, tmp2);
      cbnzw(tmp5, DONE);
    }
    bind(TAIL03);
    tbz(cnt1, 1 - log_elem_size, TAIL01); // 0-3 bytes left.
    {
      ldrh(tmp3, Address(post(a1, 2)));
      ldrh(tmp4, Address(post(a2, 2)));
      eorw(tmp5, tmp3, tmp4);
      cbnzw(tmp5, DONE);
    }
    bind(TAIL01);
    if (elem_size == 1) { // Only needed when comparing byte arrays.
      tbz(cnt1, 0, SAME); // 0-1 bytes left.
      {
        ldrb(tmp1, a1);
        ldrb(tmp2, a2);
        eorw(tmp5, tmp1, tmp2);
        cbnzw(tmp5, DONE);
      }
    }
  } else {
    Label NEXT_DWORD, SHORT, TAIL, TAIL2, STUB, EARLY_OUT,
        CSET_EQ, LAST_CHECK;
    mov(result, false);
    cbz(a1, DONE);
    ldrw(cnt1, Address(a1, length_offset));
    cbz(a2, DONE);
    ldrw(cnt2, Address(a2, length_offset));
    // on most CPUs a2 is still "locked"(surprisingly) in ldrw and it's
    // faster to perform another branch before comparing a1 and a2
    cmp(cnt1, elem_per_word);
    br(LE, SHORT); // short or same
    ldr(tmp3, Address(pre(a1, base_offset)));
    cmp(cnt1, stubBytesThreshold);
    br(GE, STUB);
    ldr(tmp4, Address(pre(a2, base_offset)));
    sub(tmp5, zr, cnt1, LSL, 3 + log_elem_size);
    cmp(cnt2, cnt1);
    br(NE, DONE);

    // Main 16 byte comparison loop with 2 exits
    bind(NEXT_DWORD); {
      ldr(tmp1, Address(pre(a1, wordSize)));
      ldr(tmp2, Address(pre(a2, wordSize)));
      subs(cnt1, cnt1, 2 * elem_per_word);
      br(LE, TAIL);
      eor(tmp4, tmp3, tmp4);
      cbnz(tmp4, DONE);
      ldr(tmp3, Address(pre(a1, wordSize)));
      ldr(tmp4, Address(pre(a2, wordSize)));
      cmp(cnt1, elem_per_word);
      br(LE, TAIL2);
      cmp(tmp1, tmp2);
    } br(EQ, NEXT_DWORD);
    b(DONE);

    bind(TAIL);
    eor(tmp4, tmp3, tmp4);
    eor(tmp2, tmp1, tmp2);
    lslv(tmp2, tmp2, tmp5);
    orr(tmp5, tmp4, tmp2);
    cmp(tmp5, zr);
    b(CSET_EQ);

    bind(TAIL2);
    eor(tmp2, tmp1, tmp2);
    cbnz(tmp2, DONE);
    b(LAST_CHECK);

    bind(STUB);
    ldr(tmp4, Address(pre(a2, base_offset)));
    cmp(cnt2, cnt1);
    br(NE, DONE);
    if (elem_size == 2) { // convert to byte counter
      lsl(cnt1, cnt1, 1);
    }
    eor(tmp5, tmp3, tmp4);
    cbnz(tmp5, DONE);
    RuntimeAddress stub = RuntimeAddress(StubRoutines::aarch64::large_array_equals());
    assert(stub.target() != NULL, "array_equals_long stub has not been generated");
    trampoline_call(stub);
    b(DONE);

    bind(EARLY_OUT);
    // (a1 != null && a2 == null) || (a1 != null && a2 != null && a1 == a2)
    // so, if a2 == null => return false(0), else return true, so we can return a2
    mov(result, a2);
    b(DONE);
    bind(SHORT);
    cmp(cnt2, cnt1);
    br(NE, DONE);
    cbz(cnt1, SAME);
    sub(tmp5, zr, cnt1, LSL, 3 + log_elem_size);
    ldr(tmp3, Address(a1, base_offset));
    ldr(tmp4, Address(a2, base_offset));
    bind(LAST_CHECK);
    eor(tmp4, tmp3, tmp4);
    lslv(tmp5, tmp4, tmp5);
    cmp(tmp5, zr);
    bind(CSET_EQ);
    cset(result, EQ);
    b(DONE);
  }

  bind(SAME);
  mov(result, true);
  // That's it.
  bind(DONE);

  BLOCK_COMMENT("} array_equals");
}

// Compare Strings

// For Strings we're passed the address of the first characters in a1
// and a2 and the length in cnt1.
// elem_size is the element size in bytes: either 1 or 2.
// There are two implementations.  For arrays >= 8 bytes, all
// comparisons (including the final one, which may overlap) are
// performed 8 bytes at a time.  For strings < 8 bytes, we compare a
// halfword, then a short, and then a byte.

void MacroAssembler::string_equals(Register a1, Register a2,
                                   Register result, Register cnt1, int elem_size)
{
  Label SAME, DONE, SHORT, NEXT_WORD;
  Register tmp1 = rscratch1;
  Register tmp2 = rscratch2;
  Register cnt2 = tmp2;  // cnt2 only used in array length compare

  assert(elem_size == 1 || elem_size == 2, "must be 2 or 1 byte");
  assert_different_registers(a1, a2, result, cnt1, rscratch1, rscratch2);

#ifndef PRODUCT
  {
    const char kind = (elem_size == 2) ? 'U' : 'L';
    char comment[64];
    snprintf(comment, sizeof comment, "{string_equals%c", kind);
    BLOCK_COMMENT(comment);
  }
#endif

  mov(result, false);

  // Check for short strings, i.e. smaller than wordSize.
  subs(cnt1, cnt1, wordSize);
  br(Assembler::LT, SHORT);
  // Main 8 byte comparison loop.
  bind(NEXT_WORD); {
    ldr(tmp1, Address(post(a1, wordSize)));
    ldr(tmp2, Address(post(a2, wordSize)));
    subs(cnt1, cnt1, wordSize);
    eor(tmp1, tmp1, tmp2);
    cbnz(tmp1, DONE);
  } br(GT, NEXT_WORD);
  // Last longword.  In the case where length == 4 we compare the
  // same longword twice, but that's still faster than another
  // conditional branch.
  // cnt1 could be 0, -1, -2, -3, -4 for chars; -4 only happens when
  // length == 4.
  ldr(tmp1, Address(a1, cnt1));
  ldr(tmp2, Address(a2, cnt1));
  eor(tmp2, tmp1, tmp2);
  cbnz(tmp2, DONE);
  b(SAME);

  bind(SHORT);
  Label TAIL03, TAIL01;

  tbz(cnt1, 2, TAIL03); // 0-7 bytes left.
  {
    ldrw(tmp1, Address(post(a1, 4)));
    ldrw(tmp2, Address(post(a2, 4)));
    eorw(tmp1, tmp1, tmp2);
    cbnzw(tmp1, DONE);
  }
  bind(TAIL03);
  tbz(cnt1, 1, TAIL01); // 0-3 bytes left.
  {
    ldrh(tmp1, Address(post(a1, 2)));
    ldrh(tmp2, Address(post(a2, 2)));
    eorw(tmp1, tmp1, tmp2);
    cbnzw(tmp1, DONE);
  }
  bind(TAIL01);
  if (elem_size == 1) { // Only needed when comparing 1-byte elements
    tbz(cnt1, 0, SAME); // 0-1 bytes left.
    {
      ldrb(tmp1, a1);
      ldrb(tmp2, a2);
      eorw(tmp1, tmp1, tmp2);
      cbnzw(tmp1, DONE);
    }
  }
  // Arrays are equal.
  bind(SAME);
  mov(result, true);

  // That's it.
  bind(DONE);
  BLOCK_COMMENT("} string_equals");
}


// The size of the blocks erased by the zero_blocks stub.  We must
// handle anything smaller than this ourselves in zero_words().
const int MacroAssembler::zero_words_block_size = 8;

// zero_words() is used by C2 ClearArray patterns.  It is as small as
// possible, handling small word counts locally and delegating
// anything larger to the zero_blocks stub.  It is expanded many times
// in compiled code, so it is important to keep it short.

// ptr:   Address of a buffer to be zeroed.
// cnt:   Count in HeapWords.
//
// ptr, cnt, rscratch1, and rscratch2 are clobbered.
void MacroAssembler::zero_words(Register ptr, Register cnt)
{
  assert(is_power_of_2(zero_words_block_size), "adjust this");
  assert(ptr == r10 && cnt == r11, "mismatch in register usage");

  BLOCK_COMMENT("zero_words {");
  cmp(cnt, zero_words_block_size);
  Label around, done, done16;
  br(LO, around);
  {
    RuntimeAddress zero_blocks =  RuntimeAddress(StubRoutines::aarch64::zero_blocks());
    assert(zero_blocks.target() != NULL, "zero_blocks stub has not been generated");
    if (StubRoutines::aarch64::complete()) {
      trampoline_call(zero_blocks);
    } else {
      bl(zero_blocks);
    }
  }
  bind(around);
  for (int i = zero_words_block_size >> 1; i > 1; i >>= 1) {
    Label l;
    tbz(cnt, exact_log2(i), l);
    for (int j = 0; j < i; j += 2) {
      stp(zr, zr, post(ptr, 16));
    }
    bind(l);
  }
  {
    Label l;
    tbz(cnt, 0, l);
    str(zr, Address(ptr));
    bind(l);
  }
  BLOCK_COMMENT("} zero_words");
}

// base:         Address of a buffer to be zeroed, 8 bytes aligned.
// cnt:          Immediate count in HeapWords.
#define SmallArraySize (18 * BytesPerLong)
void MacroAssembler::zero_words(Register base, u_int64_t cnt)
{
  BLOCK_COMMENT("zero_words {");
  int i = cnt & 1;  // store any odd word to start
  if (i) str(zr, Address(base));

  if (cnt <= SmallArraySize / BytesPerLong) {
    for (; i < (int)cnt; i += 2)
      stp(zr, zr, Address(base, i * wordSize));
  } else {
    const int unroll = 4; // Number of stp(zr, zr) instructions we'll unroll
    int remainder = cnt % (2 * unroll);
    for (; i < remainder; i += 2)
      stp(zr, zr, Address(base, i * wordSize));

    Label loop;
    Register cnt_reg = rscratch1;
    Register loop_base = rscratch2;
    cnt = cnt - remainder;
    mov(cnt_reg, cnt);
    // adjust base and prebias by -2 * wordSize so we can pre-increment
    add(loop_base, base, (remainder - 2) * wordSize);
    bind(loop);
    sub(cnt_reg, cnt_reg, 2 * unroll);
    for (i = 1; i < unroll; i++)
      stp(zr, zr, Address(loop_base, 2 * i * wordSize));
    stp(zr, zr, Address(pre(loop_base, 2 * unroll * wordSize)));
    cbnz(cnt_reg, loop);
  }
  BLOCK_COMMENT("} zero_words");
}

// Zero blocks of memory by using DC ZVA.
//
// Aligns the base address first sufficently for DC ZVA, then uses
// DC ZVA repeatedly for every full block.  cnt is the size to be
// zeroed in HeapWords.  Returns the count of words left to be zeroed
// in cnt.
//
// NOTE: This is intended to be used in the zero_blocks() stub.  If
// you want to use it elsewhere, note that cnt must be >= 2*zva_length.
void MacroAssembler::zero_dcache_blocks(Register base, Register cnt) {
  Register tmp = rscratch1;
  Register tmp2 = rscratch2;
  int zva_length = VM_Version::zva_length();
  Label initial_table_end, loop_zva;
  Label fini;

  // Base must be 16 byte aligned. If not just return and let caller handle it
  tst(base, 0x0f);
  br(Assembler::NE, fini);
  // Align base with ZVA length.
  neg(tmp, base);
  andr(tmp, tmp, zva_length - 1);

  // tmp: the number of bytes to be filled to align the base with ZVA length.
  add(base, base, tmp);
  sub(cnt, cnt, tmp, Assembler::ASR, 3);
  adr(tmp2, initial_table_end);
  sub(tmp2, tmp2, tmp, Assembler::LSR, 2);
  br(tmp2);

  for (int i = -zva_length + 16; i < 0; i += 16)
    stp(zr, zr, Address(base, i));
  bind(initial_table_end);

  sub(cnt, cnt, zva_length >> 3);
  bind(loop_zva);
  dc(Assembler::ZVA, base);
  subs(cnt, cnt, zva_length >> 3);
  add(base, base, zva_length);
  br(Assembler::GE, loop_zva);
  add(cnt, cnt, zva_length >> 3); // count not zeroed by DC ZVA
  bind(fini);
}

// base:   Address of a buffer to be filled, 8 bytes aligned.
// cnt:    Count in 8-byte unit.
// value:  Value to be filled with.
// base will point to the end of the buffer after filling.
void MacroAssembler::fill_words(Register base, Register cnt, Register value)
{
//  Algorithm:
//
//    scratch1 = cnt & 7;
//    cnt -= scratch1;
//    p += scratch1;
//    switch (scratch1) {
//      do {
//        cnt -= 8;
//          p[-8] = v;
//        case 7:
//          p[-7] = v;
//        case 6:
//          p[-6] = v;
//          // ...
//        case 1:
//          p[-1] = v;
//        case 0:
//          p += 8;
//      } while (cnt);
//    }

  assert_different_registers(base, cnt, value, rscratch1, rscratch2);

  Label fini, skip, entry, loop;
  const int unroll = 8; // Number of stp instructions we'll unroll

  cbz(cnt, fini);
  tbz(base, 3, skip);
  str(value, Address(post(base, 8)));
  sub(cnt, cnt, 1);
  bind(skip);

  andr(rscratch1, cnt, (unroll-1) * 2);
  sub(cnt, cnt, rscratch1);
  add(base, base, rscratch1, Assembler::LSL, 3);
  adr(rscratch2, entry);
  sub(rscratch2, rscratch2, rscratch1, Assembler::LSL, 1);
  br(rscratch2);

  bind(loop);
  add(base, base, unroll * 16);
  for (int i = -unroll; i < 0; i++)
    stp(value, value, Address(base, i * 16));
  bind(entry);
  subs(cnt, cnt, unroll * 2);
  br(Assembler::GE, loop);

  tbz(cnt, 0, fini);
  str(value, Address(post(base, 8)));
  bind(fini);
}

// Intrinsic for sun/nio/cs/ISO_8859_1$Encoder.implEncodeISOArray and
// java/lang/StringUTF16.compress.
void MacroAssembler::encode_iso_array(Register src, Register dst,
                      Register len, Register result,
                      FloatRegister Vtmp1, FloatRegister Vtmp2,
                      FloatRegister Vtmp3, FloatRegister Vtmp4)
{
    Label DONE, SET_RESULT, NEXT_32, NEXT_32_PRFM, LOOP_8, NEXT_8, LOOP_1, NEXT_1,
        NEXT_32_START, NEXT_32_PRFM_START;
    Register tmp1 = rscratch1, tmp2 = rscratch2;

      mov(result, len); // Save initial len

#ifndef BUILTIN_SIM
      cmp(len, 8); // handle shortest strings first
      br(LT, LOOP_1);
      cmp(len, 32);
      br(LT, NEXT_8);
      // The following code uses the SIMD 'uzp1' and 'uzp2' instructions
      // to convert chars to bytes
      if (SoftwarePrefetchHintDistance >= 0) {
        ld1(Vtmp1, Vtmp2, Vtmp3, Vtmp4, T8H, src);
        cmp(len, SoftwarePrefetchHintDistance/2 + 16);
        br(LE, NEXT_32_START);
        b(NEXT_32_PRFM_START);
        BIND(NEXT_32_PRFM);
          ld1(Vtmp1, Vtmp2, Vtmp3, Vtmp4, T8H, src);
        BIND(NEXT_32_PRFM_START);
          prfm(Address(src, SoftwarePrefetchHintDistance));
          orr(v4, T16B, Vtmp1, Vtmp2);
          orr(v5, T16B, Vtmp3, Vtmp4);
          uzp1(Vtmp1, T16B, Vtmp1, Vtmp2);
          uzp1(Vtmp3, T16B, Vtmp3, Vtmp4);
          uzp2(v5, T16B, v4, v5); // high bytes
          umov(tmp2, v5, D, 1);
          fmovd(tmp1, v5);
          orr(tmp1, tmp1, tmp2);
          cbnz(tmp1, LOOP_8);
          stpq(Vtmp1, Vtmp3, dst);
          sub(len, len, 32);
          add(dst, dst, 32);
          add(src, src, 64);
          cmp(len, SoftwarePrefetchHintDistance/2 + 16);
          br(GE, NEXT_32_PRFM);
          cmp(len, 32);
          br(LT, LOOP_8);
        BIND(NEXT_32);
          ld1(Vtmp1, Vtmp2, Vtmp3, Vtmp4, T8H, src);
        BIND(NEXT_32_START);
      } else {
        BIND(NEXT_32);
          ld1(Vtmp1, Vtmp2, Vtmp3, Vtmp4, T8H, src);
      }
      prfm(Address(src, SoftwarePrefetchHintDistance));
      uzp1(v4, T16B, Vtmp1, Vtmp2);
      uzp1(v5, T16B, Vtmp3, Vtmp4);
      orr(Vtmp1, T16B, Vtmp1, Vtmp2);
      orr(Vtmp3, T16B, Vtmp3, Vtmp4);
      uzp2(Vtmp1, T16B, Vtmp1, Vtmp3); // high bytes
      umov(tmp2, Vtmp1, D, 1);
      fmovd(tmp1, Vtmp1);
      orr(tmp1, tmp1, tmp2);
      cbnz(tmp1, LOOP_8);
      stpq(v4, v5, dst);
      sub(len, len, 32);
      add(dst, dst, 32);
      add(src, src, 64);
      cmp(len, 32);
      br(GE, NEXT_32);
      cbz(len, DONE);

    BIND(LOOP_8);
      cmp(len, 8);
      br(LT, LOOP_1);
    BIND(NEXT_8);
      ld1(Vtmp1, T8H, src);
      uzp1(Vtmp2, T16B, Vtmp1, Vtmp1); // low bytes
      uzp2(Vtmp3, T16B, Vtmp1, Vtmp1); // high bytes
      fmovd(tmp1, Vtmp3);
      cbnz(tmp1, NEXT_1);
      strd(Vtmp2, dst);

      sub(len, len, 8);
      add(dst, dst, 8);
      add(src, src, 16);
      cmp(len, 8);
      br(GE, NEXT_8);

    BIND(LOOP_1);
#endif
    cbz(len, DONE);
    BIND(NEXT_1);
      ldrh(tmp1, Address(post(src, 2)));
      tst(tmp1, 0xff00);
      br(NE, SET_RESULT);
      strb(tmp1, Address(post(dst, 1)));
      subs(len, len, 1);
      br(GT, NEXT_1);

    BIND(SET_RESULT);
      sub(result, result, len); // Return index where we stopped
                                // Return len == 0 if we processed all
                                // characters
    BIND(DONE);
}


// Inflate byte[] array to char[].
void MacroAssembler::byte_array_inflate(Register src, Register dst, Register len,
                                        FloatRegister vtmp1, FloatRegister vtmp2, FloatRegister vtmp3,
                                        Register tmp4) {
  Label big, done, after_init, to_stub;

  assert_different_registers(src, dst, len, tmp4, rscratch1);

  fmovd(vtmp1, zr);
  lsrw(tmp4, len, 3);
  bind(after_init);
  cbnzw(tmp4, big);
  // Short string: less than 8 bytes.
  {
    Label loop, tiny;

    cmpw(len, 4);
    br(LT, tiny);
    // Use SIMD to do 4 bytes.
    ldrs(vtmp2, post(src, 4));
    zip1(vtmp3, T8B, vtmp2, vtmp1);
    subw(len, len, 4);
    strd(vtmp3, post(dst, 8));

    cbzw(len, done);

    // Do the remaining bytes by steam.
    bind(loop);
    ldrb(tmp4, post(src, 1));
    strh(tmp4, post(dst, 2));
    subw(len, len, 1);

    bind(tiny);
    cbnz(len, loop);

    b(done);
  }

  if (SoftwarePrefetchHintDistance >= 0) {
    bind(to_stub);
      RuntimeAddress stub =  RuntimeAddress(StubRoutines::aarch64::large_byte_array_inflate());
      assert(stub.target() != NULL, "large_byte_array_inflate stub has not been generated");
      trampoline_call(stub);
      b(after_init);
  }

  // Unpack the bytes 8 at a time.
  bind(big);
  {
    Label loop, around, loop_last, loop_start;

    if (SoftwarePrefetchHintDistance >= 0) {
      const int large_loop_threshold = (64 + 16)/8;
      ldrd(vtmp2, post(src, 8));
      andw(len, len, 7);
      cmp(tmp4, large_loop_threshold);
      br(GE, to_stub);
      b(loop_start);

      bind(loop);
      ldrd(vtmp2, post(src, 8));
      bind(loop_start);
      subs(tmp4, tmp4, 1);
      br(EQ, loop_last);
      zip1(vtmp2, T16B, vtmp2, vtmp1);
      ldrd(vtmp3, post(src, 8));
      st1(vtmp2, T8H, post(dst, 16));
      subs(tmp4, tmp4, 1);
      zip1(vtmp3, T16B, vtmp3, vtmp1);
      st1(vtmp3, T8H, post(dst, 16));
      br(NE, loop);
      b(around);
      bind(loop_last);
      zip1(vtmp2, T16B, vtmp2, vtmp1);
      st1(vtmp2, T8H, post(dst, 16));
      bind(around);
      cbz(len, done);
    } else {
      andw(len, len, 7);
      bind(loop);
      ldrd(vtmp2, post(src, 8));
      sub(tmp4, tmp4, 1);
      zip1(vtmp3, T16B, vtmp2, vtmp1);
      st1(vtmp3, T8H, post(dst, 16));
      cbnz(tmp4, loop);
    }
  }

  // Do the tail of up to 8 bytes.
  add(src, src, len);
  ldrd(vtmp3, Address(src, -8));
  add(dst, dst, len, ext::uxtw, 1);
  zip1(vtmp3, T16B, vtmp3, vtmp1);
  strq(vtmp3, Address(dst, -16));

  bind(done);
}

// Compress char[] array to byte[].
void MacroAssembler::char_array_compress(Register src, Register dst, Register len,
                                         FloatRegister tmp1Reg, FloatRegister tmp2Reg,
                                         FloatRegister tmp3Reg, FloatRegister tmp4Reg,
                                         Register result) {
  encode_iso_array(src, dst, len, result,
                   tmp1Reg, tmp2Reg, tmp3Reg, tmp4Reg);
  cmp(len, zr);
  csel(result, result, zr, EQ);
}

// get_thread() can be called anywhere inside generated code so we
// need to save whatever non-callee save context might get clobbered
// by the call to JavaThread::aarch64_get_thread_helper() or, indeed,
// the call setup code.
//
// aarch64_get_thread_helper() clobbers only r0, r1, and flags.
//
void MacroAssembler::get_thread(Register dst) {
  RegSet saved_regs = RegSet::range(r0, r1) + lr - dst;
  push(saved_regs, sp);

  mov(lr, CAST_FROM_FN_PTR(address, JavaThread::aarch64_get_thread_helper));
  blrt(lr, 1, 0, 1);
  if (dst != c_rarg0) {
    mov(dst, c_rarg0);
  }

  pop(saved_regs, sp);
}<|MERGE_RESOLUTION|>--- conflicted
+++ resolved
@@ -2377,7 +2377,6 @@
       cbnzw(rscratch1, retry_load);
     }
     bind(done);
-<<<<<<< HEAD
   }
   BLOCK_COMMENT("} cmpxchg");
 }
@@ -2396,26 +2395,6 @@
     ands(zr, rscratch1, 0xff);
   } else {
     ShouldNotReachHere();
-=======
->>>>>>> 7ad1f6f9
-  }
-  BLOCK_COMMENT("} cmpxchg");
-}
-
-// A generic comparison. Only compares for equality, clobbers rscratch1.
-void MacroAssembler::compare_eq(Register rm, Register rn, enum operand_size size) {
-  if (size == xword) {
-    cmp(rm, rn);
-  } else if (size == word) {
-    cmpw(rm, rn);
-  } else if (size == halfword) {
-    eorw(rscratch1, rm, rn);
-    ands(zr, rscratch1, 0xffff);
-  } else if (size == byte) {
-    eorw(rscratch1, rm, rn);
-    ands(zr, rscratch1, 0xff);
-  } else {
-    ShouldNotReachHere();
   }
 }
 
@@ -2427,7 +2406,6 @@
   BarrierSetAssembler* bsa = BarrierSet::barrier_set()->barrier_set_assembler();
   bsa->cmpxchg_oop(this, addr, expected, new_val, acquire, release, weak, encode, tmp1, tmp2, tmp3, result);
 }
-
 
 static bool different(Register a, RegisterOrConstant b, Register c) {
   if (b.is_constant())
