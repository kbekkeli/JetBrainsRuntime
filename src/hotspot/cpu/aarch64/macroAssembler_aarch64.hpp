--- conflicted
+++ resolved
@@ -794,45 +794,6 @@
 
   void resolve_jobject(Register value, Register thread, Register tmp);
 
-<<<<<<< HEAD
-#if INCLUDE_ALL_GCS
-
-  void g1_write_barrier_pre(Register obj,
-                            Register pre_val,
-                            Register thread,
-                            Register tmp,
-                            bool tosca_live,
-                            bool expand_call);
-
-  void g1_write_barrier_post(Register store_addr,
-                             Register new_val,
-                             Register thread,
-                             Register tmp,
-                             Register tmp2);
-
-  void shenandoah_write_barrier_pre(Register obj,
-                                    Register pre_val,
-                                    Register thread,
-                                    Register tmp,
-                                    bool tosca_live,
-                                    bool expand_call);
-
-  void shenandoah_write_barrier_post(Register store_addr,
-                                     Register new_val,
-                                     Register thread,
-                                     Register tmp,
-                                     Register tmp2);
-
-  void keep_alive_barrier(Register val,
-                          Register thread,
-                          Register tmp);
-
-  void shenandoah_write_barrier(Register dst);
-
-#endif // INCLUDE_ALL_GCS
-
-=======
->>>>>>> d5418758
   // oop manipulations
   void load_klass(Register dst, Register src);
   void store_klass(Register dst, Register src);
