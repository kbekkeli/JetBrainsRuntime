/*
 * Copyright (c) 1997, 2018, Oracle and/or its affiliates. All rights reserved.
 * DO NOT ALTER OR REMOVE COPYRIGHT NOTICES OR THIS FILE HEADER.
 *
 * This code is free software; you can redistribute it and/or modify it
 * under the terms of the GNU General Public License version 2 only, as
 * published by the Free Software Foundation.
 *
 * This code is distributed in the hope that it will be useful, but WITHOUT
 * ANY WARRANTY; without even the implied warranty of MERCHANTABILITY or
 * FITNESS FOR A PARTICULAR PURPOSE.  See the GNU General Public License
 * version 2 for more details (a copy is included in the LICENSE file that
 * accompanied this code).
 *
 * You should have received a copy of the GNU General Public License version
 * 2 along with this work; if not, write to the Free Software Foundation,
 * Inc., 51 Franklin St, Fifth Floor, Boston, MA 02110-1301 USA.
 *
 * Please contact Oracle, 500 Oracle Parkway, Redwood Shores, CA 94065 USA
 * or visit www.oracle.com if you need additional information or have any
 * questions.
 *
 */

#include "precompiled.hpp"
#include "jvm.h"
#include "asm/assembler.hpp"
#include "asm/assembler.inline.hpp"
#include "compiler/disassembler.hpp"
#include "gc/shared/barrierSet.hpp"
<<<<<<< HEAD
#include "gc/shared/cardTable.hpp"
#include "gc/shared/cardTableBarrierSet.hpp"
=======
#include "gc/shared/barrierSetAssembler.hpp"
>>>>>>> 7d987653
#include "gc/shared/collectedHeap.inline.hpp"
#include "interpreter/interpreter.hpp"
#include "memory/resourceArea.hpp"
#include "memory/universe.hpp"
#include "oops/access.hpp"
#include "oops/klass.inline.hpp"
#include "oops/oop.hpp"
#include "prims/methodHandles.hpp"
#include "runtime/biasedLocking.hpp"
#include "runtime/interfaceSupport.inline.hpp"
#include "runtime/objectMonitor.hpp"
#include "runtime/os.hpp"
#include "runtime/safepoint.hpp"
#include "runtime/safepointMechanism.hpp"
#include "runtime/sharedRuntime.hpp"
#include "runtime/stubRoutines.hpp"
#include "runtime/thread.hpp"
#include "utilities/macros.hpp"
<<<<<<< HEAD
#if INCLUDE_ALL_GCS
#include "gc/g1/g1BarrierSet.hpp"
#include "gc/g1/g1CardTable.hpp"
#include "gc/g1/g1CollectedHeap.inline.hpp"
#include "gc/g1/heapRegion.hpp"
#include "gc/shenandoah/shenandoahConnectionMatrix.inline.hpp"
#include "gc/shenandoah/shenandoahHeap.inline.hpp"
#include "gc/shenandoah/shenandoahHeapRegion.hpp"
#endif // INCLUDE_ALL_GCS
=======
>>>>>>> 7d987653
#include "crc32c.h"
#ifdef COMPILER2
#include "opto/intrinsicnode.hpp"
#endif

#ifdef PRODUCT
#define BLOCK_COMMENT(str) /* nothing */
#define STOP(error) stop(error)
#else
#define BLOCK_COMMENT(str) block_comment(str)
#define STOP(error) block_comment(error); stop(error)
#endif

#define BIND(label) bind(label); BLOCK_COMMENT(#label ":")

#ifdef ASSERT
bool AbstractAssembler::pd_check_instruction_mark() { return true; }
#endif

static Assembler::Condition reverse[] = {
    Assembler::noOverflow     /* overflow      = 0x0 */ ,
    Assembler::overflow       /* noOverflow    = 0x1 */ ,
    Assembler::aboveEqual     /* carrySet      = 0x2, below         = 0x2 */ ,
    Assembler::below          /* aboveEqual    = 0x3, carryClear    = 0x3 */ ,
    Assembler::notZero        /* zero          = 0x4, equal         = 0x4 */ ,
    Assembler::zero           /* notZero       = 0x5, notEqual      = 0x5 */ ,
    Assembler::above          /* belowEqual    = 0x6 */ ,
    Assembler::belowEqual     /* above         = 0x7 */ ,
    Assembler::positive       /* negative      = 0x8 */ ,
    Assembler::negative       /* positive      = 0x9 */ ,
    Assembler::noParity       /* parity        = 0xa */ ,
    Assembler::parity         /* noParity      = 0xb */ ,
    Assembler::greaterEqual   /* less          = 0xc */ ,
    Assembler::less           /* greaterEqual  = 0xd */ ,
    Assembler::greater        /* lessEqual     = 0xe */ ,
    Assembler::lessEqual      /* greater       = 0xf, */

};


// Implementation of MacroAssembler

// First all the versions that have distinct versions depending on 32/64 bit
// Unless the difference is trivial (1 line or so).

#ifndef _LP64

// 32bit versions

Address MacroAssembler::as_Address(AddressLiteral adr) {
  return Address(adr.target(), adr.rspec());
}

Address MacroAssembler::as_Address(ArrayAddress adr) {
  return Address::make_array(adr);
}

void MacroAssembler::call_VM_leaf_base(address entry_point,
                                       int number_of_arguments) {
  call(RuntimeAddress(entry_point));
  increment(rsp, number_of_arguments * wordSize);
}

void MacroAssembler::cmpklass(Address src1, Metadata* obj) {
  cmp_literal32(src1, (int32_t)obj, metadata_Relocation::spec_for_immediate());
}

void MacroAssembler::cmpklass(Register src1, Metadata* obj) {
  cmp_literal32(src1, (int32_t)obj, metadata_Relocation::spec_for_immediate());
}

void MacroAssembler::cmpoop(Address src1, jobject obj) {
  cmp_literal32(src1, (int32_t)obj, oop_Relocation::spec_for_immediate());
}

void MacroAssembler::cmpoop(Register src1, jobject obj) {
  cmp_literal32(src1, (int32_t)obj, oop_Relocation::spec_for_immediate());
}

void MacroAssembler::extend_sign(Register hi, Register lo) {
  // According to Intel Doc. AP-526, "Integer Divide", p.18.
  if (VM_Version::is_P6() && hi == rdx && lo == rax) {
    cdql();
  } else {
    movl(hi, lo);
    sarl(hi, 31);
  }
}

void MacroAssembler::jC2(Register tmp, Label& L) {
  // set parity bit if FPU flag C2 is set (via rax)
  save_rax(tmp);
  fwait(); fnstsw_ax();
  sahf();
  restore_rax(tmp);
  // branch
  jcc(Assembler::parity, L);
}

void MacroAssembler::jnC2(Register tmp, Label& L) {
  // set parity bit if FPU flag C2 is set (via rax)
  save_rax(tmp);
  fwait(); fnstsw_ax();
  sahf();
  restore_rax(tmp);
  // branch
  jcc(Assembler::noParity, L);
}

// 32bit can do a case table jump in one instruction but we no longer allow the base
// to be installed in the Address class
void MacroAssembler::jump(ArrayAddress entry) {
  jmp(as_Address(entry));
}

// Note: y_lo will be destroyed
void MacroAssembler::lcmp2int(Register x_hi, Register x_lo, Register y_hi, Register y_lo) {
  // Long compare for Java (semantics as described in JVM spec.)
  Label high, low, done;

  cmpl(x_hi, y_hi);
  jcc(Assembler::less, low);
  jcc(Assembler::greater, high);
  // x_hi is the return register
  xorl(x_hi, x_hi);
  cmpl(x_lo, y_lo);
  jcc(Assembler::below, low);
  jcc(Assembler::equal, done);

  bind(high);
  xorl(x_hi, x_hi);
  increment(x_hi);
  jmp(done);

  bind(low);
  xorl(x_hi, x_hi);
  decrementl(x_hi);

  bind(done);
}

void MacroAssembler::lea(Register dst, AddressLiteral src) {
    mov_literal32(dst, (int32_t)src.target(), src.rspec());
}

void MacroAssembler::lea(Address dst, AddressLiteral adr) {
  // leal(dst, as_Address(adr));
  // see note in movl as to why we must use a move
  mov_literal32(dst, (int32_t) adr.target(), adr.rspec());
}

void MacroAssembler::leave() {
  mov(rsp, rbp);
  pop(rbp);
}

void MacroAssembler::lmul(int x_rsp_offset, int y_rsp_offset) {
  // Multiplication of two Java long values stored on the stack
  // as illustrated below. Result is in rdx:rax.
  //
  // rsp ---> [  ??  ] \               \
  //            ....    | y_rsp_offset  |
  //          [ y_lo ] /  (in bytes)    | x_rsp_offset
  //          [ y_hi ]                  | (in bytes)
  //            ....                    |
  //          [ x_lo ]                 /
  //          [ x_hi ]
  //            ....
  //
  // Basic idea: lo(result) = lo(x_lo * y_lo)
  //             hi(result) = hi(x_lo * y_lo) + lo(x_hi * y_lo) + lo(x_lo * y_hi)
  Address x_hi(rsp, x_rsp_offset + wordSize); Address x_lo(rsp, x_rsp_offset);
  Address y_hi(rsp, y_rsp_offset + wordSize); Address y_lo(rsp, y_rsp_offset);
  Label quick;
  // load x_hi, y_hi and check if quick
  // multiplication is possible
  movl(rbx, x_hi);
  movl(rcx, y_hi);
  movl(rax, rbx);
  orl(rbx, rcx);                                 // rbx, = 0 <=> x_hi = 0 and y_hi = 0
  jcc(Assembler::zero, quick);                   // if rbx, = 0 do quick multiply
  // do full multiplication
  // 1st step
  mull(y_lo);                                    // x_hi * y_lo
  movl(rbx, rax);                                // save lo(x_hi * y_lo) in rbx,
  // 2nd step
  movl(rax, x_lo);
  mull(rcx);                                     // x_lo * y_hi
  addl(rbx, rax);                                // add lo(x_lo * y_hi) to rbx,
  // 3rd step
  bind(quick);                                   // note: rbx, = 0 if quick multiply!
  movl(rax, x_lo);
  mull(y_lo);                                    // x_lo * y_lo
  addl(rdx, rbx);                                // correct hi(x_lo * y_lo)
}

void MacroAssembler::lneg(Register hi, Register lo) {
  negl(lo);
  adcl(hi, 0);
  negl(hi);
}

void MacroAssembler::lshl(Register hi, Register lo) {
  // Java shift left long support (semantics as described in JVM spec., p.305)
  // (basic idea for shift counts s >= n: x << s == (x << n) << (s - n))
  // shift value is in rcx !
  assert(hi != rcx, "must not use rcx");
  assert(lo != rcx, "must not use rcx");
  const Register s = rcx;                        // shift count
  const int      n = BitsPerWord;
  Label L;
  andl(s, 0x3f);                                 // s := s & 0x3f (s < 0x40)
  cmpl(s, n);                                    // if (s < n)
  jcc(Assembler::less, L);                       // else (s >= n)
  movl(hi, lo);                                  // x := x << n
  xorl(lo, lo);
  // Note: subl(s, n) is not needed since the Intel shift instructions work rcx mod n!
  bind(L);                                       // s (mod n) < n
  shldl(hi, lo);                                 // x := x << s
  shll(lo);
}


void MacroAssembler::lshr(Register hi, Register lo, bool sign_extension) {
  // Java shift right long support (semantics as described in JVM spec., p.306 & p.310)
  // (basic idea for shift counts s >= n: x >> s == (x >> n) >> (s - n))
  assert(hi != rcx, "must not use rcx");
  assert(lo != rcx, "must not use rcx");
  const Register s = rcx;                        // shift count
  const int      n = BitsPerWord;
  Label L;
  andl(s, 0x3f);                                 // s := s & 0x3f (s < 0x40)
  cmpl(s, n);                                    // if (s < n)
  jcc(Assembler::less, L);                       // else (s >= n)
  movl(lo, hi);                                  // x := x >> n
  if (sign_extension) sarl(hi, 31);
  else                xorl(hi, hi);
  // Note: subl(s, n) is not needed since the Intel shift instructions work rcx mod n!
  bind(L);                                       // s (mod n) < n
  shrdl(lo, hi);                                 // x := x >> s
  if (sign_extension) sarl(hi);
  else                shrl(hi);
}

void MacroAssembler::movoop(Register dst, jobject obj) {
  mov_literal32(dst, (int32_t)obj, oop_Relocation::spec_for_immediate());
}

void MacroAssembler::movoop(Address dst, jobject obj) {
  mov_literal32(dst, (int32_t)obj, oop_Relocation::spec_for_immediate());
}

void MacroAssembler::mov_metadata(Register dst, Metadata* obj) {
  mov_literal32(dst, (int32_t)obj, metadata_Relocation::spec_for_immediate());
}

void MacroAssembler::mov_metadata(Address dst, Metadata* obj) {
  mov_literal32(dst, (int32_t)obj, metadata_Relocation::spec_for_immediate());
}

void MacroAssembler::movptr(Register dst, AddressLiteral src, Register scratch) {
  // scratch register is not used,
  // it is defined to match parameters of 64-bit version of this method.
  if (src.is_lval()) {
    mov_literal32(dst, (intptr_t)src.target(), src.rspec());
  } else {
    movl(dst, as_Address(src));
  }
}

void MacroAssembler::movptr(ArrayAddress dst, Register src) {
  movl(as_Address(dst), src);
}

void MacroAssembler::movptr(Register dst, ArrayAddress src) {
  movl(dst, as_Address(src));
}

// src should NEVER be a real pointer. Use AddressLiteral for true pointers
void MacroAssembler::movptr(Address dst, intptr_t src) {
  movl(dst, src);
}


void MacroAssembler::pop_callee_saved_registers() {
  pop(rcx);
  pop(rdx);
  pop(rdi);
  pop(rsi);
}

void MacroAssembler::pop_fTOS() {
  fld_d(Address(rsp, 0));
  addl(rsp, 2 * wordSize);
}

void MacroAssembler::push_callee_saved_registers() {
  push(rsi);
  push(rdi);
  push(rdx);
  push(rcx);
}

void MacroAssembler::push_fTOS() {
  subl(rsp, 2 * wordSize);
  fstp_d(Address(rsp, 0));
}


void MacroAssembler::pushoop(jobject obj) {
  push_literal32((int32_t)obj, oop_Relocation::spec_for_immediate());
}

void MacroAssembler::pushklass(Metadata* obj) {
  push_literal32((int32_t)obj, metadata_Relocation::spec_for_immediate());
}

void MacroAssembler::pushptr(AddressLiteral src) {
  if (src.is_lval()) {
    push_literal32((int32_t)src.target(), src.rspec());
  } else {
    pushl(as_Address(src));
  }
}

void MacroAssembler::set_word_if_not_zero(Register dst) {
  xorl(dst, dst);
  set_byte_if_not_zero(dst);
}

static void pass_arg0(MacroAssembler* masm, Register arg) {
  masm->push(arg);
}

static void pass_arg1(MacroAssembler* masm, Register arg) {
  masm->push(arg);
}

static void pass_arg2(MacroAssembler* masm, Register arg) {
  masm->push(arg);
}

static void pass_arg3(MacroAssembler* masm, Register arg) {
  masm->push(arg);
}

#ifndef PRODUCT
extern "C" void findpc(intptr_t x);
#endif

void MacroAssembler::debug32(int rdi, int rsi, int rbp, int rsp, int rbx, int rdx, int rcx, int rax, int eip, char* msg) {
  // In order to get locks to work, we need to fake a in_VM state
  JavaThread* thread = JavaThread::current();
  JavaThreadState saved_state = thread->thread_state();
  thread->set_thread_state(_thread_in_vm);
  if (ShowMessageBoxOnError) {
    JavaThread* thread = JavaThread::current();
    JavaThreadState saved_state = thread->thread_state();
    thread->set_thread_state(_thread_in_vm);
    if (CountBytecodes || TraceBytecodes || StopInterpreterAt) {
      ttyLocker ttyl;
      BytecodeCounter::print();
    }
    // To see where a verify_oop failed, get $ebx+40/X for this frame.
    // This is the value of eip which points to where verify_oop will return.
    if (os::message_box(msg, "Execution stopped, print registers?")) {
      print_state32(rdi, rsi, rbp, rsp, rbx, rdx, rcx, rax, eip);
      BREAKPOINT;
    }
  } else {
    ttyLocker ttyl;
    ::tty->print_cr("=============== DEBUG MESSAGE: %s ================\n", msg);
  }
  // Don't assert holding the ttyLock
    assert(false, "DEBUG MESSAGE: %s", msg);
  ThreadStateTransition::transition(thread, _thread_in_vm, saved_state);
}

void MacroAssembler::print_state32(int rdi, int rsi, int rbp, int rsp, int rbx, int rdx, int rcx, int rax, int eip) {
  ttyLocker ttyl;
  FlagSetting fs(Debugging, true);
  tty->print_cr("eip = 0x%08x", eip);
#ifndef PRODUCT
  if ((WizardMode || Verbose) && PrintMiscellaneous) {
    tty->cr();
    findpc(eip);
    tty->cr();
  }
#endif
#define PRINT_REG(rax) \
  { tty->print("%s = ", #rax); os::print_location(tty, rax); }
  PRINT_REG(rax);
  PRINT_REG(rbx);
  PRINT_REG(rcx);
  PRINT_REG(rdx);
  PRINT_REG(rdi);
  PRINT_REG(rsi);
  PRINT_REG(rbp);
  PRINT_REG(rsp);
#undef PRINT_REG
  // Print some words near top of staack.
  int* dump_sp = (int*) rsp;
  for (int col1 = 0; col1 < 8; col1++) {
    tty->print("(rsp+0x%03x) 0x%08x: ", (int)((intptr_t)dump_sp - (intptr_t)rsp), (intptr_t)dump_sp);
    os::print_location(tty, *dump_sp++);
  }
  for (int row = 0; row < 16; row++) {
    tty->print("(rsp+0x%03x) 0x%08x: ", (int)((intptr_t)dump_sp - (intptr_t)rsp), (intptr_t)dump_sp);
    for (int col = 0; col < 8; col++) {
      tty->print(" 0x%08x", *dump_sp++);
    }
    tty->cr();
  }
  // Print some instructions around pc:
  Disassembler::decode((address)eip-64, (address)eip);
  tty->print_cr("--------");
  Disassembler::decode((address)eip, (address)eip+32);
}

void MacroAssembler::stop(const char* msg) {
  ExternalAddress message((address)msg);
  // push address of message
  pushptr(message.addr());
  { Label L; call(L, relocInfo::none); bind(L); }     // push eip
  pusha();                                            // push registers
  call(RuntimeAddress(CAST_FROM_FN_PTR(address, MacroAssembler::debug32)));
  hlt();
}

void MacroAssembler::warn(const char* msg) {
  push_CPU_state();

  ExternalAddress message((address) msg);
  // push address of message
  pushptr(message.addr());

  call(RuntimeAddress(CAST_FROM_FN_PTR(address, warning)));
  addl(rsp, wordSize);       // discard argument
  pop_CPU_state();
}

void MacroAssembler::print_state() {
  { Label L; call(L, relocInfo::none); bind(L); }     // push eip
  pusha();                                            // push registers

  push_CPU_state();
  call(RuntimeAddress(CAST_FROM_FN_PTR(address, MacroAssembler::print_state32)));
  pop_CPU_state();

  popa();
  addl(rsp, wordSize);
}

#else // _LP64

// 64 bit versions

Address MacroAssembler::as_Address(AddressLiteral adr) {
  // amd64 always does this as a pc-rel
  // we can be absolute or disp based on the instruction type
  // jmp/call are displacements others are absolute
  assert(!adr.is_lval(), "must be rval");
  assert(reachable(adr), "must be");
  return Address((int32_t)(intptr_t)(adr.target() - pc()), adr.target(), adr.reloc());

}

Address MacroAssembler::as_Address(ArrayAddress adr) {
  AddressLiteral base = adr.base();
  lea(rscratch1, base);
  Address index = adr.index();
  assert(index._disp == 0, "must not have disp"); // maybe it can?
  Address array(rscratch1, index._index, index._scale, index._disp);
  return array;
}

void MacroAssembler::call_VM_leaf_base(address entry_point, int num_args) {
  Label L, E;

#ifdef _WIN64
  // Windows always allocates space for it's register args
  assert(num_args <= 4, "only register arguments supported");
  subq(rsp,  frame::arg_reg_save_area_bytes);
#endif

  // Align stack if necessary
  testl(rsp, 15);
  jcc(Assembler::zero, L);

  subq(rsp, 8);
  {
    call(RuntimeAddress(entry_point));
  }
  addq(rsp, 8);
  jmp(E);

  bind(L);
  {
    call(RuntimeAddress(entry_point));
  }

  bind(E);

#ifdef _WIN64
  // restore stack pointer
  addq(rsp, frame::arg_reg_save_area_bytes);
#endif

}

void MacroAssembler::cmp64(Register src1, AddressLiteral src2) {
  assert(!src2.is_lval(), "should use cmpptr");

  if (reachable(src2)) {
    cmpq(src1, as_Address(src2));
  } else {
    lea(rscratch1, src2);
    Assembler::cmpq(src1, Address(rscratch1, 0));
  }
}

int MacroAssembler::corrected_idivq(Register reg) {
  // Full implementation of Java ldiv and lrem; checks for special
  // case as described in JVM spec., p.243 & p.271.  The function
  // returns the (pc) offset of the idivl instruction - may be needed
  // for implicit exceptions.
  //
  //         normal case                           special case
  //
  // input : rax: dividend                         min_long
  //         reg: divisor   (may not be eax/edx)   -1
  //
  // output: rax: quotient  (= rax idiv reg)       min_long
  //         rdx: remainder (= rax irem reg)       0
  assert(reg != rax && reg != rdx, "reg cannot be rax or rdx register");
  static const int64_t min_long = 0x8000000000000000;
  Label normal_case, special_case;

  // check for special case
  cmp64(rax, ExternalAddress((address) &min_long));
  jcc(Assembler::notEqual, normal_case);
  xorl(rdx, rdx); // prepare rdx for possible special case (where
                  // remainder = 0)
  cmpq(reg, -1);
  jcc(Assembler::equal, special_case);

  // handle normal case
  bind(normal_case);
  cdqq();
  int idivq_offset = offset();
  idivq(reg);

  // normal and special case exit
  bind(special_case);

  return idivq_offset;
}

void MacroAssembler::decrementq(Register reg, int value) {
  if (value == min_jint) { subq(reg, value); return; }
  if (value <  0) { incrementq(reg, -value); return; }
  if (value == 0) {                        ; return; }
  if (value == 1 && UseIncDec) { decq(reg) ; return; }
  /* else */      { subq(reg, value)       ; return; }
}

void MacroAssembler::decrementq(Address dst, int value) {
  if (value == min_jint) { subq(dst, value); return; }
  if (value <  0) { incrementq(dst, -value); return; }
  if (value == 0) {                        ; return; }
  if (value == 1 && UseIncDec) { decq(dst) ; return; }
  /* else */      { subq(dst, value)       ; return; }
}

void MacroAssembler::incrementq(AddressLiteral dst) {
  if (reachable(dst)) {
    incrementq(as_Address(dst));
  } else {
    lea(rscratch1, dst);
    incrementq(Address(rscratch1, 0));
  }
}

void MacroAssembler::incrementq(Register reg, int value) {
  if (value == min_jint) { addq(reg, value); return; }
  if (value <  0) { decrementq(reg, -value); return; }
  if (value == 0) {                        ; return; }
  if (value == 1 && UseIncDec) { incq(reg) ; return; }
  /* else */      { addq(reg, value)       ; return; }
}

void MacroAssembler::incrementq(Address dst, int value) {
  if (value == min_jint) { addq(dst, value); return; }
  if (value <  0) { decrementq(dst, -value); return; }
  if (value == 0) {                        ; return; }
  if (value == 1 && UseIncDec) { incq(dst) ; return; }
  /* else */      { addq(dst, value)       ; return; }
}

// 32bit can do a case table jump in one instruction but we no longer allow the base
// to be installed in the Address class
void MacroAssembler::jump(ArrayAddress entry) {
  lea(rscratch1, entry.base());
  Address dispatch = entry.index();
  assert(dispatch._base == noreg, "must be");
  dispatch._base = rscratch1;
  jmp(dispatch);
}

void MacroAssembler::lcmp2int(Register x_hi, Register x_lo, Register y_hi, Register y_lo) {
  ShouldNotReachHere(); // 64bit doesn't use two regs
  cmpq(x_lo, y_lo);
}

void MacroAssembler::lea(Register dst, AddressLiteral src) {
    mov_literal64(dst, (intptr_t)src.target(), src.rspec());
}

void MacroAssembler::lea(Address dst, AddressLiteral adr) {
  mov_literal64(rscratch1, (intptr_t)adr.target(), adr.rspec());
  movptr(dst, rscratch1);
}

void MacroAssembler::leave() {
  // %%% is this really better? Why not on 32bit too?
  emit_int8((unsigned char)0xC9); // LEAVE
}

void MacroAssembler::lneg(Register hi, Register lo) {
  ShouldNotReachHere(); // 64bit doesn't use two regs
  negq(lo);
}

void MacroAssembler::movoop(Register dst, jobject obj) {
  mov_literal64(dst, (intptr_t)obj, oop_Relocation::spec_for_immediate());
}

void MacroAssembler::movoop(Address dst, jobject obj) {
  mov_literal64(rscratch1, (intptr_t)obj, oop_Relocation::spec_for_immediate());
  movq(dst, rscratch1);
}

void MacroAssembler::mov_metadata(Register dst, Metadata* obj) {
  mov_literal64(dst, (intptr_t)obj, metadata_Relocation::spec_for_immediate());
}

void MacroAssembler::mov_metadata(Address dst, Metadata* obj) {
  mov_literal64(rscratch1, (intptr_t)obj, metadata_Relocation::spec_for_immediate());
  movq(dst, rscratch1);
}

void MacroAssembler::movptr(Register dst, AddressLiteral src, Register scratch) {
  if (src.is_lval()) {
    mov_literal64(dst, (intptr_t)src.target(), src.rspec());
  } else {
    if (reachable(src)) {
      movq(dst, as_Address(src));
    } else {
      lea(scratch, src);
      movq(dst, Address(scratch, 0));
    }
  }
}

void MacroAssembler::movptr(ArrayAddress dst, Register src) {
  movq(as_Address(dst), src);
}

void MacroAssembler::movptr(Register dst, ArrayAddress src) {
  movq(dst, as_Address(src));
}

// src should NEVER be a real pointer. Use AddressLiteral for true pointers
void MacroAssembler::movptr(Address dst, intptr_t src) {
  mov64(rscratch1, src);
  movq(dst, rscratch1);
}

// These are mostly for initializing NULL
void MacroAssembler::movptr(Address dst, int32_t src) {
  movslq(dst, src);
}

void MacroAssembler::movptr(Register dst, int32_t src) {
  mov64(dst, (intptr_t)src);
}

void MacroAssembler::pushoop(jobject obj) {
  movoop(rscratch1, obj);
  push(rscratch1);
}

void MacroAssembler::pushklass(Metadata* obj) {
  mov_metadata(rscratch1, obj);
  push(rscratch1);
}

void MacroAssembler::pushptr(AddressLiteral src) {
  lea(rscratch1, src);
  if (src.is_lval()) {
    push(rscratch1);
  } else {
    pushq(Address(rscratch1, 0));
  }
}

void MacroAssembler::reset_last_Java_frame(bool clear_fp) {
  // we must set sp to zero to clear frame
  movptr(Address(r15_thread, JavaThread::last_Java_sp_offset()), NULL_WORD);
  // must clear fp, so that compiled frames are not confused; it is
  // possible that we need it only for debugging
  if (clear_fp) {
    movptr(Address(r15_thread, JavaThread::last_Java_fp_offset()), NULL_WORD);
  }

  // Always clear the pc because it could have been set by make_walkable()
  movptr(Address(r15_thread, JavaThread::last_Java_pc_offset()), NULL_WORD);
  vzeroupper();
}

void MacroAssembler::set_last_Java_frame(Register last_java_sp,
                                         Register last_java_fp,
                                         address  last_java_pc) {
  vzeroupper();
  // determine last_java_sp register
  if (!last_java_sp->is_valid()) {
    last_java_sp = rsp;
  }

  // last_java_fp is optional
  if (last_java_fp->is_valid()) {
    movptr(Address(r15_thread, JavaThread::last_Java_fp_offset()),
           last_java_fp);
  }

  // last_java_pc is optional
  if (last_java_pc != NULL) {
    Address java_pc(r15_thread,
                    JavaThread::frame_anchor_offset() + JavaFrameAnchor::last_Java_pc_offset());
    lea(rscratch1, InternalAddress(last_java_pc));
    movptr(java_pc, rscratch1);
  }

  movptr(Address(r15_thread, JavaThread::last_Java_sp_offset()), last_java_sp);
}

static void pass_arg0(MacroAssembler* masm, Register arg) {
  if (c_rarg0 != arg ) {
    masm->mov(c_rarg0, arg);
  }
}

static void pass_arg1(MacroAssembler* masm, Register arg) {
  if (c_rarg1 != arg ) {
    masm->mov(c_rarg1, arg);
  }
}

static void pass_arg2(MacroAssembler* masm, Register arg) {
  if (c_rarg2 != arg ) {
    masm->mov(c_rarg2, arg);
  }
}

static void pass_arg3(MacroAssembler* masm, Register arg) {
  if (c_rarg3 != arg ) {
    masm->mov(c_rarg3, arg);
  }
}

void MacroAssembler::stop(const char* msg) {
  address rip = pc();
  pusha(); // get regs on stack
  lea(c_rarg0, ExternalAddress((address) msg));
  lea(c_rarg1, InternalAddress(rip));
  movq(c_rarg2, rsp); // pass pointer to regs array
  andq(rsp, -16); // align stack as required by ABI
  call(RuntimeAddress(CAST_FROM_FN_PTR(address, MacroAssembler::debug64)));
  hlt();
}

void MacroAssembler::warn(const char* msg) {
  push(rbp);
  movq(rbp, rsp);
  andq(rsp, -16);     // align stack as required by push_CPU_state and call
  push_CPU_state();   // keeps alignment at 16 bytes
  lea(c_rarg0, ExternalAddress((address) msg));
  lea(rax, ExternalAddress(CAST_FROM_FN_PTR(address, warning)));
  call(rax);
  pop_CPU_state();
  mov(rsp, rbp);
  pop(rbp);
}

void MacroAssembler::print_state() {
  address rip = pc();
  pusha();            // get regs on stack
  push(rbp);
  movq(rbp, rsp);
  andq(rsp, -16);     // align stack as required by push_CPU_state and call
  push_CPU_state();   // keeps alignment at 16 bytes

  lea(c_rarg0, InternalAddress(rip));
  lea(c_rarg1, Address(rbp, wordSize)); // pass pointer to regs array
  call_VM_leaf(CAST_FROM_FN_PTR(address, MacroAssembler::print_state64), c_rarg0, c_rarg1);

  pop_CPU_state();
  mov(rsp, rbp);
  pop(rbp);
  popa();
}

#ifndef PRODUCT
extern "C" void findpc(intptr_t x);
#endif

void MacroAssembler::debug64(char* msg, int64_t pc, int64_t regs[]) {
  // In order to get locks to work, we need to fake a in_VM state
  if (ShowMessageBoxOnError) {
    JavaThread* thread = JavaThread::current();
    JavaThreadState saved_state = thread->thread_state();
    thread->set_thread_state(_thread_in_vm);
#ifndef PRODUCT
    if (CountBytecodes || TraceBytecodes || StopInterpreterAt) {
      ttyLocker ttyl;
      BytecodeCounter::print();
    }
#endif
    // To see where a verify_oop failed, get $ebx+40/X for this frame.
    // XXX correct this offset for amd64
    // This is the value of eip which points to where verify_oop will return.
    if (os::message_box(msg, "Execution stopped, print registers?")) {
      print_state64(pc, regs);
      BREAKPOINT;
      assert(false, "start up GDB");
    }
    ThreadStateTransition::transition(thread, _thread_in_vm, saved_state);
  } else {
    ttyLocker ttyl;
    ::tty->print_cr("=============== DEBUG MESSAGE: %s ================\n",
                    msg);
    assert(false, "DEBUG MESSAGE: %s", msg);
  }
}

void MacroAssembler::print_state64(int64_t pc, int64_t regs[]) {
  ttyLocker ttyl;
  FlagSetting fs(Debugging, true);
  tty->print_cr("rip = 0x%016lx", (intptr_t)pc);
#ifndef PRODUCT
  tty->cr();
  findpc(pc);
  tty->cr();
#endif
#define PRINT_REG(rax, value) \
  { tty->print("%s = ", #rax); os::print_location(tty, value); }
  PRINT_REG(rax, regs[15]);
  PRINT_REG(rbx, regs[12]);
  PRINT_REG(rcx, regs[14]);
  PRINT_REG(rdx, regs[13]);
  PRINT_REG(rdi, regs[8]);
  PRINT_REG(rsi, regs[9]);
  PRINT_REG(rbp, regs[10]);
  PRINT_REG(rsp, regs[11]);
  PRINT_REG(r8 , regs[7]);
  PRINT_REG(r9 , regs[6]);
  PRINT_REG(r10, regs[5]);
  PRINT_REG(r11, regs[4]);
  PRINT_REG(r12, regs[3]);
  PRINT_REG(r13, regs[2]);
  PRINT_REG(r14, regs[1]);
  PRINT_REG(r15, regs[0]);
#undef PRINT_REG
  // Print some words near top of staack.
  int64_t* rsp = (int64_t*) regs[11];
  int64_t* dump_sp = rsp;
  for (int col1 = 0; col1 < 8; col1++) {
    tty->print("(rsp+0x%03x) 0x%016lx: ", (int)((intptr_t)dump_sp - (intptr_t)rsp), (intptr_t)dump_sp);
    os::print_location(tty, *dump_sp++);
  }
  for (int row = 0; row < 25; row++) {
    tty->print("(rsp+0x%03x) 0x%016lx: ", (int)((intptr_t)dump_sp - (intptr_t)rsp), (intptr_t)dump_sp);
    for (int col = 0; col < 4; col++) {
      tty->print(" 0x%016lx", (intptr_t)*dump_sp++);
    }
    tty->cr();
  }
  // Print some instructions around pc:
  Disassembler::decode((address)pc-64, (address)pc);
  tty->print_cr("--------");
  Disassembler::decode((address)pc, (address)pc+32);
}

#endif // _LP64

// Now versions that are common to 32/64 bit

void MacroAssembler::addptr(Register dst, int32_t imm32) {
  LP64_ONLY(addq(dst, imm32)) NOT_LP64(addl(dst, imm32));
}

void MacroAssembler::addptr(Register dst, Register src) {
  LP64_ONLY(addq(dst, src)) NOT_LP64(addl(dst, src));
}

void MacroAssembler::addptr(Address dst, Register src) {
  LP64_ONLY(addq(dst, src)) NOT_LP64(addl(dst, src));
}

void MacroAssembler::addsd(XMMRegister dst, AddressLiteral src) {
  if (reachable(src)) {
    Assembler::addsd(dst, as_Address(src));
  } else {
    lea(rscratch1, src);
    Assembler::addsd(dst, Address(rscratch1, 0));
  }
}

void MacroAssembler::addss(XMMRegister dst, AddressLiteral src) {
  if (reachable(src)) {
    addss(dst, as_Address(src));
  } else {
    lea(rscratch1, src);
    addss(dst, Address(rscratch1, 0));
  }
}

void MacroAssembler::addpd(XMMRegister dst, AddressLiteral src) {
  if (reachable(src)) {
    Assembler::addpd(dst, as_Address(src));
  } else {
    lea(rscratch1, src);
    Assembler::addpd(dst, Address(rscratch1, 0));
  }
}

void MacroAssembler::align(int modulus) {
  align(modulus, offset());
}

void MacroAssembler::align(int modulus, int target) {
  if (target % modulus != 0) {
    nop(modulus - (target % modulus));
  }
}

void MacroAssembler::andpd(XMMRegister dst, AddressLiteral src) {
  // Used in sign-masking with aligned address.
  assert((UseAVX > 0) || (((intptr_t)src.target() & 15) == 0), "SSE mode requires address alignment 16 bytes");
  if (reachable(src)) {
    Assembler::andpd(dst, as_Address(src));
  } else {
    lea(rscratch1, src);
    Assembler::andpd(dst, Address(rscratch1, 0));
  }
}

void MacroAssembler::andps(XMMRegister dst, AddressLiteral src) {
  // Used in sign-masking with aligned address.
  assert((UseAVX > 0) || (((intptr_t)src.target() & 15) == 0), "SSE mode requires address alignment 16 bytes");
  if (reachable(src)) {
    Assembler::andps(dst, as_Address(src));
  } else {
    lea(rscratch1, src);
    Assembler::andps(dst, Address(rscratch1, 0));
  }
}

void MacroAssembler::andptr(Register dst, int32_t imm32) {
  LP64_ONLY(andq(dst, imm32)) NOT_LP64(andl(dst, imm32));
}

void MacroAssembler::atomic_incl(Address counter_addr) {
  if (os::is_MP())
    lock();
  incrementl(counter_addr);
}

void MacroAssembler::atomic_incl(AddressLiteral counter_addr, Register scr) {
  if (reachable(counter_addr)) {
    atomic_incl(as_Address(counter_addr));
  } else {
    lea(scr, counter_addr);
    atomic_incl(Address(scr, 0));
  }
}

#ifdef _LP64
void MacroAssembler::atomic_incq(Address counter_addr) {
  if (os::is_MP())
    lock();
  incrementq(counter_addr);
}

void MacroAssembler::atomic_incq(AddressLiteral counter_addr, Register scr) {
  if (reachable(counter_addr)) {
    atomic_incq(as_Address(counter_addr));
  } else {
    lea(scr, counter_addr);
    atomic_incq(Address(scr, 0));
  }
}
#endif

// Writes to stack successive pages until offset reached to check for
// stack overflow + shadow pages.  This clobbers tmp.
void MacroAssembler::bang_stack_size(Register size, Register tmp) {
  movptr(tmp, rsp);
  // Bang stack for total size given plus shadow page size.
  // Bang one page at a time because large size can bang beyond yellow and
  // red zones.
  Label loop;
  bind(loop);
  movl(Address(tmp, (-os::vm_page_size())), size );
  subptr(tmp, os::vm_page_size());
  subl(size, os::vm_page_size());
  jcc(Assembler::greater, loop);

  // Bang down shadow pages too.
  // At this point, (tmp-0) is the last address touched, so don't
  // touch it again.  (It was touched as (tmp-pagesize) but then tmp
  // was post-decremented.)  Skip this address by starting at i=1, and
  // touch a few more pages below.  N.B.  It is important to touch all
  // the way down including all pages in the shadow zone.
  for (int i = 1; i < ((int)JavaThread::stack_shadow_zone_size() / os::vm_page_size()); i++) {
    // this could be any sized move but this is can be a debugging crumb
    // so the bigger the better.
    movptr(Address(tmp, (-i*os::vm_page_size())), size );
  }
}

void MacroAssembler::reserved_stack_check() {
    // testing if reserved zone needs to be enabled
    Label no_reserved_zone_enabling;
    Register thread = NOT_LP64(rsi) LP64_ONLY(r15_thread);
    NOT_LP64(get_thread(rsi);)

    cmpptr(rsp, Address(thread, JavaThread::reserved_stack_activation_offset()));
    jcc(Assembler::below, no_reserved_zone_enabling);

    call_VM_leaf(CAST_FROM_FN_PTR(address, SharedRuntime::enable_stack_reserved_zone), thread);
    jump(RuntimeAddress(StubRoutines::throw_delayed_StackOverflowError_entry()));
    should_not_reach_here();

    bind(no_reserved_zone_enabling);
}

int MacroAssembler::biased_locking_enter(Register lock_reg,
                                         Register obj_reg,
                                         Register swap_reg,
                                         Register tmp_reg,
                                         bool swap_reg_contains_mark,
                                         Label& done,
                                         Label* slow_case,
                                         BiasedLockingCounters* counters) {
  assert(UseBiasedLocking, "why call this otherwise?");
  assert(swap_reg == rax, "swap_reg must be rax for cmpxchgq");
  assert(tmp_reg != noreg, "tmp_reg must be supplied");
  assert_different_registers(lock_reg, obj_reg, swap_reg, tmp_reg);
  assert(markOopDesc::age_shift == markOopDesc::lock_bits + markOopDesc::biased_lock_bits, "biased locking makes assumptions about bit layout");
  Address mark_addr      (obj_reg, oopDesc::mark_offset_in_bytes());
  NOT_LP64( Address saved_mark_addr(lock_reg, 0); )

  shenandoah_store_addr_check(obj_reg);

  if (PrintBiasedLockingStatistics && counters == NULL) {
    counters = BiasedLocking::counters();
  }
  // Biased locking
  // See whether the lock is currently biased toward our thread and
  // whether the epoch is still valid
  // Note that the runtime guarantees sufficient alignment of JavaThread
  // pointers to allow age to be placed into low bits
  // First check to see whether biasing is even enabled for this object
  Label cas_label;
  int null_check_offset = -1;
  if (!swap_reg_contains_mark) {
    null_check_offset = offset();
    movptr(swap_reg, mark_addr);
  }
  movptr(tmp_reg, swap_reg);
  andptr(tmp_reg, markOopDesc::biased_lock_mask_in_place);
  cmpptr(tmp_reg, markOopDesc::biased_lock_pattern);
  jcc(Assembler::notEqual, cas_label);
  // The bias pattern is present in the object's header. Need to check
  // whether the bias owner and the epoch are both still current.
#ifndef _LP64
  // Note that because there is no current thread register on x86_32 we
  // need to store off the mark word we read out of the object to
  // avoid reloading it and needing to recheck invariants below. This
  // store is unfortunate but it makes the overall code shorter and
  // simpler.
  movptr(saved_mark_addr, swap_reg);
#endif
  if (swap_reg_contains_mark) {
    null_check_offset = offset();
  }
  load_prototype_header(tmp_reg, obj_reg);
#ifdef _LP64
  orptr(tmp_reg, r15_thread);
  xorptr(tmp_reg, swap_reg);
  Register header_reg = tmp_reg;
#else
  xorptr(tmp_reg, swap_reg);
  get_thread(swap_reg);
  xorptr(swap_reg, tmp_reg);
  Register header_reg = swap_reg;
#endif
  andptr(header_reg, ~((int) markOopDesc::age_mask_in_place));
  if (counters != NULL) {
    cond_inc32(Assembler::zero,
               ExternalAddress((address) counters->biased_lock_entry_count_addr()));
  }
  jcc(Assembler::equal, done);

  Label try_revoke_bias;
  Label try_rebias;

  // At this point we know that the header has the bias pattern and
  // that we are not the bias owner in the current epoch. We need to
  // figure out more details about the state of the header in order to
  // know what operations can be legally performed on the object's
  // header.

  // If the low three bits in the xor result aren't clear, that means
  // the prototype header is no longer biased and we have to revoke
  // the bias on this object.
  testptr(header_reg, markOopDesc::biased_lock_mask_in_place);
  jccb_if_possible(Assembler::notZero, try_revoke_bias);

  // Biasing is still enabled for this data type. See whether the
  // epoch of the current bias is still valid, meaning that the epoch
  // bits of the mark word are equal to the epoch bits of the
  // prototype header. (Note that the prototype header's epoch bits
  // only change at a safepoint.) If not, attempt to rebias the object
  // toward the current thread. Note that we must be absolutely sure
  // that the current epoch is invalid in order to do this because
  // otherwise the manipulations it performs on the mark word are
  // illegal.
  testptr(header_reg, markOopDesc::epoch_mask_in_place);
  jccb_if_possible(Assembler::notZero, try_rebias);

  // The epoch of the current bias is still valid but we know nothing
  // about the owner; it might be set or it might be clear. Try to
  // acquire the bias of the object using an atomic operation. If this
  // fails we will go in to the runtime to revoke the object's bias.
  // Note that we first construct the presumed unbiased header so we
  // don't accidentally blow away another thread's valid bias.
  NOT_LP64( movptr(swap_reg, saved_mark_addr); )
  andptr(swap_reg,
         markOopDesc::biased_lock_mask_in_place | markOopDesc::age_mask_in_place | markOopDesc::epoch_mask_in_place);
#ifdef _LP64
  movptr(tmp_reg, swap_reg);
  orptr(tmp_reg, r15_thread);
#else
  get_thread(tmp_reg);
  orptr(tmp_reg, swap_reg);
#endif
  if (os::is_MP()) {
    lock();
  }
  cmpxchgptr(tmp_reg, mark_addr); // compare tmp_reg and swap_reg
  // If the biasing toward our thread failed, this means that
  // another thread succeeded in biasing it toward itself and we
  // need to revoke that bias. The revocation will occur in the
  // interpreter runtime in the slow case.
  if (counters != NULL) {
    cond_inc32(Assembler::zero,
               ExternalAddress((address) counters->anonymously_biased_lock_entry_count_addr()));
  }
  if (slow_case != NULL) {
    jcc(Assembler::notZero, *slow_case);
  }
  jmp(done);

  bind(try_rebias);
  // At this point we know the epoch has expired, meaning that the
  // current "bias owner", if any, is actually invalid. Under these
  // circumstances _only_, we are allowed to use the current header's
  // value as the comparison value when doing the cas to acquire the
  // bias in the current epoch. In other words, we allow transfer of
  // the bias from one thread to another directly in this situation.
  //
  // FIXME: due to a lack of registers we currently blow away the age
  // bits in this situation. Should attempt to preserve them.
  load_prototype_header(tmp_reg, obj_reg);
#ifdef _LP64
  orptr(tmp_reg, r15_thread);
#else
  get_thread(swap_reg);
  orptr(tmp_reg, swap_reg);
  movptr(swap_reg, saved_mark_addr);
#endif
  if (os::is_MP()) {
    lock();
  }
  cmpxchgptr(tmp_reg, mark_addr); // compare tmp_reg and swap_reg
  // If the biasing toward our thread failed, then another thread
  // succeeded in biasing it toward itself and we need to revoke that
  // bias. The revocation will occur in the runtime in the slow case.
  if (counters != NULL) {
    cond_inc32(Assembler::zero,
               ExternalAddress((address) counters->rebiased_lock_entry_count_addr()));
  }
  if (slow_case != NULL) {
    jcc(Assembler::notZero, *slow_case);
  }
  jmp(done);

  bind(try_revoke_bias);
  // The prototype mark in the klass doesn't have the bias bit set any
  // more, indicating that objects of this data type are not supposed
  // to be biased any more. We are going to try to reset the mark of
  // this object to the prototype value and fall through to the
  // CAS-based locking scheme. Note that if our CAS fails, it means
  // that another thread raced us for the privilege of revoking the
  // bias of this particular object, so it's okay to continue in the
  // normal locking code.
  //
  // FIXME: due to a lack of registers we currently blow away the age
  // bits in this situation. Should attempt to preserve them.
  NOT_LP64( movptr(swap_reg, saved_mark_addr); )
  load_prototype_header(tmp_reg, obj_reg);
  if (os::is_MP()) {
    lock();
  }
  cmpxchgptr(tmp_reg, mark_addr); // compare tmp_reg and swap_reg
  // Fall through to the normal CAS-based lock, because no matter what
  // the result of the above CAS, some thread must have succeeded in
  // removing the bias bit from the object's header.
  if (counters != NULL) {
    cond_inc32(Assembler::zero,
               ExternalAddress((address) counters->revoked_lock_entry_count_addr()));
  }

  bind(cas_label);

  return null_check_offset;
}

void MacroAssembler::biased_locking_exit(Register obj_reg, Register temp_reg, Label& done) {
  assert(UseBiasedLocking, "why call this otherwise?");

  // Check for biased locking unlock case, which is a no-op
  // Note: we do not have to check the thread ID for two reasons.
  // First, the interpreter checks for IllegalMonitorStateException at
  // a higher level. Second, if the bias was revoked while we held the
  // lock, the object could not be rebiased toward another thread, so
  // the bias bit would be clear.
  shenandoah_store_addr_check(obj_reg); // Access mark word
  movptr(temp_reg, Address(obj_reg, oopDesc::mark_offset_in_bytes()));
  andptr(temp_reg, markOopDesc::biased_lock_mask_in_place);
  cmpptr(temp_reg, markOopDesc::biased_lock_pattern);
  jcc(Assembler::equal, done);
}

#ifdef COMPILER2

#if INCLUDE_RTM_OPT

// Update rtm_counters based on abort status
// input: abort_status
//        rtm_counters (RTMLockingCounters*)
// flags are killed
void MacroAssembler::rtm_counters_update(Register abort_status, Register rtm_counters) {

  atomic_incptr(Address(rtm_counters, RTMLockingCounters::abort_count_offset()));
  if (PrintPreciseRTMLockingStatistics) {
    for (int i = 0; i < RTMLockingCounters::ABORT_STATUS_LIMIT; i++) {
      Label check_abort;
      testl(abort_status, (1<<i));
      jccb(Assembler::equal, check_abort);
      atomic_incptr(Address(rtm_counters, RTMLockingCounters::abortX_count_offset() + (i * sizeof(uintx))));
      bind(check_abort);
    }
  }
}

// Branch if (random & (count-1) != 0), count is 2^n
// tmp, scr and flags are killed
void MacroAssembler::branch_on_random_using_rdtsc(Register tmp, Register scr, int count, Label& brLabel) {
  assert(tmp == rax, "");
  assert(scr == rdx, "");
  rdtsc(); // modifies EDX:EAX
  andptr(tmp, count-1);
  jccb(Assembler::notZero, brLabel);
}

// Perform abort ratio calculation, set no_rtm bit if high ratio
// input:  rtm_counters_Reg (RTMLockingCounters* address)
// tmpReg, rtm_counters_Reg and flags are killed
void MacroAssembler::rtm_abort_ratio_calculation(Register tmpReg,
                                                 Register rtm_counters_Reg,
                                                 RTMLockingCounters* rtm_counters,
                                                 Metadata* method_data) {
  Label L_done, L_check_always_rtm1, L_check_always_rtm2;

  if (RTMLockingCalculationDelay > 0) {
    // Delay calculation
    movptr(tmpReg, ExternalAddress((address) RTMLockingCounters::rtm_calculation_flag_addr()), tmpReg);
    testptr(tmpReg, tmpReg);
    jccb(Assembler::equal, L_done);
  }
  // Abort ratio calculation only if abort_count > RTMAbortThreshold
  //   Aborted transactions = abort_count * 100
  //   All transactions = total_count *  RTMTotalCountIncrRate
  //   Set no_rtm bit if (Aborted transactions >= All transactions * RTMAbortRatio)

  movptr(tmpReg, Address(rtm_counters_Reg, RTMLockingCounters::abort_count_offset()));
  cmpptr(tmpReg, RTMAbortThreshold);
  jccb(Assembler::below, L_check_always_rtm2);
  imulptr(tmpReg, tmpReg, 100);

  Register scrReg = rtm_counters_Reg;
  movptr(scrReg, Address(rtm_counters_Reg, RTMLockingCounters::total_count_offset()));
  imulptr(scrReg, scrReg, RTMTotalCountIncrRate);
  imulptr(scrReg, scrReg, RTMAbortRatio);
  cmpptr(tmpReg, scrReg);
  jccb(Assembler::below, L_check_always_rtm1);
  if (method_data != NULL) {
    // set rtm_state to "no rtm" in MDO
    mov_metadata(tmpReg, method_data);
    if (os::is_MP()) {
      lock();
    }
    orl(Address(tmpReg, MethodData::rtm_state_offset_in_bytes()), NoRTM);
  }
  jmpb(L_done);
  bind(L_check_always_rtm1);
  // Reload RTMLockingCounters* address
  lea(rtm_counters_Reg, ExternalAddress((address)rtm_counters));
  bind(L_check_always_rtm2);
  movptr(tmpReg, Address(rtm_counters_Reg, RTMLockingCounters::total_count_offset()));
  cmpptr(tmpReg, RTMLockingThreshold / RTMTotalCountIncrRate);
  jccb(Assembler::below, L_done);
  if (method_data != NULL) {
    // set rtm_state to "always rtm" in MDO
    mov_metadata(tmpReg, method_data);
    if (os::is_MP()) {
      lock();
    }
    orl(Address(tmpReg, MethodData::rtm_state_offset_in_bytes()), UseRTM);
  }
  bind(L_done);
}

// Update counters and perform abort ratio calculation
// input:  abort_status_Reg
// rtm_counters_Reg, flags are killed
void MacroAssembler::rtm_profiling(Register abort_status_Reg,
                                   Register rtm_counters_Reg,
                                   RTMLockingCounters* rtm_counters,
                                   Metadata* method_data,
                                   bool profile_rtm) {

  assert(rtm_counters != NULL, "should not be NULL when profiling RTM");
  // update rtm counters based on rax value at abort
  // reads abort_status_Reg, updates flags
  lea(rtm_counters_Reg, ExternalAddress((address)rtm_counters));
  rtm_counters_update(abort_status_Reg, rtm_counters_Reg);
  if (profile_rtm) {
    // Save abort status because abort_status_Reg is used by following code.
    if (RTMRetryCount > 0) {
      push(abort_status_Reg);
    }
    assert(rtm_counters != NULL, "should not be NULL when profiling RTM");
    rtm_abort_ratio_calculation(abort_status_Reg, rtm_counters_Reg, rtm_counters, method_data);
    // restore abort status
    if (RTMRetryCount > 0) {
      pop(abort_status_Reg);
    }
  }
}

// Retry on abort if abort's status is 0x6: can retry (0x2) | memory conflict (0x4)
// inputs: retry_count_Reg
//       : abort_status_Reg
// output: retry_count_Reg decremented by 1
// flags are killed
void MacroAssembler::rtm_retry_lock_on_abort(Register retry_count_Reg, Register abort_status_Reg, Label& retryLabel) {
  Label doneRetry;
  assert(abort_status_Reg == rax, "");
  // The abort reason bits are in eax (see all states in rtmLocking.hpp)
  // 0x6 = conflict on which we can retry (0x2) | memory conflict (0x4)
  // if reason is in 0x6 and retry count != 0 then retry
  andptr(abort_status_Reg, 0x6);
  jccb(Assembler::zero, doneRetry);
  testl(retry_count_Reg, retry_count_Reg);
  jccb(Assembler::zero, doneRetry);
  pause();
  decrementl(retry_count_Reg);
  jmp(retryLabel);
  bind(doneRetry);
}

// Spin and retry if lock is busy,
// inputs: box_Reg (monitor address)
//       : retry_count_Reg
// output: retry_count_Reg decremented by 1
//       : clear z flag if retry count exceeded
// tmp_Reg, scr_Reg, flags are killed
void MacroAssembler::rtm_retry_lock_on_busy(Register retry_count_Reg, Register box_Reg,
                                            Register tmp_Reg, Register scr_Reg, Label& retryLabel) {
  Label SpinLoop, SpinExit, doneRetry;
  int owner_offset = OM_OFFSET_NO_MONITOR_VALUE_TAG(owner);

  testl(retry_count_Reg, retry_count_Reg);
  jccb(Assembler::zero, doneRetry);
  decrementl(retry_count_Reg);
  movptr(scr_Reg, RTMSpinLoopCount);

  bind(SpinLoop);
  pause();
  decrementl(scr_Reg);
  jccb(Assembler::lessEqual, SpinExit);
  movptr(tmp_Reg, Address(box_Reg, owner_offset));
  testptr(tmp_Reg, tmp_Reg);
  jccb(Assembler::notZero, SpinLoop);

  bind(SpinExit);
  jmp(retryLabel);
  bind(doneRetry);
  incrementl(retry_count_Reg); // clear z flag
}

// Use RTM for normal stack locks
// Input: objReg (object to lock)
void MacroAssembler::rtm_stack_locking(Register objReg, Register tmpReg, Register scrReg,
                                       Register retry_on_abort_count_Reg,
                                       RTMLockingCounters* stack_rtm_counters,
                                       Metadata* method_data, bool profile_rtm,
                                       Label& DONE_LABEL, Label& IsInflated) {
  assert(UseRTMForStackLocks, "why call this otherwise?");
  assert(!UseBiasedLocking, "Biased locking is not supported with RTM locking");
  assert(tmpReg == rax, "");
  assert(scrReg == rdx, "");
  Label L_rtm_retry, L_decrement_retry, L_on_abort;

  if (RTMRetryCount > 0) {
    movl(retry_on_abort_count_Reg, RTMRetryCount); // Retry on abort
    bind(L_rtm_retry);
  }
  shenandoah_store_addr_check(objReg); // Access mark word
  movptr(tmpReg, Address(objReg, oopDesc::mark_offset_in_bytes()));
  testptr(tmpReg, markOopDesc::monitor_value);  // inflated vs stack-locked|neutral|biased
  jcc(Assembler::notZero, IsInflated);

  if (PrintPreciseRTMLockingStatistics || profile_rtm) {
    Label L_noincrement;
    if (RTMTotalCountIncrRate > 1) {
      // tmpReg, scrReg and flags are killed
      branch_on_random_using_rdtsc(tmpReg, scrReg, RTMTotalCountIncrRate, L_noincrement);
    }
    assert(stack_rtm_counters != NULL, "should not be NULL when profiling RTM");
    atomic_incptr(ExternalAddress((address)stack_rtm_counters->total_count_addr()), scrReg);
    bind(L_noincrement);
  }
  xbegin(L_on_abort);
  movptr(tmpReg, Address(objReg, oopDesc::mark_offset_in_bytes()));       // fetch markword
  andptr(tmpReg, markOopDesc::biased_lock_mask_in_place); // look at 3 lock bits
  cmpptr(tmpReg, markOopDesc::unlocked_value);            // bits = 001 unlocked
  jcc(Assembler::equal, DONE_LABEL);        // all done if unlocked

  Register abort_status_Reg = tmpReg; // status of abort is stored in RAX
  if (UseRTMXendForLockBusy) {
    xend();
    movptr(abort_status_Reg, 0x2);   // Set the abort status to 2 (so we can retry)
    jmp(L_decrement_retry);
  }
  else {
    xabort(0);
  }
  bind(L_on_abort);
  if (PrintPreciseRTMLockingStatistics || profile_rtm) {
    rtm_profiling(abort_status_Reg, scrReg, stack_rtm_counters, method_data, profile_rtm);
  }
  bind(L_decrement_retry);
  if (RTMRetryCount > 0) {
    // retry on lock abort if abort status is 'can retry' (0x2) or 'memory conflict' (0x4)
    rtm_retry_lock_on_abort(retry_on_abort_count_Reg, abort_status_Reg, L_rtm_retry);
  }
}

// Use RTM for inflating locks
// inputs: objReg (object to lock)
//         boxReg (on-stack box address (displaced header location) - KILLED)
//         tmpReg (ObjectMonitor address + markOopDesc::monitor_value)
void MacroAssembler::rtm_inflated_locking(Register objReg, Register boxReg, Register tmpReg,
                                          Register scrReg, Register retry_on_busy_count_Reg,
                                          Register retry_on_abort_count_Reg,
                                          RTMLockingCounters* rtm_counters,
                                          Metadata* method_data, bool profile_rtm,
                                          Label& DONE_LABEL) {
  assert(UseRTMLocking, "why call this otherwise?");
  assert(tmpReg == rax, "");
  assert(scrReg == rdx, "");
  Label L_rtm_retry, L_decrement_retry, L_on_abort;
  int owner_offset = OM_OFFSET_NO_MONITOR_VALUE_TAG(owner);

  // Without cast to int32_t a movptr will destroy r10 which is typically obj
  movptr(Address(boxReg, 0), (int32_t)intptr_t(markOopDesc::unused_mark()));
  movptr(boxReg, tmpReg); // Save ObjectMonitor address

  if (RTMRetryCount > 0) {
    movl(retry_on_busy_count_Reg, RTMRetryCount);  // Retry on lock busy
    movl(retry_on_abort_count_Reg, RTMRetryCount); // Retry on abort
    bind(L_rtm_retry);
  }
  if (PrintPreciseRTMLockingStatistics || profile_rtm) {
    Label L_noincrement;
    if (RTMTotalCountIncrRate > 1) {
      // tmpReg, scrReg and flags are killed
      branch_on_random_using_rdtsc(tmpReg, scrReg, RTMTotalCountIncrRate, L_noincrement);
    }
    assert(rtm_counters != NULL, "should not be NULL when profiling RTM");
    atomic_incptr(ExternalAddress((address)rtm_counters->total_count_addr()), scrReg);
    bind(L_noincrement);
  }
  xbegin(L_on_abort);
  shenandoah_store_addr_check(objReg); // Access mark word
  movptr(tmpReg, Address(objReg, oopDesc::mark_offset_in_bytes()));
  movptr(tmpReg, Address(tmpReg, owner_offset));
  testptr(tmpReg, tmpReg);
  jcc(Assembler::zero, DONE_LABEL);
  if (UseRTMXendForLockBusy) {
    xend();
    jmp(L_decrement_retry);
  }
  else {
    xabort(0);
  }
  bind(L_on_abort);
  Register abort_status_Reg = tmpReg; // status of abort is stored in RAX
  if (PrintPreciseRTMLockingStatistics || profile_rtm) {
    rtm_profiling(abort_status_Reg, scrReg, rtm_counters, method_data, profile_rtm);
  }
  if (RTMRetryCount > 0) {
    // retry on lock abort if abort status is 'can retry' (0x2) or 'memory conflict' (0x4)
    rtm_retry_lock_on_abort(retry_on_abort_count_Reg, abort_status_Reg, L_rtm_retry);
  }

  movptr(tmpReg, Address(boxReg, owner_offset)) ;
  testptr(tmpReg, tmpReg) ;
  jccb(Assembler::notZero, L_decrement_retry) ;

  // Appears unlocked - try to swing _owner from null to non-null.
  // Invariant: tmpReg == 0.  tmpReg is EAX which is the implicit cmpxchg comparand.
#ifdef _LP64
  Register threadReg = r15_thread;
#else
  get_thread(scrReg);
  Register threadReg = scrReg;
#endif
  if (os::is_MP()) {
    lock();
  }
  cmpxchgptr(threadReg, Address(boxReg, owner_offset)); // Updates tmpReg

  if (RTMRetryCount > 0) {
    // success done else retry
    jccb(Assembler::equal, DONE_LABEL) ;
    bind(L_decrement_retry);
    // Spin and retry if lock is busy.
    rtm_retry_lock_on_busy(retry_on_busy_count_Reg, boxReg, tmpReg, scrReg, L_rtm_retry);
  }
  else {
    bind(L_decrement_retry);
  }
}

#endif //  INCLUDE_RTM_OPT

// Fast_Lock and Fast_Unlock used by C2

// Because the transitions from emitted code to the runtime
// monitorenter/exit helper stubs are so slow it's critical that
// we inline both the stack-locking fast-path and the inflated fast path.
//
// See also: cmpFastLock and cmpFastUnlock.
//
// What follows is a specialized inline transliteration of the code
// in slow_enter() and slow_exit().  If we're concerned about I$ bloat
// another option would be to emit TrySlowEnter and TrySlowExit methods
// at startup-time.  These methods would accept arguments as
// (rax,=Obj, rbx=Self, rcx=box, rdx=Scratch) and return success-failure
// indications in the icc.ZFlag.  Fast_Lock and Fast_Unlock would simply
// marshal the arguments and emit calls to TrySlowEnter and TrySlowExit.
// In practice, however, the # of lock sites is bounded and is usually small.
// Besides the call overhead, TrySlowEnter and TrySlowExit might suffer
// if the processor uses simple bimodal branch predictors keyed by EIP
// Since the helper routines would be called from multiple synchronization
// sites.
//
// An even better approach would be write "MonitorEnter()" and "MonitorExit()"
// in java - using j.u.c and unsafe - and just bind the lock and unlock sites
// to those specialized methods.  That'd give us a mostly platform-independent
// implementation that the JITs could optimize and inline at their pleasure.
// Done correctly, the only time we'd need to cross to native could would be
// to park() or unpark() threads.  We'd also need a few more unsafe operators
// to (a) prevent compiler-JIT reordering of non-volatile accesses, and
// (b) explicit barriers or fence operations.
//
// TODO:
//
// *  Arrange for C2 to pass "Self" into Fast_Lock and Fast_Unlock in one of the registers (scr).
//    This avoids manifesting the Self pointer in the Fast_Lock and Fast_Unlock terminals.
//    Given TLAB allocation, Self is usually manifested in a register, so passing it into
//    the lock operators would typically be faster than reifying Self.
//
// *  Ideally I'd define the primitives as:
//       fast_lock   (nax Obj, nax box, EAX tmp, nax scr) where box, tmp and scr are KILLED.
//       fast_unlock (nax Obj, EAX box, nax tmp) where box and tmp are KILLED
//    Unfortunately ADLC bugs prevent us from expressing the ideal form.
//    Instead, we're stuck with a rather awkward and brittle register assignments below.
//    Furthermore the register assignments are overconstrained, possibly resulting in
//    sub-optimal code near the synchronization site.
//
// *  Eliminate the sp-proximity tests and just use "== Self" tests instead.
//    Alternately, use a better sp-proximity test.
//
// *  Currently ObjectMonitor._Owner can hold either an sp value or a (THREAD *) value.
//    Either one is sufficient to uniquely identify a thread.
//    TODO: eliminate use of sp in _owner and use get_thread(tr) instead.
//
// *  Intrinsify notify() and notifyAll() for the common cases where the
//    object is locked by the calling thread but the waitlist is empty.
//    avoid the expensive JNI call to JVM_Notify() and JVM_NotifyAll().
//
// *  use jccb and jmpb instead of jcc and jmp to improve code density.
//    But beware of excessive branch density on AMD Opterons.
//
// *  Both Fast_Lock and Fast_Unlock set the ICC.ZF to indicate success
//    or failure of the fast-path.  If the fast-path fails then we pass
//    control to the slow-path, typically in C.  In Fast_Lock and
//    Fast_Unlock we often branch to DONE_LABEL, just to find that C2
//    will emit a conditional branch immediately after the node.
//    So we have branches to branches and lots of ICC.ZF games.
//    Instead, it might be better to have C2 pass a "FailureLabel"
//    into Fast_Lock and Fast_Unlock.  In the case of success, control
//    will drop through the node.  ICC.ZF is undefined at exit.
//    In the case of failure, the node will branch directly to the
//    FailureLabel


// obj: object to lock
// box: on-stack box address (displaced header location) - KILLED
// rax,: tmp -- KILLED
// scr: tmp -- KILLED
void MacroAssembler::fast_lock(Register objReg, Register boxReg, Register tmpReg,
                               Register scrReg, Register cx1Reg, Register cx2Reg,
                               BiasedLockingCounters* counters,
                               RTMLockingCounters* rtm_counters,
                               RTMLockingCounters* stack_rtm_counters,
                               Metadata* method_data,
                               bool use_rtm, bool profile_rtm) {
  // Ensure the register assignments are disjoint
  assert(tmpReg == rax, "");

  if (use_rtm) {
    assert_different_registers(objReg, boxReg, tmpReg, scrReg, cx1Reg, cx2Reg);
  } else {
    assert(cx1Reg == noreg, "");
    assert(cx2Reg == noreg, "");
    assert_different_registers(objReg, boxReg, tmpReg, scrReg);
  }

  shenandoah_store_addr_check(objReg); // Access mark word

  if (counters != NULL) {
    atomic_incl(ExternalAddress((address)counters->total_entry_count_addr()), scrReg);
  }
  if (EmitSync & 1) {
      // set box->dhw = markOopDesc::unused_mark()
      // Force all sync thru slow-path: slow_enter() and slow_exit()
      movptr (Address(boxReg, 0), (int32_t)intptr_t(markOopDesc::unused_mark()));
      cmpptr (rsp, (int32_t)NULL_WORD);
  } else {
    // Possible cases that we'll encounter in fast_lock
    // ------------------------------------------------
    // * Inflated
    //    -- unlocked
    //    -- Locked
    //       = by self
    //       = by other
    // * biased
    //    -- by Self
    //    -- by other
    // * neutral
    // * stack-locked
    //    -- by self
    //       = sp-proximity test hits
    //       = sp-proximity test generates false-negative
    //    -- by other
    //

    Label IsInflated, DONE_LABEL;

    // it's stack-locked, biased or neutral
    // TODO: optimize away redundant LDs of obj->mark and improve the markword triage
    // order to reduce the number of conditional branches in the most common cases.
    // Beware -- there's a subtle invariant that fetch of the markword
    // at [FETCH], below, will never observe a biased encoding (*101b).
    // If this invariant is not held we risk exclusion (safety) failure.
    if (UseBiasedLocking && !UseOptoBiasInlining) {
      biased_locking_enter(boxReg, objReg, tmpReg, scrReg, false, DONE_LABEL, NULL, counters);
    }

#if INCLUDE_RTM_OPT
    if (UseRTMForStackLocks && use_rtm) {
      rtm_stack_locking(objReg, tmpReg, scrReg, cx2Reg,
                        stack_rtm_counters, method_data, profile_rtm,
                        DONE_LABEL, IsInflated);
    }
#endif // INCLUDE_RTM_OPT

    movptr(tmpReg, Address(objReg, oopDesc::mark_offset_in_bytes()));          // [FETCH]
    testptr(tmpReg, markOopDesc::monitor_value); // inflated vs stack-locked|neutral|biased
    jccb_if_possible(Assembler::notZero, IsInflated);

    // Attempt stack-locking ...
    orptr (tmpReg, markOopDesc::unlocked_value);
    movptr(Address(boxReg, 0), tmpReg);          // Anticipate successful CAS
    if (os::is_MP()) {
      lock();
    }
    cmpxchgptr(boxReg, Address(objReg, oopDesc::mark_offset_in_bytes()));      // Updates tmpReg
    if (counters != NULL) {
      cond_inc32(Assembler::equal,
                 ExternalAddress((address)counters->fast_path_entry_count_addr()));
    }
    jcc(Assembler::equal, DONE_LABEL);           // Success

    // Recursive locking.
    // The object is stack-locked: markword contains stack pointer to BasicLock.
    // Locked by current thread if difference with current SP is less than one page.
    subptr(tmpReg, rsp);
    // Next instruction set ZFlag == 1 (Success) if difference is less then one page.
    andptr(tmpReg, (int32_t) (NOT_LP64(0xFFFFF003) LP64_ONLY(7 - os::vm_page_size())) );
    movptr(Address(boxReg, 0), tmpReg);
    if (counters != NULL) {
      cond_inc32(Assembler::equal,
                 ExternalAddress((address)counters->fast_path_entry_count_addr()));
    }
    jmp(DONE_LABEL);

    bind(IsInflated);
    // The object is inflated. tmpReg contains pointer to ObjectMonitor* + markOopDesc::monitor_value

#if INCLUDE_RTM_OPT
    // Use the same RTM locking code in 32- and 64-bit VM.
    if (use_rtm) {
      rtm_inflated_locking(objReg, boxReg, tmpReg, scrReg, cx1Reg, cx2Reg,
                           rtm_counters, method_data, profile_rtm, DONE_LABEL);
    } else {
#endif // INCLUDE_RTM_OPT

#ifndef _LP64
    // The object is inflated.

    // boxReg refers to the on-stack BasicLock in the current frame.
    // We'd like to write:
    //   set box->_displaced_header = markOopDesc::unused_mark().  Any non-0 value suffices.
    // This is convenient but results a ST-before-CAS penalty.  The following CAS suffers
    // additional latency as we have another ST in the store buffer that must drain.

    if (EmitSync & 8192) {
       movptr(Address(boxReg, 0), 3);            // results in ST-before-CAS penalty
       get_thread (scrReg);
       movptr(boxReg, tmpReg);                    // consider: LEA box, [tmp-2]
       movptr(tmpReg, NULL_WORD);                 // consider: xor vs mov
       if (os::is_MP()) {
         lock();
       }
       cmpxchgptr(scrReg, Address(boxReg, OM_OFFSET_NO_MONITOR_VALUE_TAG(owner)));
    } else
    if ((EmitSync & 128) == 0) {                      // avoid ST-before-CAS
       // register juggle because we need tmpReg for cmpxchgptr below
       movptr(scrReg, boxReg);
       movptr(boxReg, tmpReg);                   // consider: LEA box, [tmp-2]

       // Using a prefetchw helps avoid later RTS->RTO upgrades and cache probes
       if ((EmitSync & 2048) && VM_Version::supports_3dnow_prefetch() && os::is_MP()) {
          // prefetchw [eax + Offset(_owner)-2]
          prefetchw(Address(tmpReg, OM_OFFSET_NO_MONITOR_VALUE_TAG(owner)));
       }

       if ((EmitSync & 64) == 0) {
         // Optimistic form: consider XORL tmpReg,tmpReg
         movptr(tmpReg, NULL_WORD);
       } else {
         // Can suffer RTS->RTO upgrades on shared or cold $ lines
         // Test-And-CAS instead of CAS
         movptr(tmpReg, Address(tmpReg, OM_OFFSET_NO_MONITOR_VALUE_TAG(owner)));   // rax, = m->_owner
         testptr(tmpReg, tmpReg);                   // Locked ?
         jccb_if_possible(Assembler::notZero, DONE_LABEL);
       }

       // Appears unlocked - try to swing _owner from null to non-null.
       // Ideally, I'd manifest "Self" with get_thread and then attempt
       // to CAS the register containing Self into m->Owner.
       // But we don't have enough registers, so instead we can either try to CAS
       // rsp or the address of the box (in scr) into &m->owner.  If the CAS succeeds
       // we later store "Self" into m->Owner.  Transiently storing a stack address
       // (rsp or the address of the box) into  m->owner is harmless.
       // Invariant: tmpReg == 0.  tmpReg is EAX which is the implicit cmpxchg comparand.
       if (os::is_MP()) {
         lock();
       }
       cmpxchgptr(scrReg, Address(boxReg, OM_OFFSET_NO_MONITOR_VALUE_TAG(owner)));
       movptr(Address(scrReg, 0), 3);          // box->_displaced_header = 3
       // If we weren't able to swing _owner from NULL to the BasicLock
       // then take the slow path.
       jccb_if_possible(Assembler::notZero, DONE_LABEL);
       // update _owner from BasicLock to thread
       get_thread (scrReg);                    // beware: clobbers ICCs
       movptr(Address(boxReg, OM_OFFSET_NO_MONITOR_VALUE_TAG(owner)), scrReg);
       xorptr(boxReg, boxReg);                 // set icc.ZFlag = 1 to indicate success

       // If the CAS fails we can either retry or pass control to the slow-path.
       // We use the latter tactic.
       // Pass the CAS result in the icc.ZFlag into DONE_LABEL
       // If the CAS was successful ...
       //   Self has acquired the lock
       //   Invariant: m->_recursions should already be 0, so we don't need to explicitly set it.
       // Intentional fall-through into DONE_LABEL ...
    } else {
       movptr(Address(boxReg, 0), intptr_t(markOopDesc::unused_mark()));  // results in ST-before-CAS penalty
       movptr(boxReg, tmpReg);

       // Using a prefetchw helps avoid later RTS->RTO upgrades and cache probes
       if ((EmitSync & 2048) && VM_Version::supports_3dnow_prefetch() && os::is_MP()) {
          // prefetchw [eax + Offset(_owner)-2]
          prefetchw(Address(tmpReg, OM_OFFSET_NO_MONITOR_VALUE_TAG(owner)));
       }

       if ((EmitSync & 64) == 0) {
         // Optimistic form
         xorptr  (tmpReg, tmpReg);
       } else {
         // Can suffer RTS->RTO upgrades on shared or cold $ lines
         movptr(tmpReg, Address(tmpReg, OM_OFFSET_NO_MONITOR_VALUE_TAG(owner)));   // rax, = m->_owner
         testptr(tmpReg, tmpReg);                   // Locked ?
         jccb_if_possible(Assembler::notZero, DONE_LABEL);
       }

       // Appears unlocked - try to swing _owner from null to non-null.
       // Use either "Self" (in scr) or rsp as thread identity in _owner.
       // Invariant: tmpReg == 0.  tmpReg is EAX which is the implicit cmpxchg comparand.
       get_thread (scrReg);
       if (os::is_MP()) {
         lock();
       }
       cmpxchgptr(scrReg, Address(boxReg, OM_OFFSET_NO_MONITOR_VALUE_TAG(owner)));

       // If the CAS fails we can either retry or pass control to the slow-path.
       // We use the latter tactic.
       // Pass the CAS result in the icc.ZFlag into DONE_LABEL
       // If the CAS was successful ...
       //   Self has acquired the lock
       //   Invariant: m->_recursions should already be 0, so we don't need to explicitly set it.
       // Intentional fall-through into DONE_LABEL ...
    }
#else // _LP64
    // It's inflated
    movq(scrReg, tmpReg);
    xorq(tmpReg, tmpReg);

    if (os::is_MP()) {
      lock();
    }
    cmpxchgptr(r15_thread, Address(scrReg, OM_OFFSET_NO_MONITOR_VALUE_TAG(owner)));
    // Unconditionally set box->_displaced_header = markOopDesc::unused_mark().
    // Without cast to int32_t movptr will destroy r10 which is typically obj.
    movptr(Address(boxReg, 0), (int32_t)intptr_t(markOopDesc::unused_mark()));
    // Intentional fall-through into DONE_LABEL ...
    // Propagate ICC.ZF from CAS above into DONE_LABEL.
#endif // _LP64
#if INCLUDE_RTM_OPT
    } // use_rtm()
#endif
    // DONE_LABEL is a hot target - we'd really like to place it at the
    // start of cache line by padding with NOPs.
    // See the AMD and Intel software optimization manuals for the
    // most efficient "long" NOP encodings.
    // Unfortunately none of our alignment mechanisms suffice.
    bind(DONE_LABEL);

    // At DONE_LABEL the icc ZFlag is set as follows ...
    // Fast_Unlock uses the same protocol.
    // ZFlag == 1 -> Success
    // ZFlag == 0 -> Failure - force control through the slow-path
  }
}

// obj: object to unlock
// box: box address (displaced header location), killed.  Must be EAX.
// tmp: killed, cannot be obj nor box.
//
// Some commentary on balanced locking:
//
// Fast_Lock and Fast_Unlock are emitted only for provably balanced lock sites.
// Methods that don't have provably balanced locking are forced to run in the
// interpreter - such methods won't be compiled to use fast_lock and fast_unlock.
// The interpreter provides two properties:
// I1:  At return-time the interpreter automatically and quietly unlocks any
//      objects acquired the current activation (frame).  Recall that the
//      interpreter maintains an on-stack list of locks currently held by
//      a frame.
// I2:  If a method attempts to unlock an object that is not held by the
//      the frame the interpreter throws IMSX.
//
// Lets say A(), which has provably balanced locking, acquires O and then calls B().
// B() doesn't have provably balanced locking so it runs in the interpreter.
// Control returns to A() and A() unlocks O.  By I1 and I2, above, we know that O
// is still locked by A().
//
// The only other source of unbalanced locking would be JNI.  The "Java Native Interface:
// Programmer's Guide and Specification" claims that an object locked by jni_monitorenter
// should not be unlocked by "normal" java-level locking and vice-versa.  The specification
// doesn't specify what will occur if a program engages in such mixed-mode locking, however.
// Arguably given that the spec legislates the JNI case as undefined our implementation
// could reasonably *avoid* checking owner in Fast_Unlock().
// In the interest of performance we elide m->Owner==Self check in unlock.
// A perfectly viable alternative is to elide the owner check except when
// Xcheck:jni is enabled.

void MacroAssembler::fast_unlock(Register objReg, Register boxReg, Register tmpReg, bool use_rtm) {
  assert(boxReg == rax, "");
  assert_different_registers(objReg, boxReg, tmpReg);

  shenandoah_store_addr_check(objReg); // Access mark word

  if (EmitSync & 4) {
    // Disable - inhibit all inlining.  Force control through the slow-path
    cmpptr (rsp, 0);
  } else {
    Label DONE_LABEL, Stacked, CheckSucc;

    // Critically, the biased locking test must have precedence over
    // and appear before the (box->dhw == 0) recursive stack-lock test.
    if (UseBiasedLocking && !UseOptoBiasInlining) {
       biased_locking_exit(objReg, tmpReg, DONE_LABEL);
    }

#if INCLUDE_RTM_OPT
    if (UseRTMForStackLocks && use_rtm) {
      assert(!UseBiasedLocking, "Biased locking is not supported with RTM locking");
      Label L_regular_unlock;
      movptr(tmpReg, Address(objReg, oopDesc::mark_offset_in_bytes()));           // fetch markword
      andptr(tmpReg, markOopDesc::biased_lock_mask_in_place); // look at 3 lock bits
      cmpptr(tmpReg, markOopDesc::unlocked_value);            // bits = 001 unlocked
      jccb(Assembler::notEqual, L_regular_unlock);  // if !HLE RegularLock
      xend();                                       // otherwise end...
      jmp(DONE_LABEL);                              // ... and we're done
      bind(L_regular_unlock);
    }
#endif

    cmpptr(Address(boxReg, 0), (int32_t)NULL_WORD); // Examine the displaced header
    jcc   (Assembler::zero, DONE_LABEL);            // 0 indicates recursive stack-lock
    movptr(tmpReg, Address(objReg, oopDesc::mark_offset_in_bytes()));             // Examine the object's markword
    testptr(tmpReg, markOopDesc::monitor_value);    // Inflated?
    jccb  (Assembler::zero, Stacked);

    // It's inflated.
#if INCLUDE_RTM_OPT
    if (use_rtm) {
      Label L_regular_inflated_unlock;
      int owner_offset = OM_OFFSET_NO_MONITOR_VALUE_TAG(owner);
      movptr(boxReg, Address(tmpReg, owner_offset));
      testptr(boxReg, boxReg);
      jccb(Assembler::notZero, L_regular_inflated_unlock);
      xend();
      jmpb_if_possible(DONE_LABEL);
      bind(L_regular_inflated_unlock);
    }
#endif

    // Despite our balanced locking property we still check that m->_owner == Self
    // as java routines or native JNI code called by this thread might
    // have released the lock.
    // Refer to the comments in synchronizer.cpp for how we might encode extra
    // state in _succ so we can avoid fetching EntryList|cxq.
    //
    // I'd like to add more cases in fast_lock() and fast_unlock() --
    // such as recursive enter and exit -- but we have to be wary of
    // I$ bloat, T$ effects and BP$ effects.
    //
    // If there's no contention try a 1-0 exit.  That is, exit without
    // a costly MEMBAR or CAS.  See synchronizer.cpp for details on how
    // we detect and recover from the race that the 1-0 exit admits.
    //
    // Conceptually Fast_Unlock() must execute a STST|LDST "release" barrier
    // before it STs null into _owner, releasing the lock.  Updates
    // to data protected by the critical section must be visible before
    // we drop the lock (and thus before any other thread could acquire
    // the lock and observe the fields protected by the lock).
    // IA32's memory-model is SPO, so STs are ordered with respect to
    // each other and there's no need for an explicit barrier (fence).
    // See also http://gee.cs.oswego.edu/dl/jmm/cookbook.html.
#ifndef _LP64
    get_thread (boxReg);
    if ((EmitSync & 4096) && VM_Version::supports_3dnow_prefetch() && os::is_MP()) {
      // prefetchw [ebx + Offset(_owner)-2]
      prefetchw(Address(tmpReg, OM_OFFSET_NO_MONITOR_VALUE_TAG(owner)));
    }

    // Note that we could employ various encoding schemes to reduce
    // the number of loads below (currently 4) to just 2 or 3.
    // Refer to the comments in synchronizer.cpp.
    // In practice the chain of fetches doesn't seem to impact performance, however.
    xorptr(boxReg, boxReg);
    if ((EmitSync & 65536) == 0 && (EmitSync & 256)) {
       // Attempt to reduce branch density - AMD's branch predictor.
       orptr(boxReg, Address(tmpReg, OM_OFFSET_NO_MONITOR_VALUE_TAG(recursions)));
       orptr(boxReg, Address(tmpReg, OM_OFFSET_NO_MONITOR_VALUE_TAG(EntryList)));
       orptr(boxReg, Address(tmpReg, OM_OFFSET_NO_MONITOR_VALUE_TAG(cxq)));
       jccb_if_possible(Assembler::notZero, DONE_LABEL);
       movptr(Address(tmpReg, OM_OFFSET_NO_MONITOR_VALUE_TAG(owner)), NULL_WORD);
       jmpb_if_possible(DONE_LABEL);
    } else {
       orptr(boxReg, Address(tmpReg, OM_OFFSET_NO_MONITOR_VALUE_TAG(recursions)));
       jccb_if_possible(Assembler::notZero, DONE_LABEL);
       movptr(boxReg, Address(tmpReg, OM_OFFSET_NO_MONITOR_VALUE_TAG(EntryList)));
       orptr(boxReg, Address(tmpReg, OM_OFFSET_NO_MONITOR_VALUE_TAG(cxq)));
       jccb  (Assembler::notZero, CheckSucc);
       movptr(Address(tmpReg, OM_OFFSET_NO_MONITOR_VALUE_TAG(owner)), NULL_WORD);
       jmpb_if_possible(DONE_LABEL);
    }

    // The Following code fragment (EmitSync & 65536) improves the performance of
    // contended applications and contended synchronization microbenchmarks.
    // Unfortunately the emission of the code - even though not executed - causes regressions
    // in scimark and jetstream, evidently because of $ effects.  Replacing the code
    // with an equal number of never-executed NOPs results in the same regression.
    // We leave it off by default.

    if ((EmitSync & 65536) != 0) {
       Label LSuccess, LGoSlowPath ;

       bind  (CheckSucc);

       // Optional pre-test ... it's safe to elide this
       cmpptr(Address(tmpReg, OM_OFFSET_NO_MONITOR_VALUE_TAG(succ)), (int32_t)NULL_WORD);
       jccb(Assembler::zero, LGoSlowPath);

       // We have a classic Dekker-style idiom:
       //    ST m->_owner = 0 ; MEMBAR; LD m->_succ
       // There are a number of ways to implement the barrier:
       // (1) lock:andl &m->_owner, 0
       //     is fast, but mask doesn't currently support the "ANDL M,IMM32" form.
       //     LOCK: ANDL [ebx+Offset(_Owner)-2], 0
       //     Encodes as 81 31 OFF32 IMM32 or 83 63 OFF8 IMM8
       // (2) If supported, an explicit MFENCE is appealing.
       //     In older IA32 processors MFENCE is slower than lock:add or xchg
       //     particularly if the write-buffer is full as might be the case if
       //     if stores closely precede the fence or fence-equivalent instruction.
       //     See https://blogs.oracle.com/dave/entry/instruction_selection_for_volatile_fences
       //     as the situation has changed with Nehalem and Shanghai.
       // (3) In lieu of an explicit fence, use lock:addl to the top-of-stack
       //     The $lines underlying the top-of-stack should be in M-state.
       //     The locked add instruction is serializing, of course.
       // (4) Use xchg, which is serializing
       //     mov boxReg, 0; xchgl boxReg, [tmpReg + Offset(_owner)-2] also works
       // (5) ST m->_owner = 0 and then execute lock:orl &m->_succ, 0.
       //     The integer condition codes will tell us if succ was 0.
       //     Since _succ and _owner should reside in the same $line and
       //     we just stored into _owner, it's likely that the $line
       //     remains in M-state for the lock:orl.
       //
       // We currently use (3), although it's likely that switching to (2)
       // is correct for the future.

       movptr(Address(tmpReg, OM_OFFSET_NO_MONITOR_VALUE_TAG(owner)), NULL_WORD);
       if (os::is_MP()) {
         lock(); addptr(Address(rsp, 0), 0);
       }
       // Ratify _succ remains non-null
       cmpptr(Address(tmpReg, OM_OFFSET_NO_MONITOR_VALUE_TAG(succ)), 0);
       jccb  (Assembler::notZero, LSuccess);

       xorptr(boxReg, boxReg);                  // box is really EAX
       if (os::is_MP()) { lock(); }
       cmpxchgptr(rsp, Address(tmpReg, OM_OFFSET_NO_MONITOR_VALUE_TAG(owner)));
       // There's no successor so we tried to regrab the lock with the
       // placeholder value. If that didn't work, then another thread
       // grabbed the lock so we're done (and exit was a success).
       jccb  (Assembler::notEqual, LSuccess);
       // Since we're low on registers we installed rsp as a placeholding in _owner.
       // Now install Self over rsp.  This is safe as we're transitioning from
       // non-null to non=null
       get_thread (boxReg);
       movptr(Address(tmpReg, OM_OFFSET_NO_MONITOR_VALUE_TAG(owner)), boxReg);
       // Intentional fall-through into LGoSlowPath ...

       bind  (LGoSlowPath);
       orptr(boxReg, 1);                      // set ICC.ZF=0 to indicate failure
       jmpb_if_possible(DONE_LABEL);

       bind  (LSuccess);
       xorptr(boxReg, boxReg);                 // set ICC.ZF=1 to indicate success
       jmpb_if_possible(DONE_LABEL);
    }

    bind (Stacked);
    // It's not inflated and it's not recursively stack-locked and it's not biased.
    // It must be stack-locked.
    // Try to reset the header to displaced header.
    // The "box" value on the stack is stable, so we can reload
    // and be assured we observe the same value as above.
    movptr(tmpReg, Address(boxReg, 0));
    if (os::is_MP()) {
      lock();
    }
    cmpxchgptr(tmpReg, Address(objReg, oopDesc::mark_offset_in_bytes())); // Uses RAX which is box
    // Intention fall-thru into DONE_LABEL

    // DONE_LABEL is a hot target - we'd really like to place it at the
    // start of cache line by padding with NOPs.
    // See the AMD and Intel software optimization manuals for the
    // most efficient "long" NOP encodings.
    // Unfortunately none of our alignment mechanisms suffice.
    if ((EmitSync & 65536) == 0) {
       bind (CheckSucc);
    }
#else // _LP64
    // It's inflated
    if (EmitSync & 1024) {
      // Emit code to check that _owner == Self
      // We could fold the _owner test into subsequent code more efficiently
      // than using a stand-alone check, but since _owner checking is off by
      // default we don't bother. We also might consider predicating the
      // _owner==Self check on Xcheck:jni or running on a debug build.
      movptr(boxReg, Address(tmpReg, OM_OFFSET_NO_MONITOR_VALUE_TAG(owner)));
      xorptr(boxReg, r15_thread);
    } else {
      xorptr(boxReg, boxReg);
    }
    orptr(boxReg, Address(tmpReg, OM_OFFSET_NO_MONITOR_VALUE_TAG(recursions)));
    jccb_if_possible(Assembler::notZero, DONE_LABEL);
    movptr(boxReg, Address(tmpReg, OM_OFFSET_NO_MONITOR_VALUE_TAG(cxq)));
    orptr(boxReg, Address(tmpReg, OM_OFFSET_NO_MONITOR_VALUE_TAG(EntryList)));
    jccb  (Assembler::notZero, CheckSucc);
    movptr(Address(tmpReg, OM_OFFSET_NO_MONITOR_VALUE_TAG(owner)), (int32_t)NULL_WORD);
    jmpb_if_possible(DONE_LABEL);

    if ((EmitSync & 65536) == 0) {
      // Try to avoid passing control into the slow_path ...
      Label LSuccess, LGoSlowPath ;
      bind  (CheckSucc);

      // The following optional optimization can be elided if necessary
      // Effectively: if (succ == null) goto SlowPath
      // The code reduces the window for a race, however,
      // and thus benefits performance.
      cmpptr(Address(tmpReg, OM_OFFSET_NO_MONITOR_VALUE_TAG(succ)), (int32_t)NULL_WORD);
      jccb  (Assembler::zero, LGoSlowPath);

      xorptr(boxReg, boxReg);
      if ((EmitSync & 16) && os::is_MP()) {
        xchgptr(boxReg, Address(tmpReg, OM_OFFSET_NO_MONITOR_VALUE_TAG(owner)));
      } else {
        movptr(Address(tmpReg, OM_OFFSET_NO_MONITOR_VALUE_TAG(owner)), (int32_t)NULL_WORD);
        if (os::is_MP()) {
          // Memory barrier/fence
          // Dekker pivot point -- fulcrum : ST Owner; MEMBAR; LD Succ
          // Instead of MFENCE we use a dummy locked add of 0 to the top-of-stack.
          // This is faster on Nehalem and AMD Shanghai/Barcelona.
          // See https://blogs.oracle.com/dave/entry/instruction_selection_for_volatile_fences
          // We might also restructure (ST Owner=0;barrier;LD _Succ) to
          // (mov box,0; xchgq box, &m->Owner; LD _succ) .
          lock(); addl(Address(rsp, 0), 0);
        }
      }
      cmpptr(Address(tmpReg, OM_OFFSET_NO_MONITOR_VALUE_TAG(succ)), (int32_t)NULL_WORD);
      jccb  (Assembler::notZero, LSuccess);

      // Rare inopportune interleaving - race.
      // The successor vanished in the small window above.
      // The lock is contended -- (cxq|EntryList) != null -- and there's no apparent successor.
      // We need to ensure progress and succession.
      // Try to reacquire the lock.
      // If that fails then the new owner is responsible for succession and this
      // thread needs to take no further action and can exit via the fast path (success).
      // If the re-acquire succeeds then pass control into the slow path.
      // As implemented, this latter mode is horrible because we generated more
      // coherence traffic on the lock *and* artifically extended the critical section
      // length while by virtue of passing control into the slow path.

      // box is really RAX -- the following CMPXCHG depends on that binding
      // cmpxchg R,[M] is equivalent to rax = CAS(M,rax,R)
      if (os::is_MP()) { lock(); }
      cmpxchgptr(r15_thread, Address(tmpReg, OM_OFFSET_NO_MONITOR_VALUE_TAG(owner)));
      // There's no successor so we tried to regrab the lock.
      // If that didn't work, then another thread grabbed the
      // lock so we're done (and exit was a success).
      jccb  (Assembler::notEqual, LSuccess);
      // Intentional fall-through into slow-path

      bind  (LGoSlowPath);
      orl   (boxReg, 1);                      // set ICC.ZF=0 to indicate failure
      jmpb_if_possible(DONE_LABEL);

      bind  (LSuccess);
      testl (boxReg, 0);                      // set ICC.ZF=1 to indicate success
      jmpb_if_possible  (DONE_LABEL);
    }

    bind  (Stacked);
    movptr(tmpReg, Address (boxReg, 0));      // re-fetch
    if (os::is_MP()) { lock(); }
    cmpxchgptr(tmpReg, Address(objReg, oopDesc::mark_offset_in_bytes())); // Uses RAX which is box

    if (EmitSync & 65536) {
       bind (CheckSucc);
    }
#endif
    bind(DONE_LABEL);
  }
}
#endif // COMPILER2

void MacroAssembler::c2bool(Register x) {
  // implements x == 0 ? 0 : 1
  // note: must only look at least-significant byte of x
  //       since C-style booleans are stored in one byte
  //       only! (was bug)
  andl(x, 0xFF);
  setb(Assembler::notZero, x);
}

// Wouldn't need if AddressLiteral version had new name
void MacroAssembler::call(Label& L, relocInfo::relocType rtype) {
  Assembler::call(L, rtype);
}

void MacroAssembler::call(Register entry) {
  Assembler::call(entry);
}

void MacroAssembler::call(AddressLiteral entry) {
  if (reachable(entry)) {
    Assembler::call_literal(entry.target(), entry.rspec());
  } else {
    lea(rscratch1, entry);
    Assembler::call(rscratch1);
  }
}

void MacroAssembler::ic_call(address entry, jint method_index) {
  RelocationHolder rh = virtual_call_Relocation::spec(pc(), method_index);
  movptr(rax, (intptr_t)Universe::non_oop_word());
  call(AddressLiteral(entry, rh));
}

// Implementation of call_VM versions

void MacroAssembler::call_VM(Register oop_result,
                             address entry_point,
                             bool check_exceptions) {
  Label C, E;
  call(C, relocInfo::none);
  jmp(E);

  bind(C);
  call_VM_helper(oop_result, entry_point, 0, check_exceptions);
  ret(0);

  bind(E);
}

void MacroAssembler::call_VM(Register oop_result,
                             address entry_point,
                             Register arg_1,
                             bool check_exceptions) {
  Label C, E;
  call(C, relocInfo::none);
  jmp(E);

  bind(C);
  pass_arg1(this, arg_1);
  call_VM_helper(oop_result, entry_point, 1, check_exceptions);
  ret(0);

  bind(E);
}

void MacroAssembler::call_VM(Register oop_result,
                             address entry_point,
                             Register arg_1,
                             Register arg_2,
                             bool check_exceptions) {
  Label C, E;
  call(C, relocInfo::none);
  jmp(E);

  bind(C);

  LP64_ONLY(assert(arg_1 != c_rarg2, "smashed arg"));

  pass_arg2(this, arg_2);
  pass_arg1(this, arg_1);
  call_VM_helper(oop_result, entry_point, 2, check_exceptions);
  ret(0);

  bind(E);
}

void MacroAssembler::call_VM(Register oop_result,
                             address entry_point,
                             Register arg_1,
                             Register arg_2,
                             Register arg_3,
                             bool check_exceptions) {
  Label C, E;
  call(C, relocInfo::none);
  jmp(E);

  bind(C);

  LP64_ONLY(assert(arg_1 != c_rarg3, "smashed arg"));
  LP64_ONLY(assert(arg_2 != c_rarg3, "smashed arg"));
  pass_arg3(this, arg_3);

  LP64_ONLY(assert(arg_1 != c_rarg2, "smashed arg"));
  pass_arg2(this, arg_2);

  pass_arg1(this, arg_1);
  call_VM_helper(oop_result, entry_point, 3, check_exceptions);
  ret(0);

  bind(E);
}

void MacroAssembler::call_VM(Register oop_result,
                             Register last_java_sp,
                             address entry_point,
                             int number_of_arguments,
                             bool check_exceptions) {
  Register thread = LP64_ONLY(r15_thread) NOT_LP64(noreg);
  call_VM_base(oop_result, thread, last_java_sp, entry_point, number_of_arguments, check_exceptions);
}

void MacroAssembler::call_VM(Register oop_result,
                             Register last_java_sp,
                             address entry_point,
                             Register arg_1,
                             bool check_exceptions) {
  pass_arg1(this, arg_1);
  call_VM(oop_result, last_java_sp, entry_point, 1, check_exceptions);
}

void MacroAssembler::call_VM(Register oop_result,
                             Register last_java_sp,
                             address entry_point,
                             Register arg_1,
                             Register arg_2,
                             bool check_exceptions) {

  LP64_ONLY(assert(arg_1 != c_rarg2, "smashed arg"));
  pass_arg2(this, arg_2);
  pass_arg1(this, arg_1);
  call_VM(oop_result, last_java_sp, entry_point, 2, check_exceptions);
}

void MacroAssembler::call_VM(Register oop_result,
                             Register last_java_sp,
                             address entry_point,
                             Register arg_1,
                             Register arg_2,
                             Register arg_3,
                             bool check_exceptions) {
  LP64_ONLY(assert(arg_1 != c_rarg3, "smashed arg"));
  LP64_ONLY(assert(arg_2 != c_rarg3, "smashed arg"));
  pass_arg3(this, arg_3);
  LP64_ONLY(assert(arg_1 != c_rarg2, "smashed arg"));
  pass_arg2(this, arg_2);
  pass_arg1(this, arg_1);
  call_VM(oop_result, last_java_sp, entry_point, 3, check_exceptions);
}

void MacroAssembler::super_call_VM(Register oop_result,
                                   Register last_java_sp,
                                   address entry_point,
                                   int number_of_arguments,
                                   bool check_exceptions) {
  Register thread = LP64_ONLY(r15_thread) NOT_LP64(noreg);
  MacroAssembler::call_VM_base(oop_result, thread, last_java_sp, entry_point, number_of_arguments, check_exceptions);
}

void MacroAssembler::super_call_VM(Register oop_result,
                                   Register last_java_sp,
                                   address entry_point,
                                   Register arg_1,
                                   bool check_exceptions) {
  pass_arg1(this, arg_1);
  super_call_VM(oop_result, last_java_sp, entry_point, 1, check_exceptions);
}

void MacroAssembler::super_call_VM(Register oop_result,
                                   Register last_java_sp,
                                   address entry_point,
                                   Register arg_1,
                                   Register arg_2,
                                   bool check_exceptions) {

  LP64_ONLY(assert(arg_1 != c_rarg2, "smashed arg"));
  pass_arg2(this, arg_2);
  pass_arg1(this, arg_1);
  super_call_VM(oop_result, last_java_sp, entry_point, 2, check_exceptions);
}

void MacroAssembler::super_call_VM(Register oop_result,
                                   Register last_java_sp,
                                   address entry_point,
                                   Register arg_1,
                                   Register arg_2,
                                   Register arg_3,
                                   bool check_exceptions) {
  LP64_ONLY(assert(arg_1 != c_rarg3, "smashed arg"));
  LP64_ONLY(assert(arg_2 != c_rarg3, "smashed arg"));
  pass_arg3(this, arg_3);
  LP64_ONLY(assert(arg_1 != c_rarg2, "smashed arg"));
  pass_arg2(this, arg_2);
  pass_arg1(this, arg_1);
  super_call_VM(oop_result, last_java_sp, entry_point, 3, check_exceptions);
}

void MacroAssembler::call_VM_base(Register oop_result,
                                  Register java_thread,
                                  Register last_java_sp,
                                  address  entry_point,
                                  int      number_of_arguments,
                                  bool     check_exceptions) {
  // determine java_thread register
  if (!java_thread->is_valid()) {
#ifdef _LP64
    java_thread = r15_thread;
#else
    java_thread = rdi;
    get_thread(java_thread);
#endif // LP64
  }
  // determine last_java_sp register
  if (!last_java_sp->is_valid()) {
    last_java_sp = rsp;
  }
  // debugging support
  assert(number_of_arguments >= 0   , "cannot have negative number of arguments");
  LP64_ONLY(assert(java_thread == r15_thread, "unexpected register"));
#ifdef ASSERT
  // TraceBytecodes does not use r12 but saves it over the call, so don't verify
  // r12 is the heapbase.
  LP64_ONLY(if ((UseCompressedOops || UseCompressedClassPointers) && !TraceBytecodes) verify_heapbase("call_VM_base: heap base corrupted?");)
#endif // ASSERT

  assert(java_thread != oop_result  , "cannot use the same register for java_thread & oop_result");
  assert(java_thread != last_java_sp, "cannot use the same register for java_thread & last_java_sp");

  // push java thread (becomes first argument of C function)

  NOT_LP64(push(java_thread); number_of_arguments++);
  LP64_ONLY(mov(c_rarg0, r15_thread));

  // set last Java frame before call
  assert(last_java_sp != rbp, "can't use ebp/rbp");

  // Only interpreter should have to set fp
  set_last_Java_frame(java_thread, last_java_sp, rbp, NULL);

  // do the call, remove parameters
  MacroAssembler::call_VM_leaf_base(entry_point, number_of_arguments);

  // restore the thread (cannot use the pushed argument since arguments
  // may be overwritten by C code generated by an optimizing compiler);
  // however can use the register value directly if it is callee saved.
  if (LP64_ONLY(true ||) java_thread == rdi || java_thread == rsi) {
    // rdi & rsi (also r15) are callee saved -> nothing to do
#ifdef ASSERT
    guarantee(java_thread != rax, "change this code");
    push(rax);
    { Label L;
      get_thread(rax);
      cmpptr(java_thread, rax);
      jcc(Assembler::equal, L);
      STOP("MacroAssembler::call_VM_base: rdi not callee saved?");
      bind(L);
    }
    pop(rax);
#endif
  } else {
    get_thread(java_thread);
  }
  // reset last Java frame
  // Only interpreter should have to clear fp
  reset_last_Java_frame(java_thread, true);

   // C++ interp handles this in the interpreter
  check_and_handle_popframe(java_thread);
  check_and_handle_earlyret(java_thread);

  if (check_exceptions) {
    // check for pending exceptions (java_thread is set upon return)
    cmpptr(Address(java_thread, Thread::pending_exception_offset()), (int32_t) NULL_WORD);
#ifndef _LP64
    jump_cc(Assembler::notEqual,
            RuntimeAddress(StubRoutines::forward_exception_entry()));
#else
    // This used to conditionally jump to forward_exception however it is
    // possible if we relocate that the branch will not reach. So we must jump
    // around so we can always reach

    Label ok;
    jcc(Assembler::equal, ok);
    jump(RuntimeAddress(StubRoutines::forward_exception_entry()));
    bind(ok);
#endif // LP64
  }

  // get oop result if there is one and reset the value in the thread
  if (oop_result->is_valid()) {
    get_vm_result(oop_result, java_thread);
  }
}

void MacroAssembler::call_VM_helper(Register oop_result, address entry_point, int number_of_arguments, bool check_exceptions) {

  // Calculate the value for last_Java_sp
  // somewhat subtle. call_VM does an intermediate call
  // which places a return address on the stack just under the
  // stack pointer as the user finsihed with it. This allows
  // use to retrieve last_Java_pc from last_Java_sp[-1].
  // On 32bit we then have to push additional args on the stack to accomplish
  // the actual requested call. On 64bit call_VM only can use register args
  // so the only extra space is the return address that call_VM created.
  // This hopefully explains the calculations here.

#ifdef _LP64
  // We've pushed one address, correct last_Java_sp
  lea(rax, Address(rsp, wordSize));
#else
  lea(rax, Address(rsp, (1 + number_of_arguments) * wordSize));
#endif // LP64

  call_VM_base(oop_result, noreg, rax, entry_point, number_of_arguments, check_exceptions);

}

// Use this method when MacroAssembler version of call_VM_leaf_base() should be called from Interpreter.
void MacroAssembler::call_VM_leaf0(address entry_point) {
  MacroAssembler::call_VM_leaf_base(entry_point, 0);
}

void MacroAssembler::call_VM_leaf(address entry_point, int number_of_arguments) {
  call_VM_leaf_base(entry_point, number_of_arguments);
}

void MacroAssembler::call_VM_leaf(address entry_point, Register arg_0) {
  pass_arg0(this, arg_0);
  call_VM_leaf(entry_point, 1);
}

void MacroAssembler::call_VM_leaf(address entry_point, Register arg_0, Register arg_1) {

  LP64_ONLY(assert(arg_0 != c_rarg1, "smashed arg"));
  pass_arg1(this, arg_1);
  pass_arg0(this, arg_0);
  call_VM_leaf(entry_point, 2);
}

void MacroAssembler::call_VM_leaf(address entry_point, Register arg_0, Register arg_1, Register arg_2) {
  LP64_ONLY(assert(arg_0 != c_rarg2, "smashed arg"));
  LP64_ONLY(assert(arg_1 != c_rarg2, "smashed arg"));
  pass_arg2(this, arg_2);
  LP64_ONLY(assert(arg_0 != c_rarg1, "smashed arg"));
  pass_arg1(this, arg_1);
  pass_arg0(this, arg_0);
  call_VM_leaf(entry_point, 3);
}

void MacroAssembler::super_call_VM_leaf(address entry_point, Register arg_0) {
  pass_arg0(this, arg_0);
  MacroAssembler::call_VM_leaf_base(entry_point, 1);
}

void MacroAssembler::super_call_VM_leaf(address entry_point, Register arg_0, Register arg_1) {

  LP64_ONLY(assert(arg_0 != c_rarg1, "smashed arg"));
  pass_arg1(this, arg_1);
  pass_arg0(this, arg_0);
  MacroAssembler::call_VM_leaf_base(entry_point, 2);
}

void MacroAssembler::super_call_VM_leaf(address entry_point, Register arg_0, Register arg_1, Register arg_2) {
  LP64_ONLY(assert(arg_0 != c_rarg2, "smashed arg"));
  LP64_ONLY(assert(arg_1 != c_rarg2, "smashed arg"));
  pass_arg2(this, arg_2);
  LP64_ONLY(assert(arg_0 != c_rarg1, "smashed arg"));
  pass_arg1(this, arg_1);
  pass_arg0(this, arg_0);
  MacroAssembler::call_VM_leaf_base(entry_point, 3);
}

void MacroAssembler::super_call_VM_leaf(address entry_point, Register arg_0, Register arg_1, Register arg_2, Register arg_3) {
  LP64_ONLY(assert(arg_0 != c_rarg3, "smashed arg"));
  LP64_ONLY(assert(arg_1 != c_rarg3, "smashed arg"));
  LP64_ONLY(assert(arg_2 != c_rarg3, "smashed arg"));
  pass_arg3(this, arg_3);
  LP64_ONLY(assert(arg_0 != c_rarg2, "smashed arg"));
  LP64_ONLY(assert(arg_1 != c_rarg2, "smashed arg"));
  pass_arg2(this, arg_2);
  LP64_ONLY(assert(arg_0 != c_rarg1, "smashed arg"));
  pass_arg1(this, arg_1);
  pass_arg0(this, arg_0);
  MacroAssembler::call_VM_leaf_base(entry_point, 4);
}

void MacroAssembler::get_vm_result(Register oop_result, Register java_thread) {
  movptr(oop_result, Address(java_thread, JavaThread::vm_result_offset()));
  movptr(Address(java_thread, JavaThread::vm_result_offset()), NULL_WORD);
  verify_oop(oop_result, "broken oop in call_VM_base");
}

void MacroAssembler::get_vm_result_2(Register metadata_result, Register java_thread) {
  movptr(metadata_result, Address(java_thread, JavaThread::vm_result_2_offset()));
  movptr(Address(java_thread, JavaThread::vm_result_2_offset()), NULL_WORD);
}

void MacroAssembler::check_and_handle_earlyret(Register java_thread) {
}

void MacroAssembler::check_and_handle_popframe(Register java_thread) {
}

void MacroAssembler::cmp32(AddressLiteral src1, int32_t imm) {
  if (reachable(src1)) {
    cmpl(as_Address(src1), imm);
  } else {
    lea(rscratch1, src1);
    cmpl(Address(rscratch1, 0), imm);
  }
}

void MacroAssembler::cmp32(Register src1, AddressLiteral src2) {
  assert(!src2.is_lval(), "use cmpptr");
  if (reachable(src2)) {
    cmpl(src1, as_Address(src2));
  } else {
    lea(rscratch1, src2);
    cmpl(src1, Address(rscratch1, 0));
  }
}

void MacroAssembler::cmp32(Register src1, int32_t imm) {
  Assembler::cmpl(src1, imm);
}

void MacroAssembler::cmp32(Register src1, Address src2) {
  Assembler::cmpl(src1, src2);
}

void MacroAssembler::cmpsd2int(XMMRegister opr1, XMMRegister opr2, Register dst, bool unordered_is_less) {
  ucomisd(opr1, opr2);

  Label L;
  if (unordered_is_less) {
    movl(dst, -1);
    jcc(Assembler::parity, L);
    jcc(Assembler::below , L);
    movl(dst, 0);
    jcc(Assembler::equal , L);
    increment(dst);
  } else { // unordered is greater
    movl(dst, 1);
    jcc(Assembler::parity, L);
    jcc(Assembler::above , L);
    movl(dst, 0);
    jcc(Assembler::equal , L);
    decrementl(dst);
  }
  bind(L);
}

void MacroAssembler::cmpss2int(XMMRegister opr1, XMMRegister opr2, Register dst, bool unordered_is_less) {
  ucomiss(opr1, opr2);

  Label L;
  if (unordered_is_less) {
    movl(dst, -1);
    jcc(Assembler::parity, L);
    jcc(Assembler::below , L);
    movl(dst, 0);
    jcc(Assembler::equal , L);
    increment(dst);
  } else { // unordered is greater
    movl(dst, 1);
    jcc(Assembler::parity, L);
    jcc(Assembler::above , L);
    movl(dst, 0);
    jcc(Assembler::equal , L);
    decrementl(dst);
  }
  bind(L);
}


void MacroAssembler::cmp8(AddressLiteral src1, int imm) {
  if (reachable(src1)) {
    cmpb(as_Address(src1), imm);
  } else {
    lea(rscratch1, src1);
    cmpb(Address(rscratch1, 0), imm);
  }
}

void MacroAssembler::cmpptr(Register src1, AddressLiteral src2) {
#ifdef _LP64
  if (src2.is_lval()) {
    movptr(rscratch1, src2);
    Assembler::cmpq(src1, rscratch1);
  } else if (reachable(src2)) {
    cmpq(src1, as_Address(src2));
  } else {
    lea(rscratch1, src2);
    Assembler::cmpq(src1, Address(rscratch1, 0));
  }
#else
  if (src2.is_lval()) {
    cmp_literal32(src1, (int32_t) src2.target(), src2.rspec());
  } else {
    cmpl(src1, as_Address(src2));
  }
#endif // _LP64
}

void MacroAssembler::cmpptr(Address src1, AddressLiteral src2) {
  assert(src2.is_lval(), "not a mem-mem compare");
#ifdef _LP64
  // moves src2's literal address
  movptr(rscratch1, src2);
  Assembler::cmpq(src1, rscratch1);
#else
  cmp_literal32(src1, (int32_t) src2.target(), src2.rspec());
#endif // _LP64
}

void MacroAssembler::cmpoop(Register src1, Register src2) {
  cmpptr(src1, src2);
  BarrierSet::barrier_set()->asm_acmp_barrier(this, src1, src2);
}

void MacroAssembler::cmpoop(Register src1, Address src2) {
  cmpptr(src1, src2);
  if (UseShenandoahGC && ShenandoahAcmpBarrier) {
    Label done;
    jccb(Assembler::equal, done);
    movptr(rscratch2, src2);
    BarrierSet::barrier_set()->interpreter_read_barrier(this, src1);
    BarrierSet::barrier_set()->interpreter_read_barrier(this, rscratch2);
    cmpptr(src1, rscratch2);
    bind(done);
  }
}

#ifdef _LP64
void MacroAssembler::cmpoop(Register src1, jobject src2) {
  movoop(rscratch1, src2);
  cmpptr(src1, rscratch1);
  BarrierSet::barrier_set()->asm_acmp_barrier(this, src1, rscratch1);
}
#endif

void MacroAssembler::locked_cmpxchgptr(Register reg, AddressLiteral adr) {
  if (reachable(adr)) {
    if (os::is_MP())
      lock();
    cmpxchgptr(reg, as_Address(adr));
  } else {
    lea(rscratch1, adr);
    if (os::is_MP())
      lock();
    cmpxchgptr(reg, Address(rscratch1, 0));
  }
}

void MacroAssembler::cmpxchgptr(Register reg, Address adr) {
  LP64_ONLY(cmpxchgq(reg, adr)) NOT_LP64(cmpxchgl(reg, adr));
}

void MacroAssembler::comisd(XMMRegister dst, AddressLiteral src) {
  if (reachable(src)) {
    Assembler::comisd(dst, as_Address(src));
  } else {
    lea(rscratch1, src);
    Assembler::comisd(dst, Address(rscratch1, 0));
  }
}

void MacroAssembler::comiss(XMMRegister dst, AddressLiteral src) {
  if (reachable(src)) {
    Assembler::comiss(dst, as_Address(src));
  } else {
    lea(rscratch1, src);
    Assembler::comiss(dst, Address(rscratch1, 0));
  }
}


void MacroAssembler::cond_inc32(Condition cond, AddressLiteral counter_addr) {
  Condition negated_cond = negate_condition(cond);
  Label L;
  jcc(negated_cond, L);
  pushf(); // Preserve flags
  atomic_incl(counter_addr);
  popf();
  bind(L);
}

int MacroAssembler::corrected_idivl(Register reg) {
  // Full implementation of Java idiv and irem; checks for
  // special case as described in JVM spec., p.243 & p.271.
  // The function returns the (pc) offset of the idivl
  // instruction - may be needed for implicit exceptions.
  //
  //         normal case                           special case
  //
  // input : rax,: dividend                         min_int
  //         reg: divisor   (may not be rax,/rdx)   -1
  //
  // output: rax,: quotient  (= rax, idiv reg)       min_int
  //         rdx: remainder (= rax, irem reg)       0
  assert(reg != rax && reg != rdx, "reg cannot be rax, or rdx register");
  const int min_int = 0x80000000;
  Label normal_case, special_case;

  // check for special case
  cmpl(rax, min_int);
  jcc(Assembler::notEqual, normal_case);
  xorl(rdx, rdx); // prepare rdx for possible special case (where remainder = 0)
  cmpl(reg, -1);
  jcc(Assembler::equal, special_case);

  // handle normal case
  bind(normal_case);
  cdql();
  int idivl_offset = offset();
  idivl(reg);

  // normal and special case exit
  bind(special_case);

  return idivl_offset;
}



void MacroAssembler::decrementl(Register reg, int value) {
  if (value == min_jint) {subl(reg, value) ; return; }
  if (value <  0) { incrementl(reg, -value); return; }
  if (value == 0) {                        ; return; }
  if (value == 1 && UseIncDec) { decl(reg) ; return; }
  /* else */      { subl(reg, value)       ; return; }
}

void MacroAssembler::decrementl(Address dst, int value) {
  if (value == min_jint) {subl(dst, value) ; return; }
  if (value <  0) { incrementl(dst, -value); return; }
  if (value == 0) {                        ; return; }
  if (value == 1 && UseIncDec) { decl(dst) ; return; }
  /* else */      { subl(dst, value)       ; return; }
}

void MacroAssembler::division_with_shift (Register reg, int shift_value) {
  assert (shift_value > 0, "illegal shift value");
  Label _is_positive;
  testl (reg, reg);
  jcc (Assembler::positive, _is_positive);
  int offset = (1 << shift_value) - 1 ;

  if (offset == 1) {
    incrementl(reg);
  } else {
    addl(reg, offset);
  }

  bind (_is_positive);
  sarl(reg, shift_value);
}

void MacroAssembler::divsd(XMMRegister dst, AddressLiteral src) {
  if (reachable(src)) {
    Assembler::divsd(dst, as_Address(src));
  } else {
    lea(rscratch1, src);
    Assembler::divsd(dst, Address(rscratch1, 0));
  }
}

void MacroAssembler::divss(XMMRegister dst, AddressLiteral src) {
  if (reachable(src)) {
    Assembler::divss(dst, as_Address(src));
  } else {
    lea(rscratch1, src);
    Assembler::divss(dst, Address(rscratch1, 0));
  }
}

// !defined(COMPILER2) is because of stupid core builds
#if !defined(_LP64) || defined(COMPILER1) || !defined(COMPILER2) || INCLUDE_JVMCI
void MacroAssembler::empty_FPU_stack() {
  if (VM_Version::supports_mmx()) {
    emms();
  } else {
    for (int i = 8; i-- > 0; ) ffree(i);
  }
}
#endif // !LP64 || C1 || !C2 || INCLUDE_JVMCI


// Defines obj, preserves var_size_in_bytes
void MacroAssembler::eden_allocate(Register obj,
                                   Register var_size_in_bytes,
                                   int con_size_in_bytes,
                                   Register t1,
                                   Label& slow_case) {
  assert(obj == rax, "obj must be in rax, for cmpxchg");
  assert_different_registers(obj, var_size_in_bytes, t1);
  if (!Universe::heap()->supports_inline_contig_alloc()) {
    jmp(slow_case);
  } else {
    Register end = t1;
    Label retry;
    bind(retry);
    ExternalAddress heap_top((address) Universe::heap()->top_addr());
    movptr(obj, heap_top);
    if (var_size_in_bytes == noreg) {
      lea(end, Address(obj, con_size_in_bytes));
    } else {
      lea(end, Address(obj, var_size_in_bytes, Address::times_1));
    }
    // if end < obj then we wrapped around => object too long => slow case
    cmpptr(end, obj);
    jcc(Assembler::below, slow_case);
    cmpptr(end, ExternalAddress((address) Universe::heap()->end_addr()));
    jcc(Assembler::above, slow_case);
    // Compare obj with the top addr, and if still equal, store the new top addr in
    // end at the address of the top addr pointer. Sets ZF if was equal, and clears
    // it otherwise. Use lock prefix for atomicity on MPs.
    locked_cmpxchgptr(end, heap_top);
    jcc(Assembler::notEqual, retry);
  }
}

void MacroAssembler::enter() {
  push(rbp);
  mov(rbp, rsp);
}

// A 5 byte nop that is safe for patching (see patch_verified_entry)
void MacroAssembler::fat_nop() {
  if (UseAddressNop) {
    addr_nop_5();
  } else {
    emit_int8(0x26); // es:
    emit_int8(0x2e); // cs:
    emit_int8(0x64); // fs:
    emit_int8(0x65); // gs:
    emit_int8((unsigned char)0x90);
  }
}

void MacroAssembler::fcmp(Register tmp) {
  fcmp(tmp, 1, true, true);
}

void MacroAssembler::fcmp(Register tmp, int index, bool pop_left, bool pop_right) {
  assert(!pop_right || pop_left, "usage error");
  if (VM_Version::supports_cmov()) {
    assert(tmp == noreg, "unneeded temp");
    if (pop_left) {
      fucomip(index);
    } else {
      fucomi(index);
    }
    if (pop_right) {
      fpop();
    }
  } else {
    assert(tmp != noreg, "need temp");
    if (pop_left) {
      if (pop_right) {
        fcompp();
      } else {
        fcomp(index);
      }
    } else {
      fcom(index);
    }
    // convert FPU condition into eflags condition via rax,
    save_rax(tmp);
    fwait(); fnstsw_ax();
    sahf();
    restore_rax(tmp);
  }
  // condition codes set as follows:
  //
  // CF (corresponds to C0) if x < y
  // PF (corresponds to C2) if unordered
  // ZF (corresponds to C3) if x = y
}

void MacroAssembler::fcmp2int(Register dst, bool unordered_is_less) {
  fcmp2int(dst, unordered_is_less, 1, true, true);
}

void MacroAssembler::fcmp2int(Register dst, bool unordered_is_less, int index, bool pop_left, bool pop_right) {
  fcmp(VM_Version::supports_cmov() ? noreg : dst, index, pop_left, pop_right);
  Label L;
  if (unordered_is_less) {
    movl(dst, -1);
    jcc(Assembler::parity, L);
    jcc(Assembler::below , L);
    movl(dst, 0);
    jcc(Assembler::equal , L);
    increment(dst);
  } else { // unordered is greater
    movl(dst, 1);
    jcc(Assembler::parity, L);
    jcc(Assembler::above , L);
    movl(dst, 0);
    jcc(Assembler::equal , L);
    decrementl(dst);
  }
  bind(L);
}

void MacroAssembler::fld_d(AddressLiteral src) {
  fld_d(as_Address(src));
}

void MacroAssembler::fld_s(AddressLiteral src) {
  fld_s(as_Address(src));
}

void MacroAssembler::fld_x(AddressLiteral src) {
  Assembler::fld_x(as_Address(src));
}

void MacroAssembler::fldcw(AddressLiteral src) {
  Assembler::fldcw(as_Address(src));
}

void MacroAssembler::mulpd(XMMRegister dst, AddressLiteral src) {
  if (reachable(src)) {
    Assembler::mulpd(dst, as_Address(src));
  } else {
    lea(rscratch1, src);
    Assembler::mulpd(dst, Address(rscratch1, 0));
  }
}

void MacroAssembler::increase_precision() {
  subptr(rsp, BytesPerWord);
  fnstcw(Address(rsp, 0));
  movl(rax, Address(rsp, 0));
  orl(rax, 0x300);
  push(rax);
  fldcw(Address(rsp, 0));
  pop(rax);
}

void MacroAssembler::restore_precision() {
  fldcw(Address(rsp, 0));
  addptr(rsp, BytesPerWord);
}

void MacroAssembler::fpop() {
  ffree();
  fincstp();
}

void MacroAssembler::load_float(Address src) {
  if (UseSSE >= 1) {
    movflt(xmm0, src);
  } else {
    LP64_ONLY(ShouldNotReachHere());
    NOT_LP64(fld_s(src));
  }
}

void MacroAssembler::store_float(Address dst) {
  if (UseSSE >= 1) {
    movflt(dst, xmm0);
  } else {
    LP64_ONLY(ShouldNotReachHere());
    NOT_LP64(fstp_s(dst));
  }
}

void MacroAssembler::load_double(Address src) {
  if (UseSSE >= 2) {
    movdbl(xmm0, src);
  } else {
    LP64_ONLY(ShouldNotReachHere());
    NOT_LP64(fld_d(src));
  }
}

void MacroAssembler::store_double(Address dst) {
  if (UseSSE >= 2) {
    movdbl(dst, xmm0);
  } else {
    LP64_ONLY(ShouldNotReachHere());
    NOT_LP64(fstp_d(dst));
  }
}

void MacroAssembler::fremr(Register tmp) {
  save_rax(tmp);
  { Label L;
    bind(L);
    fprem();
    fwait(); fnstsw_ax();
#ifdef _LP64
    testl(rax, 0x400);
    jcc(Assembler::notEqual, L);
#else
    sahf();
    jcc(Assembler::parity, L);
#endif // _LP64
  }
  restore_rax(tmp);
  // Result is in ST0.
  // Note: fxch & fpop to get rid of ST1
  // (otherwise FPU stack could overflow eventually)
  fxch(1);
  fpop();
}

// dst = c = a * b + c
void MacroAssembler::fmad(XMMRegister dst, XMMRegister a, XMMRegister b, XMMRegister c) {
  Assembler::vfmadd231sd(c, a, b);
  if (dst != c) {
    movdbl(dst, c);
  }
}

// dst = c = a * b + c
void MacroAssembler::fmaf(XMMRegister dst, XMMRegister a, XMMRegister b, XMMRegister c) {
  Assembler::vfmadd231ss(c, a, b);
  if (dst != c) {
    movflt(dst, c);
  }
}

// dst = c = a * b + c
void MacroAssembler::vfmad(XMMRegister dst, XMMRegister a, XMMRegister b, XMMRegister c, int vector_len) {
  Assembler::vfmadd231pd(c, a, b, vector_len);
  if (dst != c) {
    vmovdqu(dst, c);
  }
}

// dst = c = a * b + c
void MacroAssembler::vfmaf(XMMRegister dst, XMMRegister a, XMMRegister b, XMMRegister c, int vector_len) {
  Assembler::vfmadd231ps(c, a, b, vector_len);
  if (dst != c) {
    vmovdqu(dst, c);
  }
}

// dst = c = a * b + c
void MacroAssembler::vfmad(XMMRegister dst, XMMRegister a, Address b, XMMRegister c, int vector_len) {
  Assembler::vfmadd231pd(c, a, b, vector_len);
  if (dst != c) {
    vmovdqu(dst, c);
  }
}

// dst = c = a * b + c
void MacroAssembler::vfmaf(XMMRegister dst, XMMRegister a, Address b, XMMRegister c, int vector_len) {
  Assembler::vfmadd231ps(c, a, b, vector_len);
  if (dst != c) {
    vmovdqu(dst, c);
  }
}

void MacroAssembler::incrementl(AddressLiteral dst) {
  if (reachable(dst)) {
    incrementl(as_Address(dst));
  } else {
    lea(rscratch1, dst);
    incrementl(Address(rscratch1, 0));
  }
}

void MacroAssembler::incrementl(ArrayAddress dst) {
  incrementl(as_Address(dst));
}

void MacroAssembler::incrementl(Register reg, int value) {
  if (value == min_jint) {addl(reg, value) ; return; }
  if (value <  0) { decrementl(reg, -value); return; }
  if (value == 0) {                        ; return; }
  if (value == 1 && UseIncDec) { incl(reg) ; return; }
  /* else */      { addl(reg, value)       ; return; }
}

void MacroAssembler::incrementl(Address dst, int value) {
  if (value == min_jint) {addl(dst, value) ; return; }
  if (value <  0) { decrementl(dst, -value); return; }
  if (value == 0) {                        ; return; }
  if (value == 1 && UseIncDec) { incl(dst) ; return; }
  /* else */      { addl(dst, value)       ; return; }
}

void MacroAssembler::jump(AddressLiteral dst) {
  if (reachable(dst)) {
    jmp_literal(dst.target(), dst.rspec());
  } else {
    lea(rscratch1, dst);
    jmp(rscratch1);
  }
}

void MacroAssembler::jump_cc(Condition cc, AddressLiteral dst) {
  if (reachable(dst)) {
    InstructionMark im(this);
    relocate(dst.reloc());
    const int short_size = 2;
    const int long_size = 6;
    int offs = (intptr_t)dst.target() - ((intptr_t)pc());
    if (dst.reloc() == relocInfo::none && is8bit(offs - short_size)) {
      // 0111 tttn #8-bit disp
      emit_int8(0x70 | cc);
      emit_int8((offs - short_size) & 0xFF);
    } else {
      // 0000 1111 1000 tttn #32-bit disp
      emit_int8(0x0F);
      emit_int8((unsigned char)(0x80 | cc));
      emit_int32(offs - long_size);
    }
  } else {
#ifdef ASSERT
    warning("reversing conditional branch");
#endif /* ASSERT */
    Label skip;
    jccb(reverse[cc], skip);
    lea(rscratch1, dst);
    Assembler::jmp(rscratch1);
    bind(skip);
  }
}

void MacroAssembler::ldmxcsr(AddressLiteral src) {
  if (reachable(src)) {
    Assembler::ldmxcsr(as_Address(src));
  } else {
    lea(rscratch1, src);
    Assembler::ldmxcsr(Address(rscratch1, 0));
  }
}

int MacroAssembler::load_signed_byte(Register dst, Address src) {
  int off;
  if (LP64_ONLY(true ||) VM_Version::is_P6()) {
    off = offset();
    movsbl(dst, src); // movsxb
  } else {
    off = load_unsigned_byte(dst, src);
    shll(dst, 24);
    sarl(dst, 24);
  }
  return off;
}

// Note: load_signed_short used to be called load_signed_word.
// Although the 'w' in x86 opcodes refers to the term "word" in the assembler
// manual, which means 16 bits, that usage is found nowhere in HotSpot code.
// The term "word" in HotSpot means a 32- or 64-bit machine word.
int MacroAssembler::load_signed_short(Register dst, Address src) {
  int off;
  if (LP64_ONLY(true ||) VM_Version::is_P6()) {
    // This is dubious to me since it seems safe to do a signed 16 => 64 bit
    // version but this is what 64bit has always done. This seems to imply
    // that users are only using 32bits worth.
    off = offset();
    movswl(dst, src); // movsxw
  } else {
    off = load_unsigned_short(dst, src);
    shll(dst, 16);
    sarl(dst, 16);
  }
  return off;
}

int MacroAssembler::load_unsigned_byte(Register dst, Address src) {
  // According to Intel Doc. AP-526, "Zero-Extension of Short", p.16,
  // and "3.9 Partial Register Penalties", p. 22).
  int off;
  if (LP64_ONLY(true || ) VM_Version::is_P6() || src.uses(dst)) {
    off = offset();
    movzbl(dst, src); // movzxb
  } else {
    xorl(dst, dst);
    off = offset();
    movb(dst, src);
  }
  return off;
}

// Note: load_unsigned_short used to be called load_unsigned_word.
int MacroAssembler::load_unsigned_short(Register dst, Address src) {
  // According to Intel Doc. AP-526, "Zero-Extension of Short", p.16,
  // and "3.9 Partial Register Penalties", p. 22).
  int off;
  if (LP64_ONLY(true ||) VM_Version::is_P6() || src.uses(dst)) {
    off = offset();
    movzwl(dst, src); // movzxw
  } else {
    xorl(dst, dst);
    off = offset();
    movw(dst, src);
  }
  return off;
}

void MacroAssembler::load_sized_value(Register dst, Address src, size_t size_in_bytes, bool is_signed, Register dst2) {
  switch (size_in_bytes) {
#ifndef _LP64
  case  8:
    assert(dst2 != noreg, "second dest register required");
    movl(dst,  src);
    movl(dst2, src.plus_disp(BytesPerInt));
    break;
#else
  case  8:  movq(dst, src); break;
#endif
  case  4:  movl(dst, src); break;
  case  2:  is_signed ? load_signed_short(dst, src) : load_unsigned_short(dst, src); break;
  case  1:  is_signed ? load_signed_byte( dst, src) : load_unsigned_byte( dst, src); break;
  default:  ShouldNotReachHere();
  }
}

void MacroAssembler::store_sized_value(Address dst, Register src, size_t size_in_bytes, Register src2) {
  switch (size_in_bytes) {
#ifndef _LP64
  case  8:
    assert(src2 != noreg, "second source register required");
    movl(dst,                        src);
    movl(dst.plus_disp(BytesPerInt), src2);
    break;
#else
  case  8:  movq(dst, src); break;
#endif
  case  4:  movl(dst, src); break;
  case  2:  movw(dst, src); break;
  case  1:  movb(dst, src); break;
  default:  ShouldNotReachHere();
  }
}

void MacroAssembler::mov32(AddressLiteral dst, Register src) {
  if (reachable(dst)) {
    movl(as_Address(dst), src);
  } else {
    lea(rscratch1, dst);
    movl(Address(rscratch1, 0), src);
  }
}

void MacroAssembler::mov32(Register dst, AddressLiteral src) {
  if (reachable(src)) {
    movl(dst, as_Address(src));
  } else {
    lea(rscratch1, src);
    movl(dst, Address(rscratch1, 0));
  }
}

// C++ bool manipulation

void MacroAssembler::movbool(Register dst, Address src) {
  if(sizeof(bool) == 1)
    movb(dst, src);
  else if(sizeof(bool) == 2)
    movw(dst, src);
  else if(sizeof(bool) == 4)
    movl(dst, src);
  else
    // unsupported
    ShouldNotReachHere();
}

void MacroAssembler::movbool(Address dst, bool boolconst) {
  if(sizeof(bool) == 1)
    movb(dst, (int) boolconst);
  else if(sizeof(bool) == 2)
    movw(dst, (int) boolconst);
  else if(sizeof(bool) == 4)
    movl(dst, (int) boolconst);
  else
    // unsupported
    ShouldNotReachHere();
}

void MacroAssembler::movbool(Address dst, Register src) {
  if(sizeof(bool) == 1)
    movb(dst, src);
  else if(sizeof(bool) == 2)
    movw(dst, src);
  else if(sizeof(bool) == 4)
    movl(dst, src);
  else
    // unsupported
    ShouldNotReachHere();
}

void MacroAssembler::movbyte(ArrayAddress dst, int src) {
  movb(as_Address(dst), src);
}

void MacroAssembler::movdl(XMMRegister dst, AddressLiteral src) {
  if (reachable(src)) {
    movdl(dst, as_Address(src));
  } else {
    lea(rscratch1, src);
    movdl(dst, Address(rscratch1, 0));
  }
}

void MacroAssembler::movq(XMMRegister dst, AddressLiteral src) {
  if (reachable(src)) {
    movq(dst, as_Address(src));
  } else {
    lea(rscratch1, src);
    movq(dst, Address(rscratch1, 0));
  }
}

void MacroAssembler::setvectmask(Register dst, Register src) {
  Assembler::movl(dst, 1);
  Assembler::shlxl(dst, dst, src);
  Assembler::decl(dst);
  Assembler::kmovdl(k1, dst);
  Assembler::movl(dst, src);
}

void MacroAssembler::restorevectmask() {
  Assembler::knotwl(k1, k0);
}

void MacroAssembler::movdbl(XMMRegister dst, AddressLiteral src) {
  if (reachable(src)) {
    if (UseXmmLoadAndClearUpper) {
      movsd (dst, as_Address(src));
    } else {
      movlpd(dst, as_Address(src));
    }
  } else {
    lea(rscratch1, src);
    if (UseXmmLoadAndClearUpper) {
      movsd (dst, Address(rscratch1, 0));
    } else {
      movlpd(dst, Address(rscratch1, 0));
    }
  }
}

void MacroAssembler::movflt(XMMRegister dst, AddressLiteral src) {
  if (reachable(src)) {
    movss(dst, as_Address(src));
  } else {
    lea(rscratch1, src);
    movss(dst, Address(rscratch1, 0));
  }
}

void MacroAssembler::movptr(Register dst, Register src) {
  LP64_ONLY(movq(dst, src)) NOT_LP64(movl(dst, src));
}

void MacroAssembler::movptr(Register dst, Address src) {
  LP64_ONLY(movq(dst, src)) NOT_LP64(movl(dst, src));
}

// src should NEVER be a real pointer. Use AddressLiteral for true pointers
void MacroAssembler::movptr(Register dst, intptr_t src) {
  LP64_ONLY(mov64(dst, src)) NOT_LP64(movl(dst, src));
}

void MacroAssembler::movptr(Address dst, Register src) {
  LP64_ONLY(movq(dst, src)) NOT_LP64(movl(dst, src));
}

void MacroAssembler::movdqu(Address dst, XMMRegister src) {
  if (UseAVX > 2 && !VM_Version::supports_avx512vl() && (src->encoding() > 15)) {
    Assembler::vextractf32x4(dst, src, 0);
  } else {
    Assembler::movdqu(dst, src);
  }
}

void MacroAssembler::movdqu(XMMRegister dst, Address src) {
  if (UseAVX > 2 && !VM_Version::supports_avx512vl() && (dst->encoding() > 15)) {
    Assembler::vinsertf32x4(dst, dst, src, 0);
  } else {
    Assembler::movdqu(dst, src);
  }
}

void MacroAssembler::movdqu(XMMRegister dst, XMMRegister src) {
  if (UseAVX > 2 && !VM_Version::supports_avx512vl()) {
    Assembler::evmovdqul(dst, src, Assembler::AVX_512bit);
  } else {
    Assembler::movdqu(dst, src);
  }
}

void MacroAssembler::movdqu(XMMRegister dst, AddressLiteral src, Register scratchReg) {
  if (reachable(src)) {
    movdqu(dst, as_Address(src));
  } else {
    lea(scratchReg, src);
    movdqu(dst, Address(scratchReg, 0));
  }
}

void MacroAssembler::vmovdqu(Address dst, XMMRegister src) {
  if (UseAVX > 2 && !VM_Version::supports_avx512vl() && (src->encoding() > 15)) {
    vextractf64x4_low(dst, src);
  } else {
    Assembler::vmovdqu(dst, src);
  }
}

void MacroAssembler::vmovdqu(XMMRegister dst, Address src) {
  if (UseAVX > 2 && !VM_Version::supports_avx512vl() && (dst->encoding() > 15)) {
    vinsertf64x4_low(dst, src);
  } else {
    Assembler::vmovdqu(dst, src);
  }
}

void MacroAssembler::vmovdqu(XMMRegister dst, XMMRegister src) {
  if (UseAVX > 2 && !VM_Version::supports_avx512vl()) {
    Assembler::evmovdqul(dst, src, Assembler::AVX_512bit);
  }
  else {
    Assembler::vmovdqu(dst, src);
  }
}

void MacroAssembler::vmovdqu(XMMRegister dst, AddressLiteral src) {
  if (reachable(src)) {
    vmovdqu(dst, as_Address(src));
  }
  else {
    lea(rscratch1, src);
    vmovdqu(dst, Address(rscratch1, 0));
  }
}

void MacroAssembler::movdqa(XMMRegister dst, AddressLiteral src) {
  if (reachable(src)) {
    Assembler::movdqa(dst, as_Address(src));
  } else {
    lea(rscratch1, src);
    Assembler::movdqa(dst, Address(rscratch1, 0));
  }
}

void MacroAssembler::movsd(XMMRegister dst, AddressLiteral src) {
  if (reachable(src)) {
    Assembler::movsd(dst, as_Address(src));
  } else {
    lea(rscratch1, src);
    Assembler::movsd(dst, Address(rscratch1, 0));
  }
}

void MacroAssembler::movss(XMMRegister dst, AddressLiteral src) {
  if (reachable(src)) {
    Assembler::movss(dst, as_Address(src));
  } else {
    lea(rscratch1, src);
    Assembler::movss(dst, Address(rscratch1, 0));
  }
}

void MacroAssembler::mulsd(XMMRegister dst, AddressLiteral src) {
  if (reachable(src)) {
    Assembler::mulsd(dst, as_Address(src));
  } else {
    lea(rscratch1, src);
    Assembler::mulsd(dst, Address(rscratch1, 0));
  }
}

void MacroAssembler::mulss(XMMRegister dst, AddressLiteral src) {
  if (reachable(src)) {
    Assembler::mulss(dst, as_Address(src));
  } else {
    lea(rscratch1, src);
    Assembler::mulss(dst, Address(rscratch1, 0));
  }
}

void MacroAssembler::null_check(Register reg, int offset) {
  if (needs_explicit_null_check(offset)) {
    // provoke OS NULL exception if reg = NULL by
    // accessing M[reg] w/o changing any (non-CC) registers
    // NOTE: cmpl is plenty here to provoke a segv
    cmpptr(rax, Address(reg, 0));
    // Note: should probably use testl(rax, Address(reg, 0));
    //       may be shorter code (however, this version of
    //       testl needs to be implemented first)
  } else {
    // nothing to do, (later) access of M[reg + offset]
    // will provoke OS NULL exception if reg = NULL
  }
}

void MacroAssembler::os_breakpoint() {
  // instead of directly emitting a breakpoint, call os:breakpoint for better debugability
  // (e.g., MSVC can't call ps() otherwise)
  call(RuntimeAddress(CAST_FROM_FN_PTR(address, os::breakpoint)));
}

void MacroAssembler::unimplemented(const char* what) {
  const char* buf = NULL;
  {
    ResourceMark rm;
    stringStream ss;
    ss.print("unimplemented: %s", what);
    buf = code_string(ss.as_string());
  }
  stop(buf);
}

#ifdef _LP64
#define XSTATE_BV 0x200
#endif

void MacroAssembler::pop_CPU_state() {
  pop_FPU_state();
  pop_IU_state();
}

void MacroAssembler::pop_FPU_state() {
#ifndef _LP64
  frstor(Address(rsp, 0));
#else
  fxrstor(Address(rsp, 0));
#endif
  addptr(rsp, FPUStateSizeInWords * wordSize);
}

void MacroAssembler::pop_IU_state() {
  popa();
  LP64_ONLY(addq(rsp, 8));
  popf();
}

// Save Integer and Float state
// Warning: Stack must be 16 byte aligned (64bit)
void MacroAssembler::push_CPU_state() {
  push_IU_state();
  push_FPU_state();
}

void MacroAssembler::push_FPU_state() {
  subptr(rsp, FPUStateSizeInWords * wordSize);
#ifndef _LP64
  fnsave(Address(rsp, 0));
  fwait();
#else
  fxsave(Address(rsp, 0));
#endif // LP64
}

void MacroAssembler::push_IU_state() {
  // Push flags first because pusha kills them
  pushf();
  // Make sure rsp stays 16-byte aligned
  LP64_ONLY(subq(rsp, 8));
  pusha();
}

void MacroAssembler::reset_last_Java_frame(Register java_thread, bool clear_fp) { // determine java_thread register
  if (!java_thread->is_valid()) {
    java_thread = rdi;
    get_thread(java_thread);
  }
  // we must set sp to zero to clear frame
  movptr(Address(java_thread, JavaThread::last_Java_sp_offset()), NULL_WORD);
  if (clear_fp) {
    movptr(Address(java_thread, JavaThread::last_Java_fp_offset()), NULL_WORD);
  }

  // Always clear the pc because it could have been set by make_walkable()
  movptr(Address(java_thread, JavaThread::last_Java_pc_offset()), NULL_WORD);

  vzeroupper();
}

void MacroAssembler::restore_rax(Register tmp) {
  if (tmp == noreg) pop(rax);
  else if (tmp != rax) mov(rax, tmp);
}

void MacroAssembler::round_to(Register reg, int modulus) {
  addptr(reg, modulus - 1);
  andptr(reg, -modulus);
}

void MacroAssembler::save_rax(Register tmp) {
  if (tmp == noreg) push(rax);
  else if (tmp != rax) mov(tmp, rax);
}

// Write serialization page so VM thread can do a pseudo remote membar.
// We use the current thread pointer to calculate a thread specific
// offset to write to within the page. This minimizes bus traffic
// due to cache line collision.
void MacroAssembler::serialize_memory(Register thread, Register tmp) {
  movl(tmp, thread);
  shrl(tmp, os::get_serialize_page_shift_count());
  andl(tmp, (os::vm_page_size() - sizeof(int)));

  Address index(noreg, tmp, Address::times_1);
  ExternalAddress page(os::get_memory_serialize_page());

  // Size of store must match masking code above
  movl(as_Address(ArrayAddress(page, index)), tmp);
}

// Special Shenandoah CAS implementation that handles false negatives
// due to concurrent evacuation.
#ifndef _LP64
void MacroAssembler::cmpxchg_oop_shenandoah(Register res, Address addr, Register oldval, Register newval,
                              bool exchange,
                              Register tmp1, Register tmp2) {
  // Shenandoah has no 32-bit version for this.
  Unimplemented();
}
#else
void MacroAssembler::cmpxchg_oop_shenandoah(Register res, Address addr, Register oldval, Register newval,
                              bool exchange,
                              Register tmp1, Register tmp2) {
  assert(UseShenandoahGC, "Should only be used with Shenandoah");
  assert(ShenandoahCASBarrier, "Should only be used when CAS barrier is enabled");
  assert(oldval == rax, "must be in rax for implicit use in cmpxchg");

  Label retry, done;

  // Remember oldval for retry logic below
  if (UseCompressedOops) {
    movl(tmp1, oldval);
  } else {
    movptr(tmp1, oldval);
  }

  // Step 1. Try to CAS with given arguments. If successful, then we are done,
  // and can safely return.
  if (os::is_MP()) lock();
  if (UseCompressedOops) {
    cmpxchgl(newval, addr);
  } else {
    cmpxchgptr(newval, addr);
  }
  jcc(Assembler::equal, done, true);

  // Step 2. CAS had failed. This may be a false negative.
  //
  // The trouble comes when we compare the to-space pointer with the from-space
  // pointer to the same object. To resolve this, it will suffice to read both
  // oldval and the value from memory through the read barriers -- this will give
  // both to-space pointers. If they mismatch, then it was a legitimate failure.
  //
  if (UseCompressedOops) {
    decode_heap_oop(tmp1);
  }
  BarrierSet::barrier_set()->interpreter_read_barrier(this, tmp1);

  if (UseCompressedOops) {
    movl(tmp2, oldval);
    decode_heap_oop(tmp2);
  } else {
    movptr(tmp2, oldval);
  }
  BarrierSet::barrier_set()->interpreter_read_barrier(this, tmp2);

  cmpptr(tmp1, tmp2);
  jcc(Assembler::notEqual, done, true);

  // Step 3. Try to CAS again with resolved to-space pointers.
  //
  // Corner case: it may happen that somebody stored the from-space pointer
  // to memory while we were preparing for retry. Therefore, we can fail again
  // on retry, and so need to do this in loop, always re-reading the failure
  // witness through the read barrier.
  bind(retry);
  if (os::is_MP()) lock();
  if (UseCompressedOops) {
    cmpxchgl(newval, addr);
  } else {
    cmpxchgptr(newval, addr);
  }
  jcc(Assembler::equal, done, true);

  if (UseCompressedOops) {
    movl(tmp2, oldval);
    decode_heap_oop(tmp2);
  } else {
    movptr(tmp2, oldval);
  }
  BarrierSet::barrier_set()->interpreter_read_barrier(this, tmp2);

  cmpptr(tmp1, tmp2);
  jcc(Assembler::equal, retry, true);

  // Step 4. If we need a boolean result out of CAS, check the flag again,
  // and promote the result. Note that we handle the flag from both the CAS
  // itself and from the retry loop.
  bind(done);
  if (!exchange) {
    setb(Assembler::equal, res);
    movzbl(res, res);
  }
}
#endif

void MacroAssembler::safepoint_poll(Label& slow_path, Register thread_reg, Register temp_reg) {
  if (SafepointMechanism::uses_thread_local_poll()) {
#ifdef _LP64
    assert(thread_reg == r15_thread, "should be");
#else
    if (thread_reg == noreg) {
      thread_reg = temp_reg;
      get_thread(thread_reg);
    }
#endif
    testb(Address(thread_reg, Thread::polling_page_offset()), SafepointMechanism::poll_bit());
    jcc(Assembler::notZero, slow_path); // handshake bit set implies poll
  } else {
    cmp32(ExternalAddress(SafepointSynchronize::address_of_state()),
        SafepointSynchronize::_not_synchronized);
    jcc(Assembler::notEqual, slow_path);
  }
}

// Calls to C land
//
// When entering C land, the rbp, & rsp of the last Java frame have to be recorded
// in the (thread-local) JavaThread object. When leaving C land, the last Java fp
// has to be reset to 0. This is required to allow proper stack traversal.
void MacroAssembler::set_last_Java_frame(Register java_thread,
                                         Register last_java_sp,
                                         Register last_java_fp,
                                         address  last_java_pc) {
  vzeroupper();
  // determine java_thread register
  if (!java_thread->is_valid()) {
    java_thread = rdi;
    get_thread(java_thread);
  }
  // determine last_java_sp register
  if (!last_java_sp->is_valid()) {
    last_java_sp = rsp;
  }

  // last_java_fp is optional

  if (last_java_fp->is_valid()) {
    movptr(Address(java_thread, JavaThread::last_Java_fp_offset()), last_java_fp);
  }

  // last_java_pc is optional

  if (last_java_pc != NULL) {
    lea(Address(java_thread,
                 JavaThread::frame_anchor_offset() + JavaFrameAnchor::last_Java_pc_offset()),
        InternalAddress(last_java_pc));

  }
  movptr(Address(java_thread, JavaThread::last_Java_sp_offset()), last_java_sp);
}

void MacroAssembler::shlptr(Register dst, int imm8) {
  LP64_ONLY(shlq(dst, imm8)) NOT_LP64(shll(dst, imm8));
}

void MacroAssembler::shrptr(Register dst, int imm8) {
  LP64_ONLY(shrq(dst, imm8)) NOT_LP64(shrl(dst, imm8));
}

void MacroAssembler::sign_extend_byte(Register reg) {
  if (LP64_ONLY(true ||) (VM_Version::is_P6() && reg->has_byte_register())) {
    movsbl(reg, reg); // movsxb
  } else {
    shll(reg, 24);
    sarl(reg, 24);
  }
}

void MacroAssembler::sign_extend_short(Register reg) {
  if (LP64_ONLY(true ||) VM_Version::is_P6()) {
    movswl(reg, reg); // movsxw
  } else {
    shll(reg, 16);
    sarl(reg, 16);
  }
}

void MacroAssembler::testl(Register dst, AddressLiteral src) {
  assert(reachable(src), "Address should be reachable");
  testl(dst, as_Address(src));
}

void MacroAssembler::pcmpeqb(XMMRegister dst, XMMRegister src) {
  int dst_enc = dst->encoding();
  int src_enc = src->encoding();
  if (VM_Version::supports_avxonly() || VM_Version::supports_avx512bw()) {
    Assembler::pcmpeqb(dst, src);
  } else if ((dst_enc < 16) && (src_enc < 16)) {
    Assembler::pcmpeqb(dst, src);
  } else if (src_enc < 16) {
    subptr(rsp, 64);
    evmovdqul(Address(rsp, 0), xmm0, Assembler::AVX_512bit);
    evmovdqul(xmm0, dst, Assembler::AVX_512bit);
    Assembler::pcmpeqb(xmm0, src);
    movdqu(dst, xmm0);
    evmovdqul(xmm0, Address(rsp, 0), Assembler::AVX_512bit);
    addptr(rsp, 64);
  } else if (dst_enc < 16) {
    subptr(rsp, 64);
    evmovdqul(Address(rsp, 0), xmm0, Assembler::AVX_512bit);
    evmovdqul(xmm0, src, Assembler::AVX_512bit);
    Assembler::pcmpeqb(dst, xmm0);
    evmovdqul(xmm0, Address(rsp, 0), Assembler::AVX_512bit);
    addptr(rsp, 64);
  } else {
    subptr(rsp, 64);
    evmovdqul(Address(rsp, 0), xmm0, Assembler::AVX_512bit);
    subptr(rsp, 64);
    evmovdqul(Address(rsp, 0), xmm1, Assembler::AVX_512bit);
    movdqu(xmm0, src);
    movdqu(xmm1, dst);
    Assembler::pcmpeqb(xmm1, xmm0);
    movdqu(dst, xmm1);
    evmovdqul(xmm1, Address(rsp, 0), Assembler::AVX_512bit);
    addptr(rsp, 64);
    evmovdqul(xmm0, Address(rsp, 0), Assembler::AVX_512bit);
    addptr(rsp, 64);
  }
}

void MacroAssembler::pcmpeqw(XMMRegister dst, XMMRegister src) {
  int dst_enc = dst->encoding();
  int src_enc = src->encoding();
  if (VM_Version::supports_avxonly() || VM_Version::supports_avx512bw()) {
    Assembler::pcmpeqw(dst, src);
  } else if ((dst_enc < 16) && (src_enc < 16)) {
    Assembler::pcmpeqw(dst, src);
  } else if (src_enc < 16) {
    subptr(rsp, 64);
    evmovdqul(Address(rsp, 0), xmm0, Assembler::AVX_512bit);
    evmovdqul(xmm0, dst, Assembler::AVX_512bit);
    Assembler::pcmpeqw(xmm0, src);
    movdqu(dst, xmm0);
    evmovdqul(xmm0, Address(rsp, 0), Assembler::AVX_512bit);
    addptr(rsp, 64);
  } else if (dst_enc < 16) {
    subptr(rsp, 64);
    evmovdqul(Address(rsp, 0), xmm0, Assembler::AVX_512bit);
    evmovdqul(xmm0, src, Assembler::AVX_512bit);
    Assembler::pcmpeqw(dst, xmm0);
    evmovdqul(xmm0, Address(rsp, 0), Assembler::AVX_512bit);
    addptr(rsp, 64);
  } else {
    subptr(rsp, 64);
    evmovdqul(Address(rsp, 0), xmm0, Assembler::AVX_512bit);
    subptr(rsp, 64);
    evmovdqul(Address(rsp, 0), xmm1, Assembler::AVX_512bit);
    movdqu(xmm0, src);
    movdqu(xmm1, dst);
    Assembler::pcmpeqw(xmm1, xmm0);
    movdqu(dst, xmm1);
    evmovdqul(xmm1, Address(rsp, 0), Assembler::AVX_512bit);
    addptr(rsp, 64);
    evmovdqul(xmm0, Address(rsp, 0), Assembler::AVX_512bit);
    addptr(rsp, 64);
  }
}

void MacroAssembler::pcmpestri(XMMRegister dst, Address src, int imm8) {
  int dst_enc = dst->encoding();
  if (dst_enc < 16) {
    Assembler::pcmpestri(dst, src, imm8);
  } else {
    subptr(rsp, 64);
    evmovdqul(Address(rsp, 0), xmm0, Assembler::AVX_512bit);
    evmovdqul(xmm0, dst, Assembler::AVX_512bit);
    Assembler::pcmpestri(xmm0, src, imm8);
    movdqu(dst, xmm0);
    evmovdqul(xmm0, Address(rsp, 0), Assembler::AVX_512bit);
    addptr(rsp, 64);
  }
}

void MacroAssembler::pcmpestri(XMMRegister dst, XMMRegister src, int imm8) {
  int dst_enc = dst->encoding();
  int src_enc = src->encoding();
  if ((dst_enc < 16) && (src_enc < 16)) {
    Assembler::pcmpestri(dst, src, imm8);
  } else if (src_enc < 16) {
    subptr(rsp, 64);
    evmovdqul(Address(rsp, 0), xmm0, Assembler::AVX_512bit);
    evmovdqul(xmm0, dst, Assembler::AVX_512bit);
    Assembler::pcmpestri(xmm0, src, imm8);
    movdqu(dst, xmm0);
    evmovdqul(xmm0, Address(rsp, 0), Assembler::AVX_512bit);
    addptr(rsp, 64);
  } else if (dst_enc < 16) {
    subptr(rsp, 64);
    evmovdqul(Address(rsp, 0), xmm0, Assembler::AVX_512bit);
    evmovdqul(xmm0, src, Assembler::AVX_512bit);
    Assembler::pcmpestri(dst, xmm0, imm8);
    evmovdqul(xmm0, Address(rsp, 0), Assembler::AVX_512bit);
    addptr(rsp, 64);
  } else {
    subptr(rsp, 64);
    evmovdqul(Address(rsp, 0), xmm0, Assembler::AVX_512bit);
    subptr(rsp, 64);
    evmovdqul(Address(rsp, 0), xmm1, Assembler::AVX_512bit);
    movdqu(xmm0, src);
    movdqu(xmm1, dst);
    Assembler::pcmpestri(xmm1, xmm0, imm8);
    movdqu(dst, xmm1);
    evmovdqul(xmm1, Address(rsp, 0), Assembler::AVX_512bit);
    addptr(rsp, 64);
    evmovdqul(xmm0, Address(rsp, 0), Assembler::AVX_512bit);
    addptr(rsp, 64);
  }
}

void MacroAssembler::pmovzxbw(XMMRegister dst, XMMRegister src) {
  int dst_enc = dst->encoding();
  int src_enc = src->encoding();
  if (VM_Version::supports_avxonly() || VM_Version::supports_avx512bw()) {
    Assembler::pmovzxbw(dst, src);
  } else if ((dst_enc < 16) && (src_enc < 16)) {
    Assembler::pmovzxbw(dst, src);
  } else if (src_enc < 16) {
    subptr(rsp, 64);
    evmovdqul(Address(rsp, 0), xmm0, Assembler::AVX_512bit);
    evmovdqul(xmm0, dst, Assembler::AVX_512bit);
    Assembler::pmovzxbw(xmm0, src);
    movdqu(dst, xmm0);
    evmovdqul(xmm0, Address(rsp, 0), Assembler::AVX_512bit);
    addptr(rsp, 64);
  } else if (dst_enc < 16) {
    subptr(rsp, 64);
    evmovdqul(Address(rsp, 0), xmm0, Assembler::AVX_512bit);
    evmovdqul(xmm0, src, Assembler::AVX_512bit);
    Assembler::pmovzxbw(dst, xmm0);
    evmovdqul(xmm0, Address(rsp, 0), Assembler::AVX_512bit);
    addptr(rsp, 64);
  } else {
    subptr(rsp, 64);
    evmovdqul(Address(rsp, 0), xmm0, Assembler::AVX_512bit);
    subptr(rsp, 64);
    evmovdqul(Address(rsp, 0), xmm1, Assembler::AVX_512bit);
    movdqu(xmm0, src);
    movdqu(xmm1, dst);
    Assembler::pmovzxbw(xmm1, xmm0);
    movdqu(dst, xmm1);
    evmovdqul(xmm1, Address(rsp, 0), Assembler::AVX_512bit);
    addptr(rsp, 64);
    evmovdqul(xmm0, Address(rsp, 0), Assembler::AVX_512bit);
    addptr(rsp, 64);
  }
}

void MacroAssembler::pmovzxbw(XMMRegister dst, Address src) {
  int dst_enc = dst->encoding();
  if (VM_Version::supports_avxonly() || VM_Version::supports_avx512bw()) {
    Assembler::pmovzxbw(dst, src);
  } else if (dst_enc < 16) {
    Assembler::pmovzxbw(dst, src);
  } else {
    subptr(rsp, 64);
    evmovdqul(Address(rsp, 0), xmm0, Assembler::AVX_512bit);
    evmovdqul(xmm0, dst, Assembler::AVX_512bit);
    Assembler::pmovzxbw(xmm0, src);
    movdqu(dst, xmm0);
    evmovdqul(xmm0, Address(rsp, 0), Assembler::AVX_512bit);
    addptr(rsp, 64);
  }
}

void MacroAssembler::pmovmskb(Register dst, XMMRegister src) {
  int src_enc = src->encoding();
  if (src_enc < 16) {
    Assembler::pmovmskb(dst, src);
  } else {
    subptr(rsp, 64);
    evmovdqul(Address(rsp, 0), xmm0, Assembler::AVX_512bit);
    evmovdqul(xmm0, src, Assembler::AVX_512bit);
    Assembler::pmovmskb(dst, xmm0);
    evmovdqul(xmm0, Address(rsp, 0), Assembler::AVX_512bit);
    addptr(rsp, 64);
  }
}

void MacroAssembler::ptest(XMMRegister dst, XMMRegister src) {
  int dst_enc = dst->encoding();
  int src_enc = src->encoding();
  if ((dst_enc < 16) && (src_enc < 16)) {
    Assembler::ptest(dst, src);
  } else if (src_enc < 16) {
    subptr(rsp, 64);
    evmovdqul(Address(rsp, 0), xmm0, Assembler::AVX_512bit);
    evmovdqul(xmm0, dst, Assembler::AVX_512bit);
    Assembler::ptest(xmm0, src);
    evmovdqul(xmm0, Address(rsp, 0), Assembler::AVX_512bit);
    addptr(rsp, 64);
  } else if (dst_enc < 16) {
    subptr(rsp, 64);
    evmovdqul(Address(rsp, 0), xmm0, Assembler::AVX_512bit);
    evmovdqul(xmm0, src, Assembler::AVX_512bit);
    Assembler::ptest(dst, xmm0);
    evmovdqul(xmm0, Address(rsp, 0), Assembler::AVX_512bit);
    addptr(rsp, 64);
  } else {
    subptr(rsp, 64);
    evmovdqul(Address(rsp, 0), xmm0, Assembler::AVX_512bit);
    subptr(rsp, 64);
    evmovdqul(Address(rsp, 0), xmm1, Assembler::AVX_512bit);
    movdqu(xmm0, src);
    movdqu(xmm1, dst);
    Assembler::ptest(xmm1, xmm0);
    evmovdqul(xmm1, Address(rsp, 0), Assembler::AVX_512bit);
    addptr(rsp, 64);
    evmovdqul(xmm0, Address(rsp, 0), Assembler::AVX_512bit);
    addptr(rsp, 64);
  }
}

void MacroAssembler::sqrtsd(XMMRegister dst, AddressLiteral src) {
  if (reachable(src)) {
    Assembler::sqrtsd(dst, as_Address(src));
  } else {
    lea(rscratch1, src);
    Assembler::sqrtsd(dst, Address(rscratch1, 0));
  }
}

void MacroAssembler::sqrtss(XMMRegister dst, AddressLiteral src) {
  if (reachable(src)) {
    Assembler::sqrtss(dst, as_Address(src));
  } else {
    lea(rscratch1, src);
    Assembler::sqrtss(dst, Address(rscratch1, 0));
  }
}

void MacroAssembler::subsd(XMMRegister dst, AddressLiteral src) {
  if (reachable(src)) {
    Assembler::subsd(dst, as_Address(src));
  } else {
    lea(rscratch1, src);
    Assembler::subsd(dst, Address(rscratch1, 0));
  }
}

void MacroAssembler::subss(XMMRegister dst, AddressLiteral src) {
  if (reachable(src)) {
    Assembler::subss(dst, as_Address(src));
  } else {
    lea(rscratch1, src);
    Assembler::subss(dst, Address(rscratch1, 0));
  }
}

void MacroAssembler::ucomisd(XMMRegister dst, AddressLiteral src) {
  if (reachable(src)) {
    Assembler::ucomisd(dst, as_Address(src));
  } else {
    lea(rscratch1, src);
    Assembler::ucomisd(dst, Address(rscratch1, 0));
  }
}

void MacroAssembler::ucomiss(XMMRegister dst, AddressLiteral src) {
  if (reachable(src)) {
    Assembler::ucomiss(dst, as_Address(src));
  } else {
    lea(rscratch1, src);
    Assembler::ucomiss(dst, Address(rscratch1, 0));
  }
}

void MacroAssembler::xorpd(XMMRegister dst, AddressLiteral src) {
  // Used in sign-bit flipping with aligned address.
  assert((UseAVX > 0) || (((intptr_t)src.target() & 15) == 0), "SSE mode requires address alignment 16 bytes");
  if (reachable(src)) {
    Assembler::xorpd(dst, as_Address(src));
  } else {
    lea(rscratch1, src);
    Assembler::xorpd(dst, Address(rscratch1, 0));
  }
}

void MacroAssembler::xorpd(XMMRegister dst, XMMRegister src) {
  if (UseAVX > 2 && !VM_Version::supports_avx512dq() && (dst->encoding() == src->encoding())) {
    Assembler::vpxor(dst, dst, src, Assembler::AVX_512bit);
  }
  else {
    Assembler::xorpd(dst, src);
  }
}

void MacroAssembler::xorps(XMMRegister dst, XMMRegister src) {
  if (UseAVX > 2 && !VM_Version::supports_avx512dq() && (dst->encoding() == src->encoding())) {
    Assembler::vpxor(dst, dst, src, Assembler::AVX_512bit);
  } else {
    Assembler::xorps(dst, src);
  }
}

void MacroAssembler::xorps(XMMRegister dst, AddressLiteral src) {
  // Used in sign-bit flipping with aligned address.
  assert((UseAVX > 0) || (((intptr_t)src.target() & 15) == 0), "SSE mode requires address alignment 16 bytes");
  if (reachable(src)) {
    Assembler::xorps(dst, as_Address(src));
  } else {
    lea(rscratch1, src);
    Assembler::xorps(dst, Address(rscratch1, 0));
  }
}

void MacroAssembler::pshufb(XMMRegister dst, AddressLiteral src) {
  // Used in sign-bit flipping with aligned address.
  bool aligned_adr = (((intptr_t)src.target() & 15) == 0);
  assert((UseAVX > 0) || aligned_adr, "SSE mode requires address alignment 16 bytes");
  if (reachable(src)) {
    Assembler::pshufb(dst, as_Address(src));
  } else {
    lea(rscratch1, src);
    Assembler::pshufb(dst, Address(rscratch1, 0));
  }
}

// AVX 3-operands instructions

void MacroAssembler::vaddsd(XMMRegister dst, XMMRegister nds, AddressLiteral src) {
  if (reachable(src)) {
    vaddsd(dst, nds, as_Address(src));
  } else {
    lea(rscratch1, src);
    vaddsd(dst, nds, Address(rscratch1, 0));
  }
}

void MacroAssembler::vaddss(XMMRegister dst, XMMRegister nds, AddressLiteral src) {
  if (reachable(src)) {
    vaddss(dst, nds, as_Address(src));
  } else {
    lea(rscratch1, src);
    vaddss(dst, nds, Address(rscratch1, 0));
  }
}

void MacroAssembler::vabsss(XMMRegister dst, XMMRegister nds, XMMRegister src, AddressLiteral negate_field, int vector_len) {
  int dst_enc = dst->encoding();
  int nds_enc = nds->encoding();
  int src_enc = src->encoding();
  if ((dst_enc < 16) && (nds_enc < 16)) {
    vandps(dst, nds, negate_field, vector_len);
  } else if ((src_enc < 16) && (dst_enc < 16)) {
    evmovdqul(src, nds, Assembler::AVX_512bit);
    vandps(dst, src, negate_field, vector_len);
  } else if (src_enc < 16) {
    evmovdqul(src, nds, Assembler::AVX_512bit);
    vandps(src, src, negate_field, vector_len);
    evmovdqul(dst, src, Assembler::AVX_512bit);
  } else if (dst_enc < 16) {
    evmovdqul(src, xmm0, Assembler::AVX_512bit);
    evmovdqul(xmm0, nds, Assembler::AVX_512bit);
    vandps(dst, xmm0, negate_field, vector_len);
    evmovdqul(xmm0, src, Assembler::AVX_512bit);
  } else {
    if (src_enc != dst_enc) {
      evmovdqul(src, xmm0, Assembler::AVX_512bit);
      evmovdqul(xmm0, nds, Assembler::AVX_512bit);
      vandps(xmm0, xmm0, negate_field, vector_len);
      evmovdqul(dst, xmm0, Assembler::AVX_512bit);
      evmovdqul(xmm0, src, Assembler::AVX_512bit);
    } else {
      subptr(rsp, 64);
      evmovdqul(Address(rsp, 0), xmm0, Assembler::AVX_512bit);
      evmovdqul(xmm0, nds, Assembler::AVX_512bit);
      vandps(xmm0, xmm0, negate_field, vector_len);
      evmovdqul(dst, xmm0, Assembler::AVX_512bit);
      evmovdqul(xmm0, Address(rsp, 0), Assembler::AVX_512bit);
      addptr(rsp, 64);
    }
  }
}

void MacroAssembler::vabssd(XMMRegister dst, XMMRegister nds, XMMRegister src, AddressLiteral negate_field, int vector_len) {
  int dst_enc = dst->encoding();
  int nds_enc = nds->encoding();
  int src_enc = src->encoding();
  if ((dst_enc < 16) && (nds_enc < 16)) {
    vandpd(dst, nds, negate_field, vector_len);
  } else if ((src_enc < 16) && (dst_enc < 16)) {
    evmovdqul(src, nds, Assembler::AVX_512bit);
    vandpd(dst, src, negate_field, vector_len);
  } else if (src_enc < 16) {
    evmovdqul(src, nds, Assembler::AVX_512bit);
    vandpd(src, src, negate_field, vector_len);
    evmovdqul(dst, src, Assembler::AVX_512bit);
  } else if (dst_enc < 16) {
    evmovdqul(src, xmm0, Assembler::AVX_512bit);
    evmovdqul(xmm0, nds, Assembler::AVX_512bit);
    vandpd(dst, xmm0, negate_field, vector_len);
    evmovdqul(xmm0, src, Assembler::AVX_512bit);
  } else {
    if (src_enc != dst_enc) {
      evmovdqul(src, xmm0, Assembler::AVX_512bit);
      evmovdqul(xmm0, nds, Assembler::AVX_512bit);
      vandpd(xmm0, xmm0, negate_field, vector_len);
      evmovdqul(dst, xmm0, Assembler::AVX_512bit);
      evmovdqul(xmm0, src, Assembler::AVX_512bit);
    } else {
      subptr(rsp, 64);
      evmovdqul(Address(rsp, 0), xmm0, Assembler::AVX_512bit);
      evmovdqul(xmm0, nds, Assembler::AVX_512bit);
      vandpd(xmm0, xmm0, negate_field, vector_len);
      evmovdqul(dst, xmm0, Assembler::AVX_512bit);
      evmovdqul(xmm0, Address(rsp, 0), Assembler::AVX_512bit);
      addptr(rsp, 64);
    }
  }
}

void MacroAssembler::vpaddb(XMMRegister dst, XMMRegister nds, XMMRegister src, int vector_len) {
  int dst_enc = dst->encoding();
  int nds_enc = nds->encoding();
  int src_enc = src->encoding();
  if (VM_Version::supports_avxonly() || VM_Version::supports_avx512bw()) {
    Assembler::vpaddb(dst, nds, src, vector_len);
  } else if ((dst_enc < 16) && (src_enc < 16)) {
    Assembler::vpaddb(dst, dst, src, vector_len);
  } else if ((dst_enc < 16) && (nds_enc < 16)) {
    // use nds as scratch for src
    evmovdqul(nds, src, Assembler::AVX_512bit);
    Assembler::vpaddb(dst, dst, nds, vector_len);
  } else if ((src_enc < 16) && (nds_enc < 16)) {
    // use nds as scratch for dst
    evmovdqul(nds, dst, Assembler::AVX_512bit);
    Assembler::vpaddb(nds, nds, src, vector_len);
    evmovdqul(dst, nds, Assembler::AVX_512bit);
  } else if (dst_enc < 16) {
    // use nds as scatch for xmm0 to hold src
    evmovdqul(nds, xmm0, Assembler::AVX_512bit);
    evmovdqul(xmm0, src, Assembler::AVX_512bit);
    Assembler::vpaddb(dst, dst, xmm0, vector_len);
    evmovdqul(xmm0, nds, Assembler::AVX_512bit);
  } else {
    // worse case scenario, all regs are in the upper bank
    subptr(rsp, 64);
    evmovdqul(Address(rsp, 0), xmm1, Assembler::AVX_512bit);
    evmovdqul(nds, xmm0, Assembler::AVX_512bit);
    evmovdqul(xmm1, src, Assembler::AVX_512bit);
    evmovdqul(xmm0, dst, Assembler::AVX_512bit);
    Assembler::vpaddb(xmm0, xmm0, xmm1, vector_len);
    evmovdqul(dst, xmm0, Assembler::AVX_512bit);
    evmovdqul(xmm0, nds, Assembler::AVX_512bit);
    evmovdqul(xmm1, Address(rsp, 0), Assembler::AVX_512bit);
    addptr(rsp, 64);
  }
}

void MacroAssembler::vpaddb(XMMRegister dst, XMMRegister nds, Address src, int vector_len) {
  int dst_enc = dst->encoding();
  int nds_enc = nds->encoding();
  if (VM_Version::supports_avxonly() || VM_Version::supports_avx512bw()) {
    Assembler::vpaddb(dst, nds, src, vector_len);
  } else if (dst_enc < 16) {
    Assembler::vpaddb(dst, dst, src, vector_len);
  } else if (nds_enc < 16) {
    // implies dst_enc in upper bank with src as scratch
    evmovdqul(nds, dst, Assembler::AVX_512bit);
    Assembler::vpaddb(nds, nds, src, vector_len);
    evmovdqul(dst, nds, Assembler::AVX_512bit);
  } else {
    // worse case scenario, all regs in upper bank
    evmovdqul(nds, xmm0, Assembler::AVX_512bit);
    evmovdqul(xmm0, dst, Assembler::AVX_512bit);
    Assembler::vpaddb(xmm0, xmm0, src, vector_len);
    evmovdqul(xmm0, nds, Assembler::AVX_512bit);
  }
}

void MacroAssembler::vpaddw(XMMRegister dst, XMMRegister nds, XMMRegister src, int vector_len) {
  int dst_enc = dst->encoding();
  int nds_enc = nds->encoding();
  int src_enc = src->encoding();
  if (VM_Version::supports_avxonly() || VM_Version::supports_avx512bw()) {
    Assembler::vpaddw(dst, nds, src, vector_len);
  } else if ((dst_enc < 16) && (src_enc < 16)) {
    Assembler::vpaddw(dst, dst, src, vector_len);
  } else if ((dst_enc < 16) && (nds_enc < 16)) {
    // use nds as scratch for src
    evmovdqul(nds, src, Assembler::AVX_512bit);
    Assembler::vpaddw(dst, dst, nds, vector_len);
  } else if ((src_enc < 16) && (nds_enc < 16)) {
    // use nds as scratch for dst
    evmovdqul(nds, dst, Assembler::AVX_512bit);
    Assembler::vpaddw(nds, nds, src, vector_len);
    evmovdqul(dst, nds, Assembler::AVX_512bit);
  } else if (dst_enc < 16) {
    // use nds as scatch for xmm0 to hold src
    evmovdqul(nds, xmm0, Assembler::AVX_512bit);
    evmovdqul(xmm0, src, Assembler::AVX_512bit);
    Assembler::vpaddw(dst, dst, xmm0, vector_len);
    evmovdqul(xmm0, nds, Assembler::AVX_512bit);
  } else {
    // worse case scenario, all regs are in the upper bank
    subptr(rsp, 64);
    evmovdqul(Address(rsp, 0), xmm1, Assembler::AVX_512bit);
    evmovdqul(nds, xmm0, Assembler::AVX_512bit);
    evmovdqul(xmm1, src, Assembler::AVX_512bit);
    evmovdqul(xmm0, dst, Assembler::AVX_512bit);
    Assembler::vpaddw(xmm0, xmm0, xmm1, vector_len);
    evmovdqul(dst, xmm0, Assembler::AVX_512bit);
    evmovdqul(xmm0, nds, Assembler::AVX_512bit);
    evmovdqul(xmm1, Address(rsp, 0), Assembler::AVX_512bit);
    addptr(rsp, 64);
  }
}

void MacroAssembler::vpaddw(XMMRegister dst, XMMRegister nds, Address src, int vector_len) {
  int dst_enc = dst->encoding();
  int nds_enc = nds->encoding();
  if (VM_Version::supports_avxonly() || VM_Version::supports_avx512bw()) {
    Assembler::vpaddw(dst, nds, src, vector_len);
  } else if (dst_enc < 16) {
    Assembler::vpaddw(dst, dst, src, vector_len);
  } else if (nds_enc < 16) {
    // implies dst_enc in upper bank with src as scratch
    evmovdqul(nds, dst, Assembler::AVX_512bit);
    Assembler::vpaddw(nds, nds, src, vector_len);
    evmovdqul(dst, nds, Assembler::AVX_512bit);
  } else {
    // worse case scenario, all regs in upper bank
    evmovdqul(nds, xmm0, Assembler::AVX_512bit);
    evmovdqul(xmm0, dst, Assembler::AVX_512bit);
    Assembler::vpaddw(xmm0, xmm0, src, vector_len);
    evmovdqul(xmm0, nds, Assembler::AVX_512bit);
  }
}

void MacroAssembler::vpand(XMMRegister dst, XMMRegister nds, AddressLiteral src, int vector_len) {
  if (reachable(src)) {
    Assembler::vpand(dst, nds, as_Address(src), vector_len);
  } else {
    lea(rscratch1, src);
    Assembler::vpand(dst, nds, Address(rscratch1, 0), vector_len);
  }
}

void MacroAssembler::vpbroadcastw(XMMRegister dst, XMMRegister src) {
  int dst_enc = dst->encoding();
  int src_enc = src->encoding();
  if (VM_Version::supports_avxonly() || VM_Version::supports_avx512bw()) {
    Assembler::vpbroadcastw(dst, src);
  } else if ((dst_enc < 16) && (src_enc < 16)) {
    Assembler::vpbroadcastw(dst, src);
  } else if (src_enc < 16) {
    subptr(rsp, 64);
    evmovdqul(Address(rsp, 0), xmm0, Assembler::AVX_512bit);
    evmovdqul(xmm0, dst, Assembler::AVX_512bit);
    Assembler::vpbroadcastw(xmm0, src);
    movdqu(dst, xmm0);
    evmovdqul(xmm0, Address(rsp, 0), Assembler::AVX_512bit);
    addptr(rsp, 64);
  } else if (dst_enc < 16) {
    subptr(rsp, 64);
    evmovdqul(Address(rsp, 0), xmm0, Assembler::AVX_512bit);
    evmovdqul(xmm0, src, Assembler::AVX_512bit);
    Assembler::vpbroadcastw(dst, xmm0);
    evmovdqul(xmm0, Address(rsp, 0), Assembler::AVX_512bit);
    addptr(rsp, 64);
  } else {
    subptr(rsp, 64);
    evmovdqul(Address(rsp, 0), xmm0, Assembler::AVX_512bit);
    subptr(rsp, 64);
    evmovdqul(Address(rsp, 0), xmm1, Assembler::AVX_512bit);
    movdqu(xmm0, src);
    movdqu(xmm1, dst);
    Assembler::vpbroadcastw(xmm1, xmm0);
    movdqu(dst, xmm1);
    evmovdqul(xmm1, Address(rsp, 0), Assembler::AVX_512bit);
    addptr(rsp, 64);
    evmovdqul(xmm0, Address(rsp, 0), Assembler::AVX_512bit);
    addptr(rsp, 64);
  }
}

void MacroAssembler::vpcmpeqb(XMMRegister dst, XMMRegister nds, XMMRegister src, int vector_len) {
  int dst_enc = dst->encoding();
  int nds_enc = nds->encoding();
  int src_enc = src->encoding();
  assert(dst_enc == nds_enc, "");
  if ((dst_enc < 16) && (src_enc < 16)) {
    Assembler::vpcmpeqb(dst, nds, src, vector_len);
  } else if (src_enc < 16) {
    subptr(rsp, 64);
    evmovdqul(Address(rsp, 0), xmm0, Assembler::AVX_512bit);
    evmovdqul(xmm0, dst, Assembler::AVX_512bit);
    Assembler::vpcmpeqb(xmm0, xmm0, src, vector_len);
    movdqu(dst, xmm0);
    evmovdqul(xmm0, Address(rsp, 0), Assembler::AVX_512bit);
    addptr(rsp, 64);
  } else if (dst_enc < 16) {
    subptr(rsp, 64);
    evmovdqul(Address(rsp, 0), xmm0, Assembler::AVX_512bit);
    evmovdqul(xmm0, src, Assembler::AVX_512bit);
    Assembler::vpcmpeqb(dst, dst, xmm0, vector_len);
    evmovdqul(xmm0, Address(rsp, 0), Assembler::AVX_512bit);
    addptr(rsp, 64);
  } else {
    subptr(rsp, 64);
    evmovdqul(Address(rsp, 0), xmm0, Assembler::AVX_512bit);
    subptr(rsp, 64);
    evmovdqul(Address(rsp, 0), xmm1, Assembler::AVX_512bit);
    movdqu(xmm0, src);
    movdqu(xmm1, dst);
    Assembler::vpcmpeqb(xmm1, xmm1, xmm0, vector_len);
    movdqu(dst, xmm1);
    evmovdqul(xmm1, Address(rsp, 0), Assembler::AVX_512bit);
    addptr(rsp, 64);
    evmovdqul(xmm0, Address(rsp, 0), Assembler::AVX_512bit);
    addptr(rsp, 64);
  }
}

void MacroAssembler::vpcmpeqw(XMMRegister dst, XMMRegister nds, XMMRegister src, int vector_len) {
  int dst_enc = dst->encoding();
  int nds_enc = nds->encoding();
  int src_enc = src->encoding();
  assert(dst_enc == nds_enc, "");
  if ((dst_enc < 16) && (src_enc < 16)) {
    Assembler::vpcmpeqw(dst, nds, src, vector_len);
  } else if (src_enc < 16) {
    subptr(rsp, 64);
    evmovdqul(Address(rsp, 0), xmm0, Assembler::AVX_512bit);
    evmovdqul(xmm0, dst, Assembler::AVX_512bit);
    Assembler::vpcmpeqw(xmm0, xmm0, src, vector_len);
    movdqu(dst, xmm0);
    evmovdqul(xmm0, Address(rsp, 0), Assembler::AVX_512bit);
    addptr(rsp, 64);
  } else if (dst_enc < 16) {
    subptr(rsp, 64);
    evmovdqul(Address(rsp, 0), xmm0, Assembler::AVX_512bit);
    evmovdqul(xmm0, src, Assembler::AVX_512bit);
    Assembler::vpcmpeqw(dst, dst, xmm0, vector_len);
    evmovdqul(xmm0, Address(rsp, 0), Assembler::AVX_512bit);
    addptr(rsp, 64);
  } else {
    subptr(rsp, 64);
    evmovdqul(Address(rsp, 0), xmm0, Assembler::AVX_512bit);
    subptr(rsp, 64);
    evmovdqul(Address(rsp, 0), xmm1, Assembler::AVX_512bit);
    movdqu(xmm0, src);
    movdqu(xmm1, dst);
    Assembler::vpcmpeqw(xmm1, xmm1, xmm0, vector_len);
    movdqu(dst, xmm1);
    evmovdqul(xmm1, Address(rsp, 0), Assembler::AVX_512bit);
    addptr(rsp, 64);
    evmovdqul(xmm0, Address(rsp, 0), Assembler::AVX_512bit);
    addptr(rsp, 64);
  }
}

void MacroAssembler::vpmovzxbw(XMMRegister dst, Address src, int vector_len) {
  int dst_enc = dst->encoding();
  if (VM_Version::supports_avxonly() || VM_Version::supports_avx512bw()) {
    Assembler::vpmovzxbw(dst, src, vector_len);
  } else if (dst_enc < 16) {
    Assembler::vpmovzxbw(dst, src, vector_len);
  } else {
    subptr(rsp, 64);
    evmovdqul(Address(rsp, 0), xmm0, Assembler::AVX_512bit);
    evmovdqul(xmm0, dst, Assembler::AVX_512bit);
    Assembler::vpmovzxbw(xmm0, src, vector_len);
    movdqu(dst, xmm0);
    evmovdqul(xmm0, Address(rsp, 0), Assembler::AVX_512bit);
    addptr(rsp, 64);
  }
}

void MacroAssembler::vpmovmskb(Register dst, XMMRegister src) {
  int src_enc = src->encoding();
  if (src_enc < 16) {
    Assembler::vpmovmskb(dst, src);
  } else {
    subptr(rsp, 64);
    evmovdqul(Address(rsp, 0), xmm0, Assembler::AVX_512bit);
    evmovdqul(xmm0, src, Assembler::AVX_512bit);
    Assembler::vpmovmskb(dst, xmm0);
    evmovdqul(xmm0, Address(rsp, 0), Assembler::AVX_512bit);
    addptr(rsp, 64);
  }
}

void MacroAssembler::vpmullw(XMMRegister dst, XMMRegister nds, XMMRegister src, int vector_len) {
  int dst_enc = dst->encoding();
  int nds_enc = nds->encoding();
  int src_enc = src->encoding();
  if (VM_Version::supports_avxonly() || VM_Version::supports_avx512bw()) {
    Assembler::vpmullw(dst, nds, src, vector_len);
  } else if ((dst_enc < 16) && (src_enc < 16)) {
    Assembler::vpmullw(dst, dst, src, vector_len);
  } else if ((dst_enc < 16) && (nds_enc < 16)) {
    // use nds as scratch for src
    evmovdqul(nds, src, Assembler::AVX_512bit);
    Assembler::vpmullw(dst, dst, nds, vector_len);
  } else if ((src_enc < 16) && (nds_enc < 16)) {
    // use nds as scratch for dst
    evmovdqul(nds, dst, Assembler::AVX_512bit);
    Assembler::vpmullw(nds, nds, src, vector_len);
    evmovdqul(dst, nds, Assembler::AVX_512bit);
  } else if (dst_enc < 16) {
    // use nds as scatch for xmm0 to hold src
    evmovdqul(nds, xmm0, Assembler::AVX_512bit);
    evmovdqul(xmm0, src, Assembler::AVX_512bit);
    Assembler::vpmullw(dst, dst, xmm0, vector_len);
    evmovdqul(xmm0, nds, Assembler::AVX_512bit);
  } else {
    // worse case scenario, all regs are in the upper bank
    subptr(rsp, 64);
    evmovdqul(Address(rsp, 0), xmm1, Assembler::AVX_512bit);
    evmovdqul(nds, xmm0, Assembler::AVX_512bit);
    evmovdqul(xmm1, src, Assembler::AVX_512bit);
    evmovdqul(xmm0, dst, Assembler::AVX_512bit);
    Assembler::vpmullw(xmm0, xmm0, xmm1, vector_len);
    evmovdqul(dst, xmm0, Assembler::AVX_512bit);
    evmovdqul(xmm0, nds, Assembler::AVX_512bit);
    evmovdqul(xmm1, Address(rsp, 0), Assembler::AVX_512bit);
    addptr(rsp, 64);
  }
}

void MacroAssembler::vpmullw(XMMRegister dst, XMMRegister nds, Address src, int vector_len) {
  int dst_enc = dst->encoding();
  int nds_enc = nds->encoding();
  if (VM_Version::supports_avxonly() || VM_Version::supports_avx512bw()) {
    Assembler::vpmullw(dst, nds, src, vector_len);
  } else if (dst_enc < 16) {
    Assembler::vpmullw(dst, dst, src, vector_len);
  } else if (nds_enc < 16) {
    // implies dst_enc in upper bank with src as scratch
    evmovdqul(nds, dst, Assembler::AVX_512bit);
    Assembler::vpmullw(nds, nds, src, vector_len);
    evmovdqul(dst, nds, Assembler::AVX_512bit);
  } else {
    // worse case scenario, all regs in upper bank
    evmovdqul(nds, xmm0, Assembler::AVX_512bit);
    evmovdqul(xmm0, dst, Assembler::AVX_512bit);
    Assembler::vpmullw(xmm0, xmm0, src, vector_len);
    evmovdqul(xmm0, nds, Assembler::AVX_512bit);
  }
}

void MacroAssembler::vpsubb(XMMRegister dst, XMMRegister nds, XMMRegister src, int vector_len) {
  int dst_enc = dst->encoding();
  int nds_enc = nds->encoding();
  int src_enc = src->encoding();
  if (VM_Version::supports_avxonly() || VM_Version::supports_avx512bw()) {
    Assembler::vpsubb(dst, nds, src, vector_len);
  } else if ((dst_enc < 16) && (src_enc < 16)) {
    Assembler::vpsubb(dst, dst, src, vector_len);
  } else if ((dst_enc < 16) && (nds_enc < 16)) {
    // use nds as scratch for src
    evmovdqul(nds, src, Assembler::AVX_512bit);
    Assembler::vpsubb(dst, dst, nds, vector_len);
  } else if ((src_enc < 16) && (nds_enc < 16)) {
    // use nds as scratch for dst
    evmovdqul(nds, dst, Assembler::AVX_512bit);
    Assembler::vpsubb(nds, nds, src, vector_len);
    evmovdqul(dst, nds, Assembler::AVX_512bit);
  } else if (dst_enc < 16) {
    // use nds as scatch for xmm0 to hold src
    evmovdqul(nds, xmm0, Assembler::AVX_512bit);
    evmovdqul(xmm0, src, Assembler::AVX_512bit);
    Assembler::vpsubb(dst, dst, xmm0, vector_len);
    evmovdqul(xmm0, nds, Assembler::AVX_512bit);
  } else {
    // worse case scenario, all regs are in the upper bank
    subptr(rsp, 64);
    evmovdqul(Address(rsp, 0), xmm1, Assembler::AVX_512bit);
    evmovdqul(nds, xmm0, Assembler::AVX_512bit);
    evmovdqul(xmm1, src, Assembler::AVX_512bit);
    evmovdqul(xmm0, dst, Assembler::AVX_512bit);
    Assembler::vpsubb(xmm0, xmm0, xmm1, vector_len);
    evmovdqul(dst, xmm0, Assembler::AVX_512bit);
    evmovdqul(xmm0, nds, Assembler::AVX_512bit);
    evmovdqul(xmm1, Address(rsp, 0), Assembler::AVX_512bit);
    addptr(rsp, 64);
  }
}

void MacroAssembler::vpsubb(XMMRegister dst, XMMRegister nds, Address src, int vector_len) {
  int dst_enc = dst->encoding();
  int nds_enc = nds->encoding();
  if (VM_Version::supports_avxonly() || VM_Version::supports_avx512bw()) {
    Assembler::vpsubb(dst, nds, src, vector_len);
  } else if (dst_enc < 16) {
    Assembler::vpsubb(dst, dst, src, vector_len);
  } else if (nds_enc < 16) {
    // implies dst_enc in upper bank with src as scratch
    evmovdqul(nds, dst, Assembler::AVX_512bit);
    Assembler::vpsubb(nds, nds, src, vector_len);
    evmovdqul(dst, nds, Assembler::AVX_512bit);
  } else {
    // worse case scenario, all regs in upper bank
    evmovdqul(nds, xmm0, Assembler::AVX_512bit);
    evmovdqul(xmm0, dst, Assembler::AVX_512bit);
    Assembler::vpsubw(xmm0, xmm0, src, vector_len);
    evmovdqul(xmm0, nds, Assembler::AVX_512bit);
  }
}

void MacroAssembler::vpsubw(XMMRegister dst, XMMRegister nds, XMMRegister src, int vector_len) {
  int dst_enc = dst->encoding();
  int nds_enc = nds->encoding();
  int src_enc = src->encoding();
  if (VM_Version::supports_avxonly() || VM_Version::supports_avx512bw()) {
    Assembler::vpsubw(dst, nds, src, vector_len);
  } else if ((dst_enc < 16) && (src_enc < 16)) {
    Assembler::vpsubw(dst, dst, src, vector_len);
  } else if ((dst_enc < 16) && (nds_enc < 16)) {
    // use nds as scratch for src
    evmovdqul(nds, src, Assembler::AVX_512bit);
    Assembler::vpsubw(dst, dst, nds, vector_len);
  } else if ((src_enc < 16) && (nds_enc < 16)) {
    // use nds as scratch for dst
    evmovdqul(nds, dst, Assembler::AVX_512bit);
    Assembler::vpsubw(nds, nds, src, vector_len);
    evmovdqul(dst, nds, Assembler::AVX_512bit);
  } else if (dst_enc < 16) {
    // use nds as scatch for xmm0 to hold src
    evmovdqul(nds, xmm0, Assembler::AVX_512bit);
    evmovdqul(xmm0, src, Assembler::AVX_512bit);
    Assembler::vpsubw(dst, dst, xmm0, vector_len);
    evmovdqul(xmm0, nds, Assembler::AVX_512bit);
  } else {
    // worse case scenario, all regs are in the upper bank
    subptr(rsp, 64);
    evmovdqul(Address(rsp, 0), xmm1, Assembler::AVX_512bit);
    evmovdqul(nds, xmm0, Assembler::AVX_512bit);
    evmovdqul(xmm1, src, Assembler::AVX_512bit);
    evmovdqul(xmm0, dst, Assembler::AVX_512bit);
    Assembler::vpsubw(xmm0, xmm0, xmm1, vector_len);
    evmovdqul(dst, xmm0, Assembler::AVX_512bit);
    evmovdqul(xmm0, nds, Assembler::AVX_512bit);
    evmovdqul(xmm1, Address(rsp, 0), Assembler::AVX_512bit);
    addptr(rsp, 64);
  }
}

void MacroAssembler::vpsubw(XMMRegister dst, XMMRegister nds, Address src, int vector_len) {
  int dst_enc = dst->encoding();
  int nds_enc = nds->encoding();
  if (VM_Version::supports_avxonly() || VM_Version::supports_avx512bw()) {
    Assembler::vpsubw(dst, nds, src, vector_len);
  } else if (dst_enc < 16) {
    Assembler::vpsubw(dst, dst, src, vector_len);
  } else if (nds_enc < 16) {
    // implies dst_enc in upper bank with src as scratch
    evmovdqul(nds, dst, Assembler::AVX_512bit);
    Assembler::vpsubw(nds, nds, src, vector_len);
    evmovdqul(dst, nds, Assembler::AVX_512bit);
  } else {
    // worse case scenario, all regs in upper bank
    evmovdqul(nds, xmm0, Assembler::AVX_512bit);
    evmovdqul(xmm0, dst, Assembler::AVX_512bit);
    Assembler::vpsubw(xmm0, xmm0, src, vector_len);
    evmovdqul(xmm0, nds, Assembler::AVX_512bit);
  }
}

void MacroAssembler::vpsraw(XMMRegister dst, XMMRegister nds, XMMRegister shift, int vector_len) {
  int dst_enc = dst->encoding();
  int nds_enc = nds->encoding();
  int shift_enc = shift->encoding();
  if (VM_Version::supports_avxonly() || VM_Version::supports_avx512bw()) {
    Assembler::vpsraw(dst, nds, shift, vector_len);
  } else if ((dst_enc < 16) && (shift_enc < 16)) {
    Assembler::vpsraw(dst, dst, shift, vector_len);
  } else if ((dst_enc < 16) && (nds_enc < 16)) {
    // use nds_enc as scratch with shift
    evmovdqul(nds, shift, Assembler::AVX_512bit);
    Assembler::vpsraw(dst, dst, nds, vector_len);
  } else if ((shift_enc < 16) && (nds_enc < 16)) {
    // use nds as scratch with dst
    evmovdqul(nds, dst, Assembler::AVX_512bit);
    Assembler::vpsraw(nds, nds, shift, vector_len);
    evmovdqul(dst, nds, Assembler::AVX_512bit);
  } else if (dst_enc < 16) {
    // use nds to save a copy of xmm0 and hold shift
    evmovdqul(nds, xmm0, Assembler::AVX_512bit);
    evmovdqul(xmm0, shift, Assembler::AVX_512bit);
    Assembler::vpsraw(dst, dst, xmm0, vector_len);
    evmovdqul(xmm0, nds, Assembler::AVX_512bit);
  } else if (nds_enc < 16) {
    // use nds as dest as temps
    evmovdqul(nds, dst, Assembler::AVX_512bit);
    evmovdqul(dst, xmm0, Assembler::AVX_512bit);
    evmovdqul(xmm0, shift, Assembler::AVX_512bit);
    Assembler::vpsraw(nds, nds, xmm0, vector_len);
    evmovdqul(xmm0, dst, Assembler::AVX_512bit);
    evmovdqul(dst, nds, Assembler::AVX_512bit);
  } else {
    // worse case scenario, all regs are in the upper bank
    subptr(rsp, 64);
    evmovdqul(Address(rsp, 0), xmm1, Assembler::AVX_512bit);
    evmovdqul(nds, xmm0, Assembler::AVX_512bit);
    evmovdqul(xmm1, shift, Assembler::AVX_512bit);
    evmovdqul(xmm0, dst, Assembler::AVX_512bit);
    Assembler::vpsllw(xmm0, xmm0, xmm1, vector_len);
    evmovdqul(xmm1, dst, Assembler::AVX_512bit);
    evmovdqul(dst, xmm0, Assembler::AVX_512bit);
    evmovdqul(xmm0, nds, Assembler::AVX_512bit);
    evmovdqul(xmm1, Address(rsp, 0), Assembler::AVX_512bit);
    addptr(rsp, 64);
  }
}

void MacroAssembler::vpsraw(XMMRegister dst, XMMRegister nds, int shift, int vector_len) {
  int dst_enc = dst->encoding();
  int nds_enc = nds->encoding();
  if (VM_Version::supports_avxonly() || VM_Version::supports_avx512bw()) {
    Assembler::vpsraw(dst, nds, shift, vector_len);
  } else if (dst_enc < 16) {
    Assembler::vpsraw(dst, dst, shift, vector_len);
  } else if (nds_enc < 16) {
    // use nds as scratch
    evmovdqul(nds, dst, Assembler::AVX_512bit);
    Assembler::vpsraw(nds, nds, shift, vector_len);
    evmovdqul(dst, nds, Assembler::AVX_512bit);
  } else {
    // use nds as scratch for xmm0
    evmovdqul(nds, xmm0, Assembler::AVX_512bit);
    evmovdqul(xmm0, dst, Assembler::AVX_512bit);
    Assembler::vpsraw(xmm0, xmm0, shift, vector_len);
    evmovdqul(xmm0, nds, Assembler::AVX_512bit);
  }
}

void MacroAssembler::vpsrlw(XMMRegister dst, XMMRegister nds, XMMRegister shift, int vector_len) {
  int dst_enc = dst->encoding();
  int nds_enc = nds->encoding();
  int shift_enc = shift->encoding();
  if (VM_Version::supports_avxonly() || VM_Version::supports_avx512bw()) {
    Assembler::vpsrlw(dst, nds, shift, vector_len);
  } else if ((dst_enc < 16) && (shift_enc < 16)) {
    Assembler::vpsrlw(dst, dst, shift, vector_len);
  } else if ((dst_enc < 16) && (nds_enc < 16)) {
    // use nds_enc as scratch with shift
    evmovdqul(nds, shift, Assembler::AVX_512bit);
    Assembler::vpsrlw(dst, dst, nds, vector_len);
  } else if ((shift_enc < 16) && (nds_enc < 16)) {
    // use nds as scratch with dst
    evmovdqul(nds, dst, Assembler::AVX_512bit);
    Assembler::vpsrlw(nds, nds, shift, vector_len);
    evmovdqul(dst, nds, Assembler::AVX_512bit);
  } else if (dst_enc < 16) {
    // use nds to save a copy of xmm0 and hold shift
    evmovdqul(nds, xmm0, Assembler::AVX_512bit);
    evmovdqul(xmm0, shift, Assembler::AVX_512bit);
    Assembler::vpsrlw(dst, dst, xmm0, vector_len);
    evmovdqul(xmm0, nds, Assembler::AVX_512bit);
  } else if (nds_enc < 16) {
    // use nds as dest as temps
    evmovdqul(nds, dst, Assembler::AVX_512bit);
    evmovdqul(dst, xmm0, Assembler::AVX_512bit);
    evmovdqul(xmm0, shift, Assembler::AVX_512bit);
    Assembler::vpsrlw(nds, nds, xmm0, vector_len);
    evmovdqul(xmm0, dst, Assembler::AVX_512bit);
    evmovdqul(dst, nds, Assembler::AVX_512bit);
  } else {
    // worse case scenario, all regs are in the upper bank
    subptr(rsp, 64);
    evmovdqul(Address(rsp, 0), xmm1, Assembler::AVX_512bit);
    evmovdqul(nds, xmm0, Assembler::AVX_512bit);
    evmovdqul(xmm1, shift, Assembler::AVX_512bit);
    evmovdqul(xmm0, dst, Assembler::AVX_512bit);
    Assembler::vpsllw(xmm0, xmm0, xmm1, vector_len);
    evmovdqul(xmm1, dst, Assembler::AVX_512bit);
    evmovdqul(dst, xmm0, Assembler::AVX_512bit);
    evmovdqul(xmm0, nds, Assembler::AVX_512bit);
    evmovdqul(xmm1, Address(rsp, 0), Assembler::AVX_512bit);
    addptr(rsp, 64);
  }
}

void MacroAssembler::vpsrlw(XMMRegister dst, XMMRegister nds, int shift, int vector_len) {
  int dst_enc = dst->encoding();
  int nds_enc = nds->encoding();
  if (VM_Version::supports_avxonly() || VM_Version::supports_avx512bw()) {
    Assembler::vpsrlw(dst, nds, shift, vector_len);
  } else if (dst_enc < 16) {
    Assembler::vpsrlw(dst, dst, shift, vector_len);
  } else if (nds_enc < 16) {
    // use nds as scratch
    evmovdqul(nds, dst, Assembler::AVX_512bit);
    Assembler::vpsrlw(nds, nds, shift, vector_len);
    evmovdqul(dst, nds, Assembler::AVX_512bit);
  } else {
    // use nds as scratch for xmm0
    evmovdqul(nds, xmm0, Assembler::AVX_512bit);
    evmovdqul(xmm0, dst, Assembler::AVX_512bit);
    Assembler::vpsrlw(xmm0, xmm0, shift, vector_len);
    evmovdqul(xmm0, nds, Assembler::AVX_512bit);
  }
}

void MacroAssembler::vpsllw(XMMRegister dst, XMMRegister nds, XMMRegister shift, int vector_len) {
  int dst_enc = dst->encoding();
  int nds_enc = nds->encoding();
  int shift_enc = shift->encoding();
  if (VM_Version::supports_avxonly() || VM_Version::supports_avx512bw()) {
    Assembler::vpsllw(dst, nds, shift, vector_len);
  } else if ((dst_enc < 16) && (shift_enc < 16)) {
    Assembler::vpsllw(dst, dst, shift, vector_len);
  } else if ((dst_enc < 16) && (nds_enc < 16)) {
    // use nds_enc as scratch with shift
    evmovdqul(nds, shift, Assembler::AVX_512bit);
    Assembler::vpsllw(dst, dst, nds, vector_len);
  } else if ((shift_enc < 16) && (nds_enc < 16)) {
    // use nds as scratch with dst
    evmovdqul(nds, dst, Assembler::AVX_512bit);
    Assembler::vpsllw(nds, nds, shift, vector_len);
    evmovdqul(dst, nds, Assembler::AVX_512bit);
  } else if (dst_enc < 16) {
    // use nds to save a copy of xmm0 and hold shift
    evmovdqul(nds, xmm0, Assembler::AVX_512bit);
    evmovdqul(xmm0, shift, Assembler::AVX_512bit);
    Assembler::vpsllw(dst, dst, xmm0, vector_len);
    evmovdqul(xmm0, nds, Assembler::AVX_512bit);
  } else if (nds_enc < 16) {
    // use nds as dest as temps
    evmovdqul(nds, dst, Assembler::AVX_512bit);
    evmovdqul(dst, xmm0, Assembler::AVX_512bit);
    evmovdqul(xmm0, shift, Assembler::AVX_512bit);
    Assembler::vpsllw(nds, nds, xmm0, vector_len);
    evmovdqul(xmm0, dst, Assembler::AVX_512bit);
    evmovdqul(dst, nds, Assembler::AVX_512bit);
  } else {
    // worse case scenario, all regs are in the upper bank
    subptr(rsp, 64);
    evmovdqul(Address(rsp, 0), xmm1, Assembler::AVX_512bit);
    evmovdqul(nds, xmm0, Assembler::AVX_512bit);
    evmovdqul(xmm1, shift, Assembler::AVX_512bit);
    evmovdqul(xmm0, dst, Assembler::AVX_512bit);
    Assembler::vpsllw(xmm0, xmm0, xmm1, vector_len);
    evmovdqul(xmm1, dst, Assembler::AVX_512bit);
    evmovdqul(dst, xmm0, Assembler::AVX_512bit);
    evmovdqul(xmm0, nds, Assembler::AVX_512bit);
    evmovdqul(xmm1, Address(rsp, 0), Assembler::AVX_512bit);
    addptr(rsp, 64);
  }
}

void MacroAssembler::vpsllw(XMMRegister dst, XMMRegister nds, int shift, int vector_len) {
  int dst_enc = dst->encoding();
  int nds_enc = nds->encoding();
  if (VM_Version::supports_avxonly() || VM_Version::supports_avx512bw()) {
    Assembler::vpsllw(dst, nds, shift, vector_len);
  } else if (dst_enc < 16) {
    Assembler::vpsllw(dst, dst, shift, vector_len);
  } else if (nds_enc < 16) {
    // use nds as scratch
    evmovdqul(nds, dst, Assembler::AVX_512bit);
    Assembler::vpsllw(nds, nds, shift, vector_len);
    evmovdqul(dst, nds, Assembler::AVX_512bit);
  } else {
    // use nds as scratch for xmm0
    evmovdqul(nds, xmm0, Assembler::AVX_512bit);
    evmovdqul(xmm0, dst, Assembler::AVX_512bit);
    Assembler::vpsllw(xmm0, xmm0, shift, vector_len);
    evmovdqul(xmm0, nds, Assembler::AVX_512bit);
  }
}

void MacroAssembler::vptest(XMMRegister dst, XMMRegister src) {
  int dst_enc = dst->encoding();
  int src_enc = src->encoding();
  if ((dst_enc < 16) && (src_enc < 16)) {
    Assembler::vptest(dst, src);
  } else if (src_enc < 16) {
    subptr(rsp, 64);
    evmovdqul(Address(rsp, 0), xmm0, Assembler::AVX_512bit);
    evmovdqul(xmm0, dst, Assembler::AVX_512bit);
    Assembler::vptest(xmm0, src);
    evmovdqul(xmm0, Address(rsp, 0), Assembler::AVX_512bit);
    addptr(rsp, 64);
  } else if (dst_enc < 16) {
    subptr(rsp, 64);
    evmovdqul(Address(rsp, 0), xmm0, Assembler::AVX_512bit);
    evmovdqul(xmm0, src, Assembler::AVX_512bit);
    Assembler::vptest(dst, xmm0);
    evmovdqul(xmm0, Address(rsp, 0), Assembler::AVX_512bit);
    addptr(rsp, 64);
  } else {
    subptr(rsp, 64);
    evmovdqul(Address(rsp, 0), xmm0, Assembler::AVX_512bit);
    subptr(rsp, 64);
    evmovdqul(Address(rsp, 0), xmm1, Assembler::AVX_512bit);
    movdqu(xmm0, src);
    movdqu(xmm1, dst);
    Assembler::vptest(xmm1, xmm0);
    evmovdqul(xmm1, Address(rsp, 0), Assembler::AVX_512bit);
    addptr(rsp, 64);
    evmovdqul(xmm0, Address(rsp, 0), Assembler::AVX_512bit);
    addptr(rsp, 64);
  }
}

// This instruction exists within macros, ergo we cannot control its input
// when emitted through those patterns.
void MacroAssembler::punpcklbw(XMMRegister dst, XMMRegister src) {
  if (VM_Version::supports_avx512nobw()) {
    int dst_enc = dst->encoding();
    int src_enc = src->encoding();
    if (dst_enc == src_enc) {
      if (dst_enc < 16) {
        Assembler::punpcklbw(dst, src);
      } else {
        subptr(rsp, 64);
        evmovdqul(Address(rsp, 0), xmm0, Assembler::AVX_512bit);
        evmovdqul(xmm0, dst, Assembler::AVX_512bit);
        Assembler::punpcklbw(xmm0, xmm0);
        evmovdqul(dst, xmm0, Assembler::AVX_512bit);
        evmovdqul(xmm0, Address(rsp, 0), Assembler::AVX_512bit);
        addptr(rsp, 64);
      }
    } else {
      if ((src_enc < 16) && (dst_enc < 16)) {
        Assembler::punpcklbw(dst, src);
      } else if (src_enc < 16) {
        subptr(rsp, 64);
        evmovdqul(Address(rsp, 0), xmm0, Assembler::AVX_512bit);
        evmovdqul(xmm0, dst, Assembler::AVX_512bit);
        Assembler::punpcklbw(xmm0, src);
        evmovdqul(dst, xmm0, Assembler::AVX_512bit);
        evmovdqul(xmm0, Address(rsp, 0), Assembler::AVX_512bit);
        addptr(rsp, 64);
      } else if (dst_enc < 16) {
        subptr(rsp, 64);
        evmovdqul(Address(rsp, 0), xmm0, Assembler::AVX_512bit);
        evmovdqul(xmm0, src, Assembler::AVX_512bit);
        Assembler::punpcklbw(dst, xmm0);
        evmovdqul(xmm0, Address(rsp, 0), Assembler::AVX_512bit);
        addptr(rsp, 64);
      } else {
        subptr(rsp, 64);
        evmovdqul(Address(rsp, 0), xmm0, Assembler::AVX_512bit);
        subptr(rsp, 64);
        evmovdqul(Address(rsp, 0), xmm1, Assembler::AVX_512bit);
        evmovdqul(xmm0, dst, Assembler::AVX_512bit);
        evmovdqul(xmm1, src, Assembler::AVX_512bit);
        Assembler::punpcklbw(xmm0, xmm1);
        evmovdqul(dst, xmm0, Assembler::AVX_512bit);
        evmovdqul(xmm1, Address(rsp, 0), Assembler::AVX_512bit);
        addptr(rsp, 64);
        evmovdqul(xmm0, Address(rsp, 0), Assembler::AVX_512bit);
        addptr(rsp, 64);
      }
    }
  } else {
    Assembler::punpcklbw(dst, src);
  }
}

void MacroAssembler::pshufd(XMMRegister dst, Address src, int mode) {
  if (VM_Version::supports_avx512vl()) {
    Assembler::pshufd(dst, src, mode);
  } else {
    int dst_enc = dst->encoding();
    if (dst_enc < 16) {
      Assembler::pshufd(dst, src, mode);
    } else {
      subptr(rsp, 64);
      evmovdqul(Address(rsp, 0), xmm0, Assembler::AVX_512bit);
      Assembler::pshufd(xmm0, src, mode);
      evmovdqul(dst, xmm0, Assembler::AVX_512bit);
      evmovdqul(xmm0, Address(rsp, 0), Assembler::AVX_512bit);
      addptr(rsp, 64);
    }
  }
}

// This instruction exists within macros, ergo we cannot control its input
// when emitted through those patterns.
void MacroAssembler::pshuflw(XMMRegister dst, XMMRegister src, int mode) {
  if (VM_Version::supports_avx512nobw()) {
    int dst_enc = dst->encoding();
    int src_enc = src->encoding();
    if (dst_enc == src_enc) {
      if (dst_enc < 16) {
        Assembler::pshuflw(dst, src, mode);
      } else {
        subptr(rsp, 64);
        evmovdqul(Address(rsp, 0), xmm0, Assembler::AVX_512bit);
        evmovdqul(xmm0, dst, Assembler::AVX_512bit);
        Assembler::pshuflw(xmm0, xmm0, mode);
        evmovdqul(dst, xmm0, Assembler::AVX_512bit);
        evmovdqul(xmm0, Address(rsp, 0), Assembler::AVX_512bit);
        addptr(rsp, 64);
      }
    } else {
      if ((src_enc < 16) && (dst_enc < 16)) {
        Assembler::pshuflw(dst, src, mode);
      } else if (src_enc < 16) {
        subptr(rsp, 64);
        evmovdqul(Address(rsp, 0), xmm0, Assembler::AVX_512bit);
        evmovdqul(xmm0, dst, Assembler::AVX_512bit);
        Assembler::pshuflw(xmm0, src, mode);
        evmovdqul(dst, xmm0, Assembler::AVX_512bit);
        evmovdqul(xmm0, Address(rsp, 0), Assembler::AVX_512bit);
        addptr(rsp, 64);
      } else if (dst_enc < 16) {
        subptr(rsp, 64);
        evmovdqul(Address(rsp, 0), xmm0, Assembler::AVX_512bit);
        evmovdqul(xmm0, src, Assembler::AVX_512bit);
        Assembler::pshuflw(dst, xmm0, mode);
        evmovdqul(xmm0, Address(rsp, 0), Assembler::AVX_512bit);
        addptr(rsp, 64);
      } else {
        subptr(rsp, 64);
        evmovdqul(Address(rsp, 0), xmm0, Assembler::AVX_512bit);
        subptr(rsp, 64);
        evmovdqul(Address(rsp, 0), xmm1, Assembler::AVX_512bit);
        evmovdqul(xmm0, dst, Assembler::AVX_512bit);
        evmovdqul(xmm1, src, Assembler::AVX_512bit);
        Assembler::pshuflw(xmm0, xmm1, mode);
        evmovdqul(dst, xmm0, Assembler::AVX_512bit);
        evmovdqul(xmm1, Address(rsp, 0), Assembler::AVX_512bit);
        addptr(rsp, 64);
        evmovdqul(xmm0, Address(rsp, 0), Assembler::AVX_512bit);
        addptr(rsp, 64);
      }
    }
  } else {
    Assembler::pshuflw(dst, src, mode);
  }
}

void MacroAssembler::vandpd(XMMRegister dst, XMMRegister nds, AddressLiteral src, int vector_len) {
  if (reachable(src)) {
    vandpd(dst, nds, as_Address(src), vector_len);
  } else {
    lea(rscratch1, src);
    vandpd(dst, nds, Address(rscratch1, 0), vector_len);
  }
}

void MacroAssembler::vandps(XMMRegister dst, XMMRegister nds, AddressLiteral src, int vector_len) {
  if (reachable(src)) {
    vandps(dst, nds, as_Address(src), vector_len);
  } else {
    lea(rscratch1, src);
    vandps(dst, nds, Address(rscratch1, 0), vector_len);
  }
}

void MacroAssembler::vdivsd(XMMRegister dst, XMMRegister nds, AddressLiteral src) {
  if (reachable(src)) {
    vdivsd(dst, nds, as_Address(src));
  } else {
    lea(rscratch1, src);
    vdivsd(dst, nds, Address(rscratch1, 0));
  }
}

void MacroAssembler::vdivss(XMMRegister dst, XMMRegister nds, AddressLiteral src) {
  if (reachable(src)) {
    vdivss(dst, nds, as_Address(src));
  } else {
    lea(rscratch1, src);
    vdivss(dst, nds, Address(rscratch1, 0));
  }
}

void MacroAssembler::vmulsd(XMMRegister dst, XMMRegister nds, AddressLiteral src) {
  if (reachable(src)) {
    vmulsd(dst, nds, as_Address(src));
  } else {
    lea(rscratch1, src);
    vmulsd(dst, nds, Address(rscratch1, 0));
  }
}

void MacroAssembler::vmulss(XMMRegister dst, XMMRegister nds, AddressLiteral src) {
  if (reachable(src)) {
    vmulss(dst, nds, as_Address(src));
  } else {
    lea(rscratch1, src);
    vmulss(dst, nds, Address(rscratch1, 0));
  }
}

void MacroAssembler::vsubsd(XMMRegister dst, XMMRegister nds, AddressLiteral src) {
  if (reachable(src)) {
    vsubsd(dst, nds, as_Address(src));
  } else {
    lea(rscratch1, src);
    vsubsd(dst, nds, Address(rscratch1, 0));
  }
}

void MacroAssembler::vsubss(XMMRegister dst, XMMRegister nds, AddressLiteral src) {
  if (reachable(src)) {
    vsubss(dst, nds, as_Address(src));
  } else {
    lea(rscratch1, src);
    vsubss(dst, nds, Address(rscratch1, 0));
  }
}

void MacroAssembler::vnegatess(XMMRegister dst, XMMRegister nds, AddressLiteral src) {
  int nds_enc = nds->encoding();
  int dst_enc = dst->encoding();
  bool dst_upper_bank = (dst_enc > 15);
  bool nds_upper_bank = (nds_enc > 15);
  if (VM_Version::supports_avx512novl() &&
      (nds_upper_bank || dst_upper_bank)) {
    if (dst_upper_bank) {
      subptr(rsp, 64);
      evmovdqul(Address(rsp, 0), xmm0, Assembler::AVX_512bit);
      movflt(xmm0, nds);
      vxorps(xmm0, xmm0, src, Assembler::AVX_128bit);
      movflt(dst, xmm0);
      evmovdqul(xmm0, Address(rsp, 0), Assembler::AVX_512bit);
      addptr(rsp, 64);
    } else {
      movflt(dst, nds);
      vxorps(dst, dst, src, Assembler::AVX_128bit);
    }
  } else {
    vxorps(dst, nds, src, Assembler::AVX_128bit);
  }
}

void MacroAssembler::vnegatesd(XMMRegister dst, XMMRegister nds, AddressLiteral src) {
  int nds_enc = nds->encoding();
  int dst_enc = dst->encoding();
  bool dst_upper_bank = (dst_enc > 15);
  bool nds_upper_bank = (nds_enc > 15);
  if (VM_Version::supports_avx512novl() &&
      (nds_upper_bank || dst_upper_bank)) {
    if (dst_upper_bank) {
      subptr(rsp, 64);
      evmovdqul(Address(rsp, 0), xmm0, Assembler::AVX_512bit);
      movdbl(xmm0, nds);
      vxorpd(xmm0, xmm0, src, Assembler::AVX_128bit);
      movdbl(dst, xmm0);
      evmovdqul(xmm0, Address(rsp, 0), Assembler::AVX_512bit);
      addptr(rsp, 64);
    } else {
      movdbl(dst, nds);
      vxorpd(dst, dst, src, Assembler::AVX_128bit);
    }
  } else {
    vxorpd(dst, nds, src, Assembler::AVX_128bit);
  }
}

void MacroAssembler::vxorpd(XMMRegister dst, XMMRegister nds, AddressLiteral src, int vector_len) {
  if (reachable(src)) {
    vxorpd(dst, nds, as_Address(src), vector_len);
  } else {
    lea(rscratch1, src);
    vxorpd(dst, nds, Address(rscratch1, 0), vector_len);
  }
}

void MacroAssembler::vxorps(XMMRegister dst, XMMRegister nds, AddressLiteral src, int vector_len) {
  if (reachable(src)) {
    vxorps(dst, nds, as_Address(src), vector_len);
  } else {
    lea(rscratch1, src);
    vxorps(dst, nds, Address(rscratch1, 0), vector_len);
  }
}

void MacroAssembler::clear_jweak_tag(Register possibly_jweak) {
  const int32_t inverted_jweak_mask = ~static_cast<int32_t>(JNIHandles::weak_tag_mask);
  STATIC_ASSERT(inverted_jweak_mask == -2); // otherwise check this code
  // The inverted mask is sign-extended
  andptr(possibly_jweak, inverted_jweak_mask);
}

void MacroAssembler::resolve_jobject(Register value,
                                     Register thread,
                                     Register tmp) {
  assert_different_registers(value, thread, tmp);
  Label done, not_weak;
  testptr(value, value);
  jcc(Assembler::zero, done);                // Use NULL as-is.
  testptr(value, JNIHandles::weak_tag_mask); // Test for jweak tag.
  jcc(Assembler::zero, not_weak);
  // Resolve jweak.
  access_load_at(T_OBJECT, IN_ROOT | ON_PHANTOM_OOP_REF,
                 value, Address(value, -JNIHandles::weak_tag_value), tmp, thread);
  verify_oop(value);
<<<<<<< HEAD
#if INCLUDE_ALL_GCS
  if (UseG1GC || UseShenandoahGC) {
    g1_write_barrier_pre(noreg /* obj */,
                         value /* pre_val */,
                         thread /* thread */,
                         tmp /* tmp */,
                         true /* tosca_live */,
                         true /* expand_call */);
  }
#endif // INCLUDE_ALL_GCS
=======
>>>>>>> 7d987653
  jmp(done);
  bind(not_weak);
  // Resolve (untagged) jobject.
  access_load_at(T_OBJECT, IN_ROOT | IN_CONCURRENT_ROOT,
                 value, Address(value, 0), tmp, thread);
  verify_oop(value);
  bind(done);
}

<<<<<<< HEAD
void MacroAssembler::clear_jweak_tag(Register possibly_jweak) {
  const int32_t inverted_jweak_mask = ~static_cast<int32_t>(JNIHandles::weak_tag_mask);
  STATIC_ASSERT(inverted_jweak_mask == -2); // otherwise check this code
  // The inverted mask is sign-extended
  andptr(possibly_jweak, inverted_jweak_mask);
}

//////////////////////////////////////////////////////////////////////////////////
#if INCLUDE_ALL_GCS

void MacroAssembler::g1_write_barrier_pre(Register obj,
                                          Register pre_val,
                                          Register thread,
                                          Register tmp,
                                          bool tosca_live,
                                          bool expand_call) {

  // If expand_call is true then we expand the call_VM_leaf macro
  // directly to skip generating the check by
  // InterpreterMacroAssembler::call_VM_leaf_base that checks _last_sp.

#ifdef _LP64
  assert(thread == r15_thread, "must be");
#endif // _LP64

  Label done;
  Label runtime;

  assert(pre_val != noreg, "check this code");

  if (obj != noreg) {
    assert_different_registers(obj, pre_val, tmp);
    assert(pre_val != rax, "check this code");
  }

  Address in_progress(thread, in_bytes(JavaThread::satb_mark_queue_offset() +
                                       SATBMarkQueue::byte_offset_of_active()));
  Address index(thread, in_bytes(JavaThread::satb_mark_queue_offset() +
                                       SATBMarkQueue::byte_offset_of_index()));
  Address buffer(thread, in_bytes(JavaThread::satb_mark_queue_offset() +
                                       SATBMarkQueue::byte_offset_of_buf()));

  if (UseShenandoahGC) {
    Address gc_state(thread, in_bytes(JavaThread::gc_state_offset()));
    testb(gc_state, ShenandoahHeap::MARKING | ShenandoahHeap::TRAVERSAL);
    jcc(Assembler::zero, done);
  } else {
    assert(UseG1GC, "Should be");
    // Is marking active?
    if (in_bytes(SATBMarkQueue::byte_width_of_active()) == 4) {
      cmpl(in_progress, 0);
    } else {
      assert(in_bytes(SATBMarkQueue::byte_width_of_active()) == 1, "Assumption");
      cmpb(in_progress, 0);
    }
    jcc(Assembler::equal, done);
  }

  // Do we need to load the previous value?
  if (obj != noreg) {
    load_heap_oop(pre_val, Address(obj, 0));
  }

  // Is the previous value null?
  cmpptr(pre_val, (int32_t) NULL_WORD);
  jcc(Assembler::equal, done);

  // Can we store original value in the thread's buffer?
  // Is index == 0?
  // (The index field is typed as size_t.)

  movptr(tmp, index);                   // tmp := *index_adr
  cmpptr(tmp, 0);                       // tmp == 0?
  jcc(Assembler::equal, runtime);       // If yes, goto runtime

  subptr(tmp, wordSize);                // tmp := tmp - wordSize
  movptr(index, tmp);                   // *index_adr := tmp
  addptr(tmp, buffer);                  // tmp := tmp + *buffer_adr

  // Record the previous value
  movptr(Address(tmp, 0), pre_val);
  jmp(done);

  bind(runtime);
  // save the live input values
  if(tosca_live) push(rax);

  if (obj != noreg && obj != rax)
    push(obj);

  if (pre_val != rax)
    push(pre_val);

  // Calling the runtime using the regular call_VM_leaf mechanism generates
  // code (generated by InterpreterMacroAssember::call_VM_leaf_base)
  // that checks that the *(ebp+frame::interpreter_frame_last_sp) == NULL.
  //
  // If we care generating the pre-barrier without a frame (e.g. in the
  // intrinsified Reference.get() routine) then ebp might be pointing to
  // the caller frame and so this check will most likely fail at runtime.
  //
  // Expanding the call directly bypasses the generation of the check.
  // So when we do not have have a full interpreter frame on the stack
  // expand_call should be passed true.

  NOT_LP64( push(thread); )

  if (expand_call) {
    LP64_ONLY( assert(pre_val != c_rarg1, "smashed arg"); )
    pass_arg1(this, thread);
    pass_arg0(this, pre_val);
    MacroAssembler::call_VM_leaf_base(CAST_FROM_FN_PTR(address, SharedRuntime::g1_wb_pre), 2);
  } else {
    call_VM_leaf(CAST_FROM_FN_PTR(address, SharedRuntime::g1_wb_pre), pre_val, thread);
  }

  NOT_LP64( pop(thread); )

  // save the live input values
  if (pre_val != rax)
    pop(pre_val);

  if (obj != noreg && obj != rax)
    pop(obj);

  if(tosca_live) pop(rax);

  bind(done);
}

void MacroAssembler::shenandoah_write_barrier_pre(Register obj,
                                                  Register pre_val,
                                                  Register thread,
                                                  Register tmp,
                                                  bool tosca_live,
                                                  bool expand_call) {

  if (ShenandoahConditionalSATBBarrier) {
    Label done;
    Address gc_state(thread, in_bytes(JavaThread::gc_state_offset()));
    testb(gc_state, ShenandoahHeap::MARKING);
    jcc(Assembler::zero, done); // Skip SATB barrier when conc-mark is not active
    g1_write_barrier_pre(obj, pre_val, thread, tmp, tosca_live, expand_call);
    bind(done);
  }
  if (ShenandoahSATBBarrier) {
    g1_write_barrier_pre(obj, pre_val, thread, tmp, tosca_live, expand_call);
  }
}

void MacroAssembler::shenandoah_write_barrier_post(Register store_addr,
                                                   Register new_val,
                                                   Register thread,
                                                   Register tmp,
                                                   Register tmp2) {
  assert(UseShenandoahGC, "why else should we be here?");

  if (! UseShenandoahMatrix) {
    // No need for that barrier if not using matrix.
    return;
  }

  Label done;
  testptr(new_val, new_val);
  jcc(Assembler::zero, done);
  ShenandoahConnectionMatrix* matrix = ShenandoahHeap::heap()->connection_matrix();
  address matrix_addr = matrix->matrix_addr();
  movptr(rscratch1, (intptr_t) ShenandoahHeap::heap()->base());
  // Compute to-region index
  movptr(tmp, new_val);
  subptr(tmp, rscratch1);
  shrptr(tmp, ShenandoahHeapRegion::region_size_bytes_shift_jint());
  // Compute from-region index
  movptr(tmp2, store_addr);
  subptr(tmp2, rscratch1);
  shrptr(tmp2, ShenandoahHeapRegion::region_size_bytes_shift_jint());
  // Compute matrix index
  imulptr(tmp, tmp, matrix->stride_jint());
  addptr(tmp, tmp2);
  // Address is _matrix[to * stride + from]
  movptr(rscratch1, (intptr_t) matrix_addr);
  // Test if the element is already set.
  cmpb(Address(rscratch1, tmp, Address::times_1), 0);
  jcc(Assembler::notEqual, done);
  // Store true, if not yet set.
  movb(Address(rscratch1, tmp, Address::times_1), 1);
  bind(done);
}

void MacroAssembler::g1_write_barrier_post(Register store_addr,
                                           Register new_val,
                                           Register thread,
                                           Register tmp,
                                           Register tmp2) {
#ifdef _LP64
  assert(thread == r15_thread, "must be");
#endif // _LP64

  assert(UseG1GC, "expect G1 GC");

  Address queue_index(thread, in_bytes(JavaThread::dirty_card_queue_offset() +
                                       DirtyCardQueue::byte_offset_of_index()));
  Address buffer(thread, in_bytes(JavaThread::dirty_card_queue_offset() +
                                       DirtyCardQueue::byte_offset_of_buf()));

  CardTableBarrierSet* ctbs =
    barrier_set_cast<CardTableBarrierSet>(Universe::heap()->barrier_set());
  CardTable* ct = ctbs->card_table();
  assert(sizeof(*ct->byte_map_base()) == sizeof(jbyte), "adjust this code");

  Label done;
  Label runtime;

  // Does store cross heap regions?

  movptr(tmp, store_addr);
  xorptr(tmp, new_val);
  shrptr(tmp, HeapRegion::LogOfHRGrainBytes);
  jcc(Assembler::equal, done);

  // crosses regions, storing NULL?

  cmpptr(new_val, (int32_t) NULL_WORD);
  jcc(Assembler::equal, done);

  // storing region crossing non-NULL, is card already dirty?

  const Register card_addr = tmp;
  const Register cardtable = tmp2;

  movptr(card_addr, store_addr);
  shrptr(card_addr, CardTable::card_shift);
  // Do not use ExternalAddress to load 'byte_map_base', since 'byte_map_base' is NOT
  // a valid address and therefore is not properly handled by the relocation code.
  movptr(cardtable, (intptr_t)ct->byte_map_base());
  addptr(card_addr, cardtable);

  cmpb(Address(card_addr, 0), (int)G1CardTable::g1_young_card_val());
  jcc(Assembler::equal, done);

  membar(Assembler::Membar_mask_bits(Assembler::StoreLoad));
  cmpb(Address(card_addr, 0), (int)CardTable::dirty_card_val());
  jcc(Assembler::equal, done);


  // storing a region crossing, non-NULL oop, card is clean.
  // dirty card and log.

  movb(Address(card_addr, 0), (int)CardTable::dirty_card_val());

  cmpl(queue_index, 0);
  jcc(Assembler::equal, runtime);
  subl(queue_index, wordSize);
  movptr(tmp2, buffer);
#ifdef _LP64
  movslq(rscratch1, queue_index);
  addq(tmp2, rscratch1);
  movq(Address(tmp2, 0), card_addr);
#else
  addl(tmp2, queue_index);
  movl(Address(tmp2, 0), card_addr);
#endif
  jmp(done);

  bind(runtime);
  // save the live input values
  push(store_addr);
  push(new_val);
#ifdef _LP64
  call_VM_leaf(CAST_FROM_FN_PTR(address, SharedRuntime::g1_wb_post), card_addr, r15_thread);
#else
  push(thread);
  call_VM_leaf(CAST_FROM_FN_PTR(address, SharedRuntime::g1_wb_post), card_addr, thread);
  pop(thread);
#endif
  pop(new_val);
  pop(store_addr);

  bind(done);
}

void MacroAssembler::keep_alive_barrier(Register val,
                                        Register thread,
                                        Register tmp) {

  if (UseG1GC) {
    // Generate the G1 pre-barrier code to log the value of
    // the referent field in an SATB buffer.
    g1_write_barrier_pre(noreg,
                         rax /* pre_val */,
                         thread /* thread */,
                         tmp,
                         true /* tosca_live */,
                         true /* expand_call */);
  } else if (UseShenandoahGC && ShenandoahKeepAliveBarrier) {
    shenandoah_write_barrier_pre(noreg,
                                 rax /* pre_val */,
                                 thread /* thread */,
                                 tmp,
                                 true /* tosca_live */,
                                 true /* expand_call */);
  }
}

#ifndef _LP64
void MacroAssembler::shenandoah_write_barrier(Register dst) {
  Unimplemented();
}
#else
void MacroAssembler::shenandoah_write_barrier(Register dst) {
  assert(UseShenandoahGC && (ShenandoahWriteBarrier || ShenandoahStoreValWriteBarrier || ShenandoahStoreValEnqueueBarrier), "Should be enabled");

  Label done;

  // Check for evacuation-in-progress
  Address gc_state(r15_thread, in_bytes(JavaThread::gc_state_offset()));
  testb(gc_state, ShenandoahHeap::EVACUATION | ShenandoahHeap::PARTIAL | ShenandoahHeap::TRAVERSAL);

  // The read-barrier.
  if (ShenandoahWriteBarrierRB) {
    movptr(dst, Address(dst, BrooksPointer::byte_offset()));
  }

  jccb(Assembler::zero, done);

  if (dst != rax) {
    xchgptr(dst, rax); // Move obj into rax and save rax into obj.
  }

  assert(StubRoutines::x86::shenandoah_wb() != NULL, "need write barrier stub");
  call(RuntimeAddress(CAST_FROM_FN_PTR(address, StubRoutines::x86::shenandoah_wb())));

  if (dst != rax) {
    xchgptr(rax, dst); // Swap back obj with rax.
  }

  bind(done);
}
#endif // _LP64

#endif // INCLUDE_ALL_GCS
//////////////////////////////////////////////////////////////////////////////////


void MacroAssembler::store_check(Register obj, Address dst) {
  store_check(obj);
}

void MacroAssembler::store_check(Register obj) {
  // Does a store check for the oop in register obj. The content of
  // register obj is destroyed afterwards.
  BarrierSet* bs = Universe::heap()->barrier_set();
  assert(bs->kind() == BarrierSet::CardTableBarrierSet,
         "Wrong barrier set kind");

  CardTableBarrierSet* ctbs = barrier_set_cast<CardTableBarrierSet>(bs);
  CardTable* ct = ctbs->card_table();
  assert(sizeof(*ct->byte_map_base()) == sizeof(jbyte), "adjust this code");

  shrptr(obj, CardTable::card_shift);

  Address card_addr;

  // The calculation for byte_map_base is as follows:
  // byte_map_base = _byte_map - (uintptr_t(low_bound) >> card_shift);
  // So this essentially converts an address to a displacement and it will
  // never need to be relocated. On 64bit however the value may be too
  // large for a 32bit displacement.
  intptr_t disp = (intptr_t) ct->byte_map_base();
  if (is_simm32(disp)) {
    card_addr = Address(noreg, obj, Address::times_1, disp);
  } else {
    // By doing it as an ExternalAddress 'disp' could be converted to a rip-relative
    // displacement and done in a single instruction given favorable mapping and a
    // smarter version of as_Address. However, 'ExternalAddress' generates a relocation
    // entry and that entry is not properly handled by the relocation code.
    AddressLiteral cardtable((address)ct->byte_map_base(), relocInfo::none);
    Address index(noreg, obj, Address::times_1);
    card_addr = as_Address(ArrayAddress(cardtable, index));
  }

  int dirty = CardTable::dirty_card_val();
  if (UseCondCardMark) {
    Label L_already_dirty;
    if (UseConcMarkSweepGC) {
      membar(Assembler::StoreLoad);
    }
    cmpb(card_addr, dirty);
    jcc(Assembler::equal, L_already_dirty);
    movb(card_addr, dirty);
    bind(L_already_dirty);
  } else {
    movb(card_addr, dirty);
  }
}

=======
>>>>>>> 7d987653
void MacroAssembler::subptr(Register dst, int32_t imm32) {
  LP64_ONLY(subq(dst, imm32)) NOT_LP64(subl(dst, imm32));
}

// Force generation of a 4 byte immediate value even if it fits into 8bit
void MacroAssembler::subptr_imm32(Register dst, int32_t imm32) {
  LP64_ONLY(subq_imm32(dst, imm32)) NOT_LP64(subl_imm32(dst, imm32));
}

void MacroAssembler::subptr(Register dst, Register src) {
  LP64_ONLY(subq(dst, src)) NOT_LP64(subl(dst, src));
}

// C++ bool manipulation
void MacroAssembler::testbool(Register dst) {
  if(sizeof(bool) == 1)
    testb(dst, 0xff);
  else if(sizeof(bool) == 2) {
    // testw implementation needed for two byte bools
    ShouldNotReachHere();
  } else if(sizeof(bool) == 4)
    testl(dst, dst);
  else
    // unsupported
    ShouldNotReachHere();
}

void MacroAssembler::testptr(Register dst, Register src) {
  LP64_ONLY(testq(dst, src)) NOT_LP64(testl(dst, src));
}

// Defines obj, preserves var_size_in_bytes, okay for t2 == var_size_in_bytes.
void MacroAssembler::tlab_allocate(Register obj,
                                   Register var_size_in_bytes,
                                   int con_size_in_bytes,
                                   Register t1,
                                   Register t2,
                                   Label& slow_case) {
  assert_different_registers(obj, t1, t2);
  assert_different_registers(obj, var_size_in_bytes, t1);
  Register end = t2;
  Register thread = NOT_LP64(t1) LP64_ONLY(r15_thread);

  verify_tlab();

  NOT_LP64(get_thread(thread));

  uint oop_extra_words = Universe::heap()->oop_extra_words();

  movptr(obj, Address(thread, JavaThread::tlab_top_offset()));
  if (var_size_in_bytes == noreg) {
    lea(end, Address(obj, con_size_in_bytes + oop_extra_words * HeapWordSize));
  } else {
    if (oop_extra_words > 0) {
      addptr(var_size_in_bytes, oop_extra_words * HeapWordSize);
    }
    lea(end, Address(obj, var_size_in_bytes, Address::times_1));
  }
  cmpptr(end, Address(thread, JavaThread::tlab_end_offset()));
  jcc(Assembler::above, slow_case);

  // update the tlab top pointer
  movptr(Address(thread, JavaThread::tlab_top_offset()), end);

  Universe::heap()->compile_prepare_oop(this, obj);

  // recover var_size_in_bytes if necessary
  if (var_size_in_bytes == end) {
    subptr(var_size_in_bytes, obj);
  }
  verify_tlab();
}

// Preserves the contents of address, destroys the contents length_in_bytes and temp.
void MacroAssembler::zero_memory(Register address, Register length_in_bytes, int offset_in_bytes, Register temp) {
  assert(address != length_in_bytes && address != temp && temp != length_in_bytes, "registers must be different");
  assert((offset_in_bytes & (BytesPerWord - 1)) == 0, "offset must be a multiple of BytesPerWord");
  Label done;

  testptr(length_in_bytes, length_in_bytes);
  jcc(Assembler::zero, done);

  // initialize topmost word, divide index by 2, check if odd and test if zero
  // note: for the remaining code to work, index must be a multiple of BytesPerWord
#ifdef ASSERT
  {
    Label L;
    testptr(length_in_bytes, BytesPerWord - 1);
    jcc(Assembler::zero, L);
    stop("length must be a multiple of BytesPerWord");
    bind(L);
  }
#endif
  Register index = length_in_bytes;
  xorptr(temp, temp);    // use _zero reg to clear memory (shorter code)
  if (UseIncDec) {
    shrptr(index, 3);  // divide by 8/16 and set carry flag if bit 2 was set
  } else {
    shrptr(index, 2);  // use 2 instructions to avoid partial flag stall
    shrptr(index, 1);
  }
#ifndef _LP64
  // index could have not been a multiple of 8 (i.e., bit 2 was set)
  {
    Label even;
    // note: if index was a multiple of 8, then it cannot
    //       be 0 now otherwise it must have been 0 before
    //       => if it is even, we don't need to check for 0 again
    jcc(Assembler::carryClear, even);
    // clear topmost word (no jump would be needed if conditional assignment worked here)
    movptr(Address(address, index, Address::times_8, offset_in_bytes - 0*BytesPerWord), temp);
    // index could be 0 now, must check again
    jcc(Assembler::zero, done);
    bind(even);
  }
#endif // !_LP64
  // initialize remaining object fields: index is a multiple of 2 now
  {
    Label loop;
    bind(loop);
    movptr(Address(address, index, Address::times_8, offset_in_bytes - 1*BytesPerWord), temp);
    NOT_LP64(movptr(Address(address, index, Address::times_8, offset_in_bytes - 2*BytesPerWord), temp);)
    decrement(index);
    jcc(Assembler::notZero, loop);
  }

  bind(done);
}

void MacroAssembler::incr_allocated_bytes(Register thread,
                                          Register var_size_in_bytes,
                                          int con_size_in_bytes,
                                          Register t1) {
  if (!thread->is_valid()) {
#ifdef _LP64
    thread = r15_thread;
#else
    assert(t1->is_valid(), "need temp reg");
    thread = t1;
    get_thread(thread);
#endif
  }

#ifdef _LP64
  if (var_size_in_bytes->is_valid()) {
    addq(Address(thread, in_bytes(JavaThread::allocated_bytes_offset())), var_size_in_bytes);
  } else {
    addq(Address(thread, in_bytes(JavaThread::allocated_bytes_offset())), con_size_in_bytes);
  }
#else
  if (var_size_in_bytes->is_valid()) {
    addl(Address(thread, in_bytes(JavaThread::allocated_bytes_offset())), var_size_in_bytes);
  } else {
    addl(Address(thread, in_bytes(JavaThread::allocated_bytes_offset())), con_size_in_bytes);
  }
  adcl(Address(thread, in_bytes(JavaThread::allocated_bytes_offset())+4), 0);
#endif
}

// Look up the method for a megamorphic invokeinterface call.
// The target method is determined by <intf_klass, itable_index>.
// The receiver klass is in recv_klass.
// On success, the result will be in method_result, and execution falls through.
// On failure, execution transfers to the given label.
void MacroAssembler::lookup_interface_method(Register recv_klass,
                                             Register intf_klass,
                                             RegisterOrConstant itable_index,
                                             Register method_result,
                                             Register scan_temp,
                                             Label& L_no_such_interface,
                                             bool return_method) {
  assert_different_registers(recv_klass, intf_klass, scan_temp);
  assert_different_registers(method_result, intf_klass, scan_temp);
  assert(recv_klass != method_result || !return_method,
         "recv_klass can be destroyed when method isn't needed");

  assert(itable_index.is_constant() || itable_index.as_register() == method_result,
         "caller must use same register for non-constant itable index as for method");

  // Compute start of first itableOffsetEntry (which is at the end of the vtable)
  int vtable_base = in_bytes(Klass::vtable_start_offset());
  int itentry_off = itableMethodEntry::method_offset_in_bytes();
  int scan_step   = itableOffsetEntry::size() * wordSize;
  int vte_size    = vtableEntry::size_in_bytes();
  Address::ScaleFactor times_vte_scale = Address::times_ptr;
  assert(vte_size == wordSize, "else adjust times_vte_scale");

  movl(scan_temp, Address(recv_klass, Klass::vtable_length_offset()));

  // %%% Could store the aligned, prescaled offset in the klassoop.
  lea(scan_temp, Address(recv_klass, scan_temp, times_vte_scale, vtable_base));

  if (return_method) {
    // Adjust recv_klass by scaled itable_index, so we can free itable_index.
    assert(itableMethodEntry::size() * wordSize == wordSize, "adjust the scaling in the code below");
    lea(recv_klass, Address(recv_klass, itable_index, Address::times_ptr, itentry_off));
  }

  // for (scan = klass->itable(); scan->interface() != NULL; scan += scan_step) {
  //   if (scan->interface() == intf) {
  //     result = (klass + scan->offset() + itable_index);
  //   }
  // }
  Label search, found_method;

  for (int peel = 1; peel >= 0; peel--) {
    movptr(method_result, Address(scan_temp, itableOffsetEntry::interface_offset_in_bytes()));
    cmpptr(intf_klass, method_result);

    if (peel) {
      jccb(Assembler::equal, found_method);
    } else {
      jccb(Assembler::notEqual, search);
      // (invert the test to fall through to found_method...)
    }

    if (!peel)  break;

    bind(search);

    // Check that the previous entry is non-null.  A null entry means that
    // the receiver class doesn't implement the interface, and wasn't the
    // same as when the caller was compiled.
    testptr(method_result, method_result);
    jcc(Assembler::zero, L_no_such_interface);
    addptr(scan_temp, scan_step);
  }

  bind(found_method);

  if (return_method) {
    // Got a hit.
    movl(scan_temp, Address(scan_temp, itableOffsetEntry::offset_offset_in_bytes()));
    movptr(method_result, Address(recv_klass, scan_temp, Address::times_1));
  }
}


// virtual method calling
void MacroAssembler::lookup_virtual_method(Register recv_klass,
                                           RegisterOrConstant vtable_index,
                                           Register method_result) {
  const int base = in_bytes(Klass::vtable_start_offset());
  assert(vtableEntry::size() * wordSize == wordSize, "else adjust the scaling in the code below");
  Address vtable_entry_addr(recv_klass,
                            vtable_index, Address::times_ptr,
                            base + vtableEntry::method_offset_in_bytes());
  movptr(method_result, vtable_entry_addr);
}


void MacroAssembler::check_klass_subtype(Register sub_klass,
                           Register super_klass,
                           Register temp_reg,
                           Label& L_success) {
  Label L_failure;
  check_klass_subtype_fast_path(sub_klass, super_klass, temp_reg,        &L_success, &L_failure, NULL);
  check_klass_subtype_slow_path(sub_klass, super_klass, temp_reg, noreg, &L_success, NULL);
  bind(L_failure);
}


void MacroAssembler::check_klass_subtype_fast_path(Register sub_klass,
                                                   Register super_klass,
                                                   Register temp_reg,
                                                   Label* L_success,
                                                   Label* L_failure,
                                                   Label* L_slow_path,
                                        RegisterOrConstant super_check_offset) {
  assert_different_registers(sub_klass, super_klass, temp_reg);
  bool must_load_sco = (super_check_offset.constant_or_zero() == -1);
  if (super_check_offset.is_register()) {
    assert_different_registers(sub_klass, super_klass,
                               super_check_offset.as_register());
  } else if (must_load_sco) {
    assert(temp_reg != noreg, "supply either a temp or a register offset");
  }

  Label L_fallthrough;
  int label_nulls = 0;
  if (L_success == NULL)   { L_success   = &L_fallthrough; label_nulls++; }
  if (L_failure == NULL)   { L_failure   = &L_fallthrough; label_nulls++; }
  if (L_slow_path == NULL) { L_slow_path = &L_fallthrough; label_nulls++; }
  assert(label_nulls <= 1, "at most one NULL in the batch");

  int sc_offset = in_bytes(Klass::secondary_super_cache_offset());
  int sco_offset = in_bytes(Klass::super_check_offset_offset());
  Address super_check_offset_addr(super_klass, sco_offset);

  // Hacked jcc, which "knows" that L_fallthrough, at least, is in
  // range of a jccb.  If this routine grows larger, reconsider at
  // least some of these.
#define local_jcc(assembler_cond, label)                                \
  if (&(label) == &L_fallthrough)  jccb(assembler_cond, label);         \
  else                             jcc( assembler_cond, label) /*omit semi*/

  // Hacked jmp, which may only be used just before L_fallthrough.
#define final_jmp(label)                                                \
  if (&(label) == &L_fallthrough) { /*do nothing*/ }                    \
  else                            jmp(label)                /*omit semi*/

  // If the pointers are equal, we are done (e.g., String[] elements).
  // This self-check enables sharing of secondary supertype arrays among
  // non-primary types such as array-of-interface.  Otherwise, each such
  // type would need its own customized SSA.
  // We move this check to the front of the fast path because many
  // type checks are in fact trivially successful in this manner,
  // so we get a nicely predicted branch right at the start of the check.
  cmpptr(sub_klass, super_klass);
  local_jcc(Assembler::equal, *L_success);

  // Check the supertype display:
  if (must_load_sco) {
    // Positive movl does right thing on LP64.
    movl(temp_reg, super_check_offset_addr);
    super_check_offset = RegisterOrConstant(temp_reg);
  }
  Address super_check_addr(sub_klass, super_check_offset, Address::times_1, 0);
  cmpptr(super_klass, super_check_addr); // load displayed supertype

  // This check has worked decisively for primary supers.
  // Secondary supers are sought in the super_cache ('super_cache_addr').
  // (Secondary supers are interfaces and very deeply nested subtypes.)
  // This works in the same check above because of a tricky aliasing
  // between the super_cache and the primary super display elements.
  // (The 'super_check_addr' can address either, as the case requires.)
  // Note that the cache is updated below if it does not help us find
  // what we need immediately.
  // So if it was a primary super, we can just fail immediately.
  // Otherwise, it's the slow path for us (no success at this point).

  if (super_check_offset.is_register()) {
    local_jcc(Assembler::equal, *L_success);
    cmpl(super_check_offset.as_register(), sc_offset);
    if (L_failure == &L_fallthrough) {
      local_jcc(Assembler::equal, *L_slow_path);
    } else {
      local_jcc(Assembler::notEqual, *L_failure);
      final_jmp(*L_slow_path);
    }
  } else if (super_check_offset.as_constant() == sc_offset) {
    // Need a slow path; fast failure is impossible.
    if (L_slow_path == &L_fallthrough) {
      local_jcc(Assembler::equal, *L_success);
    } else {
      local_jcc(Assembler::notEqual, *L_slow_path);
      final_jmp(*L_success);
    }
  } else {
    // No slow path; it's a fast decision.
    if (L_failure == &L_fallthrough) {
      local_jcc(Assembler::equal, *L_success);
    } else {
      local_jcc(Assembler::notEqual, *L_failure);
      final_jmp(*L_success);
    }
  }

  bind(L_fallthrough);

#undef local_jcc
#undef final_jmp
}


void MacroAssembler::check_klass_subtype_slow_path(Register sub_klass,
                                                   Register super_klass,
                                                   Register temp_reg,
                                                   Register temp2_reg,
                                                   Label* L_success,
                                                   Label* L_failure,
                                                   bool set_cond_codes) {
  assert_different_registers(sub_klass, super_klass, temp_reg);
  if (temp2_reg != noreg)
    assert_different_registers(sub_klass, super_klass, temp_reg, temp2_reg);
#define IS_A_TEMP(reg) ((reg) == temp_reg || (reg) == temp2_reg)

  Label L_fallthrough;
  int label_nulls = 0;
  if (L_success == NULL)   { L_success   = &L_fallthrough; label_nulls++; }
  if (L_failure == NULL)   { L_failure   = &L_fallthrough; label_nulls++; }
  assert(label_nulls <= 1, "at most one NULL in the batch");

  // a couple of useful fields in sub_klass:
  int ss_offset = in_bytes(Klass::secondary_supers_offset());
  int sc_offset = in_bytes(Klass::secondary_super_cache_offset());
  Address secondary_supers_addr(sub_klass, ss_offset);
  Address super_cache_addr(     sub_klass, sc_offset);

  // Do a linear scan of the secondary super-klass chain.
  // This code is rarely used, so simplicity is a virtue here.
  // The repne_scan instruction uses fixed registers, which we must spill.
  // Don't worry too much about pre-existing connections with the input regs.

  assert(sub_klass != rax, "killed reg"); // killed by mov(rax, super)
  assert(sub_klass != rcx, "killed reg"); // killed by lea(rcx, &pst_counter)

  // Get super_klass value into rax (even if it was in rdi or rcx).
  bool pushed_rax = false, pushed_rcx = false, pushed_rdi = false;
  if (super_klass != rax || UseCompressedOops) {
    if (!IS_A_TEMP(rax)) { push(rax); pushed_rax = true; }
    mov(rax, super_klass);
  }
  if (!IS_A_TEMP(rcx)) { push(rcx); pushed_rcx = true; }
  if (!IS_A_TEMP(rdi)) { push(rdi); pushed_rdi = true; }

#ifndef PRODUCT
  int* pst_counter = &SharedRuntime::_partial_subtype_ctr;
  ExternalAddress pst_counter_addr((address) pst_counter);
  NOT_LP64(  incrementl(pst_counter_addr) );
  LP64_ONLY( lea(rcx, pst_counter_addr) );
  LP64_ONLY( incrementl(Address(rcx, 0)) );
#endif //PRODUCT

  // We will consult the secondary-super array.
  movptr(rdi, secondary_supers_addr);
  // Load the array length.  (Positive movl does right thing on LP64.)
  movl(rcx, Address(rdi, Array<Klass*>::length_offset_in_bytes()));
  // Skip to start of data.
  addptr(rdi, Array<Klass*>::base_offset_in_bytes());

  // Scan RCX words at [RDI] for an occurrence of RAX.
  // Set NZ/Z based on last compare.
  // Z flag value will not be set by 'repne' if RCX == 0 since 'repne' does
  // not change flags (only scas instruction which is repeated sets flags).
  // Set Z = 0 (not equal) before 'repne' to indicate that class was not found.

    testptr(rax,rax); // Set Z = 0
    repne_scan();

  // Unspill the temp. registers:
  if (pushed_rdi)  pop(rdi);
  if (pushed_rcx)  pop(rcx);
  if (pushed_rax)  pop(rax);

  if (set_cond_codes) {
    // Special hack for the AD files:  rdi is guaranteed non-zero.
    assert(!pushed_rdi, "rdi must be left non-NULL");
    // Also, the condition codes are properly set Z/NZ on succeed/failure.
  }

  if (L_failure == &L_fallthrough)
        jccb(Assembler::notEqual, *L_failure);
  else  jcc(Assembler::notEqual, *L_failure);

  // Success.  Cache the super we found and proceed in triumph.
  movptr(super_cache_addr, super_klass);

  if (L_success != &L_fallthrough) {
    jmp(*L_success);
  }

#undef IS_A_TEMP

  bind(L_fallthrough);
}


void MacroAssembler::cmov32(Condition cc, Register dst, Address src) {
  if (VM_Version::supports_cmov()) {
    cmovl(cc, dst, src);
  } else {
    Label L;
    jccb(negate_condition(cc), L);
    movl(dst, src);
    bind(L);
  }
}

void MacroAssembler::cmov32(Condition cc, Register dst, Register src) {
  if (VM_Version::supports_cmov()) {
    cmovl(cc, dst, src);
  } else {
    Label L;
    jccb(negate_condition(cc), L);
    movl(dst, src);
    bind(L);
  }
}

void MacroAssembler::verify_oop(Register reg, const char* s) {
  if (!VerifyOops) return;

  // Pass register number to verify_oop_subroutine
  const char* b = NULL;
  {
    ResourceMark rm;
    stringStream ss;
    ss.print("verify_oop: %s: %s", reg->name(), s);
    b = code_string(ss.as_string());
  }
  BLOCK_COMMENT("verify_oop {");
#ifdef _LP64
  push(rscratch1);                    // save r10, trashed by movptr()
#endif
  push(rax);                          // save rax,
  push(reg);                          // pass register argument
  ExternalAddress buffer((address) b);
  // avoid using pushptr, as it modifies scratch registers
  // and our contract is not to modify anything
  movptr(rax, buffer.addr());
  push(rax);
  // call indirectly to solve generation ordering problem
  movptr(rax, ExternalAddress(StubRoutines::verify_oop_subroutine_entry_address()));
  call(rax);
  // Caller pops the arguments (oop, message) and restores rax, r10
  BLOCK_COMMENT("} verify_oop");
}


void MacroAssembler::shenandoah_in_heap_check(Register dst, Register tmp, Label& done) {
  // Converts dst to biased region index

  // Test that oop is not in to-space.
  shrptr(dst, ShenandoahHeapRegion::region_size_bytes_shift_jint());

  // Check if in bounds for cset check. This implicitly checks if target is in heap.
  // Since heap might not start at zero, we want to bias the low/high boundaries.
  uintx bias = (uintx) ShenandoahHeap::heap()->base() >> ShenandoahHeapRegion::region_size_bytes_shift();
  int32_t low = (int32_t) (0 + bias);
  int32_t high = (int32_t) (ShenandoahHeap::heap()->num_regions() + bias);

  cmpptr(dst, low);
  jccb(Assembler::below, done);
  cmpptr(dst, high);
  jccb(Assembler::aboveEqual, done);
}

void MacroAssembler::shenandoah_cset_check(Register dst, Register tmp, Label& done) {
  // Destroys dst

  shenandoah_in_heap_check(dst, tmp, done);

  movptr(tmp, (intptr_t) ShenandoahHeap::in_cset_fast_test_addr());
  movbool(tmp, Address(tmp, dst, Address::times_1));
  testbool(tmp);
  jccb(Assembler::zero, done);

  // Check for cancelled GC.
  movptr(tmp, (intptr_t) ShenandoahHeap::cancelled_concgc_addr());
  movbool(tmp, Address(tmp, 0));
  testbool(tmp);
  jccb(Assembler::notZero, done);
}

#ifndef _LP64
void MacroAssembler::shenandoah_store_addr_check(Address addr) {
  // Not implemented on 32-bit, pass.
}
void MacroAssembler::shenandoah_store_addr_check(Register dst) {
  // Not implemented on 32-bit, pass.
}
void MacroAssembler::shenandoah_store_val_check(Register dst, Register value) {
  // Not implemented on 32-bit, pass.
}
void MacroAssembler::shenandoah_store_val_check(Address dst, Register value) {
  // Not implemented on 32-bit, pass.
}
void MacroAssembler::shenandoah_lock_check(Register dst) {
  // Not implemented on 32-bit, pass.
}
#else
void MacroAssembler::shenandoah_store_addr_check(Address addr) {
  shenandoah_store_addr_check(addr.base());
}

void MacroAssembler::shenandoah_store_addr_check(Register dst) {
  if (! UseShenandoahGC || ! ShenandoahStoreCheck) return;
  if (dst == rsp) return; // Stack-based target

  // This method temporarily destroys dst, but always pushes
  // the original values on stack, and restores them on exit.

  Register tmp = NULL;
  if (dst != rscratch1) {
    tmp = rscratch1;
  } else if (dst != rscratch2) {
    tmp = rscratch2;
  } else {
    guarantee(false, "able to select the temp register");
  }

  Label done;

  pushf();
  push(dst);
  push(tmp);

  // Check null.
  testptr(dst, dst);
  jcc(Assembler::zero, done);

  shenandoah_cset_check(dst, tmp, done);

  // Fail.
  pop(tmp);
  pop(dst);
  popf();

  // Stop, provoke SEGV.
  // Shortest way to fail VM with RIP pointing to this check.
  // Store dst register to clearly see what had failed.
  lea(tmp, ExternalAddress(badAddress));
  movptr(Address(tmp, 0), dst);
  hlt();

  bind(done);

  pop(tmp);
  pop(dst);
  popf();
}

void MacroAssembler::shenandoah_store_val_check(Register dst, Register value) {
  if (! UseShenandoahGC || ! ShenandoahStoreCheck) return;
  if (dst == rsp)   return; // Stack-based target
  if (value == rsp) return; // Stack-based value // TODO: Handle this.

  // This method temporarily destroys dst and value, but always pushes
  // the original values on stack, and restores them on exit.

  Register tmp = NULL;
  if (value != rscratch1 && dst != rscratch1) {
    tmp = rscratch1;
  } else if (value != rscratch2 && dst != rscratch2) {
    tmp = rscratch2;
  } else if (value != r9 && dst != r9) {
    tmp = r9;
  } else {
    guarantee(false, "able to select the temp register");
  }

  // Push tmp regs and flags.
  pushf();
  push(dst);
  push(value);
  push(tmp);

  Label done;

  // During evacuation and evacuation only, we can have the stores of cset-values
  // to non-cset destinations. Everything else is covered by storeval barriers.
  // Poll the heap directly: that would be the least performant, yet more reliable way,
  // because it will also capture the errors in thread-local flags that may break the
  // write barrier.
  movptr(tmp, (intptr_t) ShenandoahHeap::gc_state_addr());
  testb(Address(tmp, 0), ShenandoahHeap::EVACUATION);
  jcc(Assembler::notZero, done);

  // Null-check dst.
  testptr(dst, dst);
  jcc(Assembler::zero, done);

  // Check that dst is in heap.
  // Rationale: we accept offheap writes to roots, because we will fix them up
  // as needed later. Non-root offheap writes are unsafe anyway, allow them.
  shenandoah_in_heap_check(dst, tmp, done);

  // Null-check value.
  testptr(value, value);
  jcc(Assembler::zero, done);

  // Test that value oop is not in to-space.
  shenandoah_cset_check(value, tmp, done);

  // Fail.
  pop(tmp);
  pop(value);
  pop(dst);
  popf();

  // Stop, provoke SEGV.
  // Shortest way to fail VM with RIP pointing to this check.
  // Store value register to clearly see what had failed.
  lea(tmp, ExternalAddress(badAddress));
  movptr(Address(tmp, 0), value);
  hlt();

  bind(done);

  // Pop tmp regs and flags.
  pop(tmp);
  pop(value);
  pop(dst);
  popf();
}

void MacroAssembler::shenandoah_store_val_check(Address addr, Register value) {
  shenandoah_store_val_check(addr.base(), value);
}

void MacroAssembler::shenandoah_lock_check(Register dst) {
#ifdef ASSERT
  if (! UseShenandoahGC || ! ShenandoahStoreCheck) return;

  push(r8);
  movptr(r8, Address(dst, BasicObjectLock::obj_offset_in_bytes()));
  shenandoah_store_addr_check(r8);
  pop(r8);
#endif
}
#endif // _LP64

RegisterOrConstant MacroAssembler::delayed_value_impl(intptr_t* delayed_value_addr,
                                                      Register tmp,
                                                      int offset) {
  intptr_t value = *delayed_value_addr;
  if (value != 0)
    return RegisterOrConstant(value + offset);

  // load indirectly to solve generation ordering problem
  movptr(tmp, ExternalAddress((address) delayed_value_addr));

#ifdef ASSERT
  { Label L;
    testptr(tmp, tmp);
    if (WizardMode) {
      const char* buf = NULL;
      {
        ResourceMark rm;
        stringStream ss;
        ss.print("DelayedValue=" INTPTR_FORMAT, delayed_value_addr[1]);
        buf = code_string(ss.as_string());
      }
      jcc(Assembler::notZero, L);
      STOP(buf);
    } else {
      jccb(Assembler::notZero, L);
      hlt();
    }
    bind(L);
  }
#endif

  if (offset != 0)
    addptr(tmp, offset);

  return RegisterOrConstant(tmp);
}


Address MacroAssembler::argument_address(RegisterOrConstant arg_slot,
                                         int extra_slot_offset) {
  // cf. TemplateTable::prepare_invoke(), if (load_receiver).
  int stackElementSize = Interpreter::stackElementSize;
  int offset = Interpreter::expr_offset_in_bytes(extra_slot_offset+0);
#ifdef ASSERT
  int offset1 = Interpreter::expr_offset_in_bytes(extra_slot_offset+1);
  assert(offset1 - offset == stackElementSize, "correct arithmetic");
#endif
  Register             scale_reg    = noreg;
  Address::ScaleFactor scale_factor = Address::no_scale;
  if (arg_slot.is_constant()) {
    offset += arg_slot.as_constant() * stackElementSize;
  } else {
    scale_reg    = arg_slot.as_register();
    scale_factor = Address::times(stackElementSize);
  }
  offset += wordSize;           // return PC is on stack
  return Address(rsp, scale_reg, scale_factor, offset);
}


void MacroAssembler::verify_oop_addr(Address addr, const char* s) {
  if (!VerifyOops) return;

  // Address adjust(addr.base(), addr.index(), addr.scale(), addr.disp() + BytesPerWord);
  // Pass register number to verify_oop_subroutine
  const char* b = NULL;
  {
    ResourceMark rm;
    stringStream ss;
    ss.print("verify_oop_addr: %s", s);
    b = code_string(ss.as_string());
  }
#ifdef _LP64
  push(rscratch1);                    // save r10, trashed by movptr()
#endif
  push(rax);                          // save rax,
  // addr may contain rsp so we will have to adjust it based on the push
  // we just did (and on 64 bit we do two pushes)
  // NOTE: 64bit seemed to have had a bug in that it did movq(addr, rax); which
  // stores rax into addr which is backwards of what was intended.
  if (addr.uses(rsp)) {
    lea(rax, addr);
    pushptr(Address(rax, LP64_ONLY(2 *) BytesPerWord));
  } else {
    pushptr(addr);
  }

  ExternalAddress buffer((address) b);
  // pass msg argument
  // avoid using pushptr, as it modifies scratch registers
  // and our contract is not to modify anything
  movptr(rax, buffer.addr());
  push(rax);

  // call indirectly to solve generation ordering problem
  movptr(rax, ExternalAddress(StubRoutines::verify_oop_subroutine_entry_address()));
  call(rax);
  // Caller pops the arguments (addr, message) and restores rax, r10.
}

void MacroAssembler::verify_tlab() {
#ifdef ASSERT
  if (UseTLAB && VerifyOops) {
    Label next, ok;
    Register t1 = rsi;
    Register thread_reg = NOT_LP64(rbx) LP64_ONLY(r15_thread);

    push(t1);
    NOT_LP64(push(thread_reg));
    NOT_LP64(get_thread(thread_reg));

    movptr(t1, Address(thread_reg, in_bytes(JavaThread::tlab_top_offset())));
    cmpptr(t1, Address(thread_reg, in_bytes(JavaThread::tlab_start_offset())));
    jcc(Assembler::aboveEqual, next);
    STOP("assert(top >= start)");
    should_not_reach_here();

    bind(next);
    movptr(t1, Address(thread_reg, in_bytes(JavaThread::tlab_end_offset())));
    cmpptr(t1, Address(thread_reg, in_bytes(JavaThread::tlab_top_offset())));
    jcc(Assembler::aboveEqual, ok);
    STOP("assert(top <= end)");
    should_not_reach_here();

    bind(ok);
    NOT_LP64(pop(thread_reg));
    pop(t1);
  }
#endif
}

class ControlWord {
 public:
  int32_t _value;

  int  rounding_control() const        { return  (_value >> 10) & 3      ; }
  int  precision_control() const       { return  (_value >>  8) & 3      ; }
  bool precision() const               { return ((_value >>  5) & 1) != 0; }
  bool underflow() const               { return ((_value >>  4) & 1) != 0; }
  bool overflow() const                { return ((_value >>  3) & 1) != 0; }
  bool zero_divide() const             { return ((_value >>  2) & 1) != 0; }
  bool denormalized() const            { return ((_value >>  1) & 1) != 0; }
  bool invalid() const                 { return ((_value >>  0) & 1) != 0; }

  void print() const {
    // rounding control
    const char* rc;
    switch (rounding_control()) {
      case 0: rc = "round near"; break;
      case 1: rc = "round down"; break;
      case 2: rc = "round up  "; break;
      case 3: rc = "chop      "; break;
    };
    // precision control
    const char* pc;
    switch (precision_control()) {
      case 0: pc = "24 bits "; break;
      case 1: pc = "reserved"; break;
      case 2: pc = "53 bits "; break;
      case 3: pc = "64 bits "; break;
    };
    // flags
    char f[9];
    f[0] = ' ';
    f[1] = ' ';
    f[2] = (precision   ()) ? 'P' : 'p';
    f[3] = (underflow   ()) ? 'U' : 'u';
    f[4] = (overflow    ()) ? 'O' : 'o';
    f[5] = (zero_divide ()) ? 'Z' : 'z';
    f[6] = (denormalized()) ? 'D' : 'd';
    f[7] = (invalid     ()) ? 'I' : 'i';
    f[8] = '\x0';
    // output
    printf("%04x  masks = %s, %s, %s", _value & 0xFFFF, f, rc, pc);
  }

};

class StatusWord {
 public:
  int32_t _value;

  bool busy() const                    { return ((_value >> 15) & 1) != 0; }
  bool C3() const                      { return ((_value >> 14) & 1) != 0; }
  bool C2() const                      { return ((_value >> 10) & 1) != 0; }
  bool C1() const                      { return ((_value >>  9) & 1) != 0; }
  bool C0() const                      { return ((_value >>  8) & 1) != 0; }
  int  top() const                     { return  (_value >> 11) & 7      ; }
  bool error_status() const            { return ((_value >>  7) & 1) != 0; }
  bool stack_fault() const             { return ((_value >>  6) & 1) != 0; }
  bool precision() const               { return ((_value >>  5) & 1) != 0; }
  bool underflow() const               { return ((_value >>  4) & 1) != 0; }
  bool overflow() const                { return ((_value >>  3) & 1) != 0; }
  bool zero_divide() const             { return ((_value >>  2) & 1) != 0; }
  bool denormalized() const            { return ((_value >>  1) & 1) != 0; }
  bool invalid() const                 { return ((_value >>  0) & 1) != 0; }

  void print() const {
    // condition codes
    char c[5];
    c[0] = (C3()) ? '3' : '-';
    c[1] = (C2()) ? '2' : '-';
    c[2] = (C1()) ? '1' : '-';
    c[3] = (C0()) ? '0' : '-';
    c[4] = '\x0';
    // flags
    char f[9];
    f[0] = (error_status()) ? 'E' : '-';
    f[1] = (stack_fault ()) ? 'S' : '-';
    f[2] = (precision   ()) ? 'P' : '-';
    f[3] = (underflow   ()) ? 'U' : '-';
    f[4] = (overflow    ()) ? 'O' : '-';
    f[5] = (zero_divide ()) ? 'Z' : '-';
    f[6] = (denormalized()) ? 'D' : '-';
    f[7] = (invalid     ()) ? 'I' : '-';
    f[8] = '\x0';
    // output
    printf("%04x  flags = %s, cc =  %s, top = %d", _value & 0xFFFF, f, c, top());
  }

};

class TagWord {
 public:
  int32_t _value;

  int tag_at(int i) const              { return (_value >> (i*2)) & 3; }

  void print() const {
    printf("%04x", _value & 0xFFFF);
  }

};

class FPU_Register {
 public:
  int32_t _m0;
  int32_t _m1;
  int16_t _ex;

  bool is_indefinite() const           {
    return _ex == -1 && _m1 == (int32_t)0xC0000000 && _m0 == 0;
  }

  void print() const {
    char  sign = (_ex < 0) ? '-' : '+';
    const char* kind = (_ex == 0x7FFF || _ex == (int16_t)-1) ? "NaN" : "   ";
    printf("%c%04hx.%08x%08x  %s", sign, _ex, _m1, _m0, kind);
  };

};

class FPU_State {
 public:
  enum {
    register_size       = 10,
    number_of_registers =  8,
    register_mask       =  7
  };

  ControlWord  _control_word;
  StatusWord   _status_word;
  TagWord      _tag_word;
  int32_t      _error_offset;
  int32_t      _error_selector;
  int32_t      _data_offset;
  int32_t      _data_selector;
  int8_t       _register[register_size * number_of_registers];

  int tag_for_st(int i) const          { return _tag_word.tag_at((_status_word.top() + i) & register_mask); }
  FPU_Register* st(int i) const        { return (FPU_Register*)&_register[register_size * i]; }

  const char* tag_as_string(int tag) const {
    switch (tag) {
      case 0: return "valid";
      case 1: return "zero";
      case 2: return "special";
      case 3: return "empty";
    }
    ShouldNotReachHere();
    return NULL;
  }

  void print() const {
    // print computation registers
    { int t = _status_word.top();
      for (int i = 0; i < number_of_registers; i++) {
        int j = (i - t) & register_mask;
        printf("%c r%d = ST%d = ", (j == 0 ? '*' : ' '), i, j);
        st(j)->print();
        printf(" %s\n", tag_as_string(_tag_word.tag_at(i)));
      }
    }
    printf("\n");
    // print control registers
    printf("ctrl = "); _control_word.print(); printf("\n");
    printf("stat = "); _status_word .print(); printf("\n");
    printf("tags = "); _tag_word    .print(); printf("\n");
  }

};

class Flag_Register {
 public:
  int32_t _value;

  bool overflow() const                { return ((_value >> 11) & 1) != 0; }
  bool direction() const               { return ((_value >> 10) & 1) != 0; }
  bool sign() const                    { return ((_value >>  7) & 1) != 0; }
  bool zero() const                    { return ((_value >>  6) & 1) != 0; }
  bool auxiliary_carry() const         { return ((_value >>  4) & 1) != 0; }
  bool parity() const                  { return ((_value >>  2) & 1) != 0; }
  bool carry() const                   { return ((_value >>  0) & 1) != 0; }

  void print() const {
    // flags
    char f[8];
    f[0] = (overflow       ()) ? 'O' : '-';
    f[1] = (direction      ()) ? 'D' : '-';
    f[2] = (sign           ()) ? 'S' : '-';
    f[3] = (zero           ()) ? 'Z' : '-';
    f[4] = (auxiliary_carry()) ? 'A' : '-';
    f[5] = (parity         ()) ? 'P' : '-';
    f[6] = (carry          ()) ? 'C' : '-';
    f[7] = '\x0';
    // output
    printf("%08x  flags = %s", _value, f);
  }

};

class IU_Register {
 public:
  int32_t _value;

  void print() const {
    printf("%08x  %11d", _value, _value);
  }

};

class IU_State {
 public:
  Flag_Register _eflags;
  IU_Register   _rdi;
  IU_Register   _rsi;
  IU_Register   _rbp;
  IU_Register   _rsp;
  IU_Register   _rbx;
  IU_Register   _rdx;
  IU_Register   _rcx;
  IU_Register   _rax;

  void print() const {
    // computation registers
    printf("rax,  = "); _rax.print(); printf("\n");
    printf("rbx,  = "); _rbx.print(); printf("\n");
    printf("rcx  = "); _rcx.print(); printf("\n");
    printf("rdx  = "); _rdx.print(); printf("\n");
    printf("rdi  = "); _rdi.print(); printf("\n");
    printf("rsi  = "); _rsi.print(); printf("\n");
    printf("rbp,  = "); _rbp.print(); printf("\n");
    printf("rsp  = "); _rsp.print(); printf("\n");
    printf("\n");
    // control registers
    printf("flgs = "); _eflags.print(); printf("\n");
  }
};


class CPU_State {
 public:
  FPU_State _fpu_state;
  IU_State  _iu_state;

  void print() const {
    printf("--------------------------------------------------\n");
    _iu_state .print();
    printf("\n");
    _fpu_state.print();
    printf("--------------------------------------------------\n");
  }

};


static void _print_CPU_state(CPU_State* state) {
  state->print();
};


void MacroAssembler::print_CPU_state() {
  push_CPU_state();
  push(rsp);                // pass CPU state
  call(RuntimeAddress(CAST_FROM_FN_PTR(address, _print_CPU_state)));
  addptr(rsp, wordSize);       // discard argument
  pop_CPU_state();
}


static bool _verify_FPU(int stack_depth, char* s, CPU_State* state) {
  static int counter = 0;
  FPU_State* fs = &state->_fpu_state;
  counter++;
  // For leaf calls, only verify that the top few elements remain empty.
  // We only need 1 empty at the top for C2 code.
  if( stack_depth < 0 ) {
    if( fs->tag_for_st(7) != 3 ) {
      printf("FPR7 not empty\n");
      state->print();
      assert(false, "error");
      return false;
    }
    return true;                // All other stack states do not matter
  }

  assert((fs->_control_word._value & 0xffff) == StubRoutines::_fpu_cntrl_wrd_std,
         "bad FPU control word");

  // compute stack depth
  int i = 0;
  while (i < FPU_State::number_of_registers && fs->tag_for_st(i)  < 3) i++;
  int d = i;
  while (i < FPU_State::number_of_registers && fs->tag_for_st(i) == 3) i++;
  // verify findings
  if (i != FPU_State::number_of_registers) {
    // stack not contiguous
    printf("%s: stack not contiguous at ST%d\n", s, i);
    state->print();
    assert(false, "error");
    return false;
  }
  // check if computed stack depth corresponds to expected stack depth
  if (stack_depth < 0) {
    // expected stack depth is -stack_depth or less
    if (d > -stack_depth) {
      // too many elements on the stack
      printf("%s: <= %d stack elements expected but found %d\n", s, -stack_depth, d);
      state->print();
      assert(false, "error");
      return false;
    }
  } else {
    // expected stack depth is stack_depth
    if (d != stack_depth) {
      // wrong stack depth
      printf("%s: %d stack elements expected but found %d\n", s, stack_depth, d);
      state->print();
      assert(false, "error");
      return false;
    }
  }
  // everything is cool
  return true;
}


void MacroAssembler::verify_FPU(int stack_depth, const char* s) {
  if (!VerifyFPU) return;
  push_CPU_state();
  push(rsp);                // pass CPU state
  ExternalAddress msg((address) s);
  // pass message string s
  pushptr(msg.addr());
  push(stack_depth);        // pass stack depth
  call(RuntimeAddress(CAST_FROM_FN_PTR(address, _verify_FPU)));
  addptr(rsp, 3 * wordSize);   // discard arguments
  // check for error
  { Label L;
    testl(rax, rax);
    jcc(Assembler::notZero, L);
    int3();                  // break if error condition
    bind(L);
  }
  pop_CPU_state();
}

void MacroAssembler::restore_cpu_control_state_after_jni() {
  // Either restore the MXCSR register after returning from the JNI Call
  // or verify that it wasn't changed (with -Xcheck:jni flag).
  if (VM_Version::supports_sse()) {
    if (RestoreMXCSROnJNICalls) {
      ldmxcsr(ExternalAddress(StubRoutines::addr_mxcsr_std()));
    } else if (CheckJNICalls) {
      call(RuntimeAddress(StubRoutines::x86::verify_mxcsr_entry()));
    }
  }
  // Clear upper bits of YMM registers to avoid SSE <-> AVX transition penalty.
  vzeroupper();
  // Reset k1 to 0xffff.
  if (VM_Version::supports_evex()) {
    push(rcx);
    movl(rcx, 0xffff);
    kmovwl(k1, rcx);
    pop(rcx);
  }

#ifndef _LP64
  // Either restore the x87 floating pointer control word after returning
  // from the JNI call or verify that it wasn't changed.
  if (CheckJNICalls) {
    call(RuntimeAddress(StubRoutines::x86::verify_fpu_cntrl_wrd_entry()));
  }
#endif // _LP64
}

// ((OopHandle)result).resolve();
void MacroAssembler::resolve_oop_handle(Register result) {
  // OopHandle::resolve is an indirection.
  movptr(result, Address(result, 0));
  BarrierSet::barrier_set()->interpreter_read_barrier_not_null(this, result);
}

void MacroAssembler::load_mirror(Register mirror, Register method) {
  // get mirror
  const int mirror_offset = in_bytes(Klass::java_mirror_offset());
  movptr(mirror, Address(method, Method::const_offset()));
  movptr(mirror, Address(mirror, ConstMethod::constants_offset()));
  movptr(mirror, Address(mirror, ConstantPool::pool_holder_offset_in_bytes()));
  movptr(mirror, Address(mirror, mirror_offset));
  resolve_oop_handle(mirror);
}

void MacroAssembler::load_klass(Register dst, Register src) {
#ifdef _LP64
  if (UseCompressedClassPointers) {
    movl(dst, Address(src, oopDesc::klass_offset_in_bytes()));
    decode_klass_not_null(dst);
  } else
#endif
    movptr(dst, Address(src, oopDesc::klass_offset_in_bytes()));
}

void MacroAssembler::load_prototype_header(Register dst, Register src) {
  load_klass(dst, src);
  movptr(dst, Address(dst, Klass::prototype_header_offset()));
}

void MacroAssembler::store_klass(Register dst, Register src) {
#ifdef _LP64
  if (UseCompressedClassPointers) {
    encode_klass_not_null(src);
    movl(Address(dst, oopDesc::klass_offset_in_bytes()), src);
  } else
#endif
    movptr(Address(dst, oopDesc::klass_offset_in_bytes()), src);
}

void MacroAssembler::access_load_at(BasicType type, DecoratorSet decorators, Register dst, Address src,
                                    Register tmp1, Register thread_tmp) {
  BarrierSetAssembler* bs = BarrierSet::barrier_set()->barrier_set_assembler();
  bool as_raw = (decorators & AS_RAW) != 0;
  if (as_raw) {
    bs->BarrierSetAssembler::load_at(this, decorators, type, dst, src, tmp1, thread_tmp);
  } else {
    bs->load_at(this, decorators, type, dst, src, tmp1, thread_tmp);
  }
}

void MacroAssembler::access_store_at(BasicType type, DecoratorSet decorators, Address dst, Register src,
                                     Register tmp1, Register tmp2) {
  BarrierSetAssembler* bs = BarrierSet::barrier_set()->barrier_set_assembler();
  bool as_raw = (decorators & AS_RAW) != 0;
  if (as_raw) {
    bs->BarrierSetAssembler::store_at(this, decorators, type, dst, src, tmp1, tmp2);
  } else {
    bs->store_at(this, decorators, type, dst, src, tmp1, tmp2);
  }
}

void MacroAssembler::load_heap_oop(Register dst, Address src, Register tmp1,
                                   Register thread_tmp, DecoratorSet decorators) {
  access_load_at(T_OBJECT, IN_HEAP | decorators, dst, src, tmp1, thread_tmp);
}

// Doesn't do verfication, generates fixed size code
void MacroAssembler::load_heap_oop_not_null(Register dst, Address src, Register tmp1,
                                            Register thread_tmp, DecoratorSet decorators) {
  access_load_at(T_OBJECT, IN_HEAP | OOP_NOT_NULL | decorators, dst, src, tmp1, thread_tmp);
}

void MacroAssembler::store_heap_oop(Address dst, Register src, Register tmp1,
                                    Register tmp2, DecoratorSet decorators) {
  access_store_at(T_OBJECT, IN_HEAP | decorators, dst, src, tmp1, tmp2);
}

// Used for storing NULLs.
void MacroAssembler::store_heap_oop_null(Address dst) {
  access_store_at(T_OBJECT, IN_HEAP, dst, noreg, noreg, noreg);
}

#ifdef _LP64
void MacroAssembler::store_klass_gap(Register dst, Register src) {
  if (UseCompressedClassPointers) {
    // Store to klass gap in destination
    movl(Address(dst, oopDesc::klass_gap_offset_in_bytes()), src);
  }
}

#ifdef ASSERT
void MacroAssembler::verify_heapbase(const char* msg) {
  assert (UseCompressedOops, "should be compressed");
  assert (Universe::heap() != NULL, "java heap should be initialized");
  if (CheckCompressedOops) {
    Label ok;
    push(rscratch1); // cmpptr trashes rscratch1
    cmpptr(r12_heapbase, ExternalAddress((address)Universe::narrow_ptrs_base_addr()));
    jcc(Assembler::equal, ok);
    STOP(msg);
    bind(ok);
    pop(rscratch1);
  }
}
#endif

// Algorithm must match oop.inline.hpp encode_heap_oop.
void MacroAssembler::encode_heap_oop(Register r) {
#ifdef ASSERT
  verify_heapbase("MacroAssembler::encode_heap_oop: heap base corrupted?");
#endif
  verify_oop(r, "broken oop in encode_heap_oop");
  if (Universe::narrow_oop_base() == NULL) {
    if (Universe::narrow_oop_shift() != 0) {
      assert (LogMinObjAlignmentInBytes == Universe::narrow_oop_shift(), "decode alg wrong");
      shrq(r, LogMinObjAlignmentInBytes);
    }
    return;
  }
  testq(r, r);
  cmovq(Assembler::equal, r, r12_heapbase);
  subq(r, r12_heapbase);
  shrq(r, LogMinObjAlignmentInBytes);
}

void MacroAssembler::encode_heap_oop_not_null(Register r) {
#ifdef ASSERT
  verify_heapbase("MacroAssembler::encode_heap_oop_not_null: heap base corrupted?");
  if (CheckCompressedOops) {
    Label ok;
    testq(r, r);
    jcc(Assembler::notEqual, ok);
    STOP("null oop passed to encode_heap_oop_not_null");
    bind(ok);
  }
#endif
  verify_oop(r, "broken oop in encode_heap_oop_not_null");
  if (Universe::narrow_oop_base() != NULL) {
    subq(r, r12_heapbase);
  }
  if (Universe::narrow_oop_shift() != 0) {
    assert (LogMinObjAlignmentInBytes == Universe::narrow_oop_shift(), "decode alg wrong");
    shrq(r, LogMinObjAlignmentInBytes);
  }
}

void MacroAssembler::encode_heap_oop_not_null(Register dst, Register src) {
#ifdef ASSERT
  verify_heapbase("MacroAssembler::encode_heap_oop_not_null2: heap base corrupted?");
  if (CheckCompressedOops) {
    Label ok;
    testq(src, src);
    jcc(Assembler::notEqual, ok);
    STOP("null oop passed to encode_heap_oop_not_null2");
    bind(ok);
  }
#endif
  verify_oop(src, "broken oop in encode_heap_oop_not_null2");
  if (dst != src) {
    movq(dst, src);
  }
  if (Universe::narrow_oop_base() != NULL) {
    subq(dst, r12_heapbase);
  }
  if (Universe::narrow_oop_shift() != 0) {
    assert (LogMinObjAlignmentInBytes == Universe::narrow_oop_shift(), "decode alg wrong");
    shrq(dst, LogMinObjAlignmentInBytes);
  }
}

void  MacroAssembler::decode_heap_oop(Register r) {
#ifdef ASSERT
  verify_heapbase("MacroAssembler::decode_heap_oop: heap base corrupted?");
#endif
  if (Universe::narrow_oop_base() == NULL) {
    if (Universe::narrow_oop_shift() != 0) {
      assert (LogMinObjAlignmentInBytes == Universe::narrow_oop_shift(), "decode alg wrong");
      shlq(r, LogMinObjAlignmentInBytes);
    }
  } else {
    Label done;
    shlq(r, LogMinObjAlignmentInBytes);
    jccb(Assembler::equal, done);
    addq(r, r12_heapbase);
    bind(done);
  }
  verify_oop(r, "broken oop in decode_heap_oop");
}

void  MacroAssembler::decode_heap_oop_not_null(Register r) {
  // Note: it will change flags
  assert (UseCompressedOops, "should only be used for compressed headers");
  assert (Universe::heap() != NULL, "java heap should be initialized");
  // Cannot assert, unverified entry point counts instructions (see .ad file)
  // vtableStubs also counts instructions in pd_code_size_limit.
  // Also do not verify_oop as this is called by verify_oop.
  if (Universe::narrow_oop_shift() != 0) {
    assert(LogMinObjAlignmentInBytes == Universe::narrow_oop_shift(), "decode alg wrong");
    shlq(r, LogMinObjAlignmentInBytes);
    if (Universe::narrow_oop_base() != NULL) {
      addq(r, r12_heapbase);
    }
  } else {
    assert (Universe::narrow_oop_base() == NULL, "sanity");
  }
}

void  MacroAssembler::decode_heap_oop_not_null(Register dst, Register src) {
  // Note: it will change flags
  assert (UseCompressedOops, "should only be used for compressed headers");
  assert (Universe::heap() != NULL, "java heap should be initialized");
  // Cannot assert, unverified entry point counts instructions (see .ad file)
  // vtableStubs also counts instructions in pd_code_size_limit.
  // Also do not verify_oop as this is called by verify_oop.
  if (Universe::narrow_oop_shift() != 0) {
    assert(LogMinObjAlignmentInBytes == Universe::narrow_oop_shift(), "decode alg wrong");
    if (LogMinObjAlignmentInBytes == Address::times_8) {
      leaq(dst, Address(r12_heapbase, src, Address::times_8, 0));
    } else {
      if (dst != src) {
        movq(dst, src);
      }
      shlq(dst, LogMinObjAlignmentInBytes);
      if (Universe::narrow_oop_base() != NULL) {
        addq(dst, r12_heapbase);
      }
    }
  } else {
    assert (Universe::narrow_oop_base() == NULL, "sanity");
    if (dst != src) {
      movq(dst, src);
    }
  }
}

void MacroAssembler::encode_klass_not_null(Register r) {
  if (Universe::narrow_klass_base() != NULL) {
    // Use r12 as a scratch register in which to temporarily load the narrow_klass_base.
    assert(r != r12_heapbase, "Encoding a klass in r12");
    mov64(r12_heapbase, (int64_t)Universe::narrow_klass_base());
    subq(r, r12_heapbase);
  }
  if (Universe::narrow_klass_shift() != 0) {
    assert (LogKlassAlignmentInBytes == Universe::narrow_klass_shift(), "decode alg wrong");
    shrq(r, LogKlassAlignmentInBytes);
  }
  if (Universe::narrow_klass_base() != NULL) {
    reinit_heapbase();
  }
}

void MacroAssembler::encode_klass_not_null(Register dst, Register src) {
  if (dst == src) {
    encode_klass_not_null(src);
  } else {
    if (Universe::narrow_klass_base() != NULL) {
      mov64(dst, (int64_t)Universe::narrow_klass_base());
      negq(dst);
      addq(dst, src);
    } else {
      movptr(dst, src);
    }
    if (Universe::narrow_klass_shift() != 0) {
      assert (LogKlassAlignmentInBytes == Universe::narrow_klass_shift(), "decode alg wrong");
      shrq(dst, LogKlassAlignmentInBytes);
    }
  }
}

// Function instr_size_for_decode_klass_not_null() counts the instructions
// generated by decode_klass_not_null(register r) and reinit_heapbase(),
// when (Universe::heap() != NULL).  Hence, if the instructions they
// generate change, then this method needs to be updated.
int MacroAssembler::instr_size_for_decode_klass_not_null() {
  assert (UseCompressedClassPointers, "only for compressed klass ptrs");
  if (Universe::narrow_klass_base() != NULL) {
    // mov64 + addq + shlq? + mov64  (for reinit_heapbase()).
    return (Universe::narrow_klass_shift() == 0 ? 20 : 24);
  } else {
    // longest load decode klass function, mov64, leaq
    return 16;
  }
}

// !!! If the instructions that get generated here change then function
// instr_size_for_decode_klass_not_null() needs to get updated.
void  MacroAssembler::decode_klass_not_null(Register r) {
  // Note: it will change flags
  assert (UseCompressedClassPointers, "should only be used for compressed headers");
  assert(r != r12_heapbase, "Decoding a klass in r12");
  // Cannot assert, unverified entry point counts instructions (see .ad file)
  // vtableStubs also counts instructions in pd_code_size_limit.
  // Also do not verify_oop as this is called by verify_oop.
  if (Universe::narrow_klass_shift() != 0) {
    assert(LogKlassAlignmentInBytes == Universe::narrow_klass_shift(), "decode alg wrong");
    shlq(r, LogKlassAlignmentInBytes);
  }
  // Use r12 as a scratch register in which to temporarily load the narrow_klass_base.
  if (Universe::narrow_klass_base() != NULL) {
    mov64(r12_heapbase, (int64_t)Universe::narrow_klass_base());
    addq(r, r12_heapbase);
    reinit_heapbase();
  }
}

void  MacroAssembler::decode_klass_not_null(Register dst, Register src) {
  // Note: it will change flags
  assert (UseCompressedClassPointers, "should only be used for compressed headers");
  if (dst == src) {
    decode_klass_not_null(dst);
  } else {
    // Cannot assert, unverified entry point counts instructions (see .ad file)
    // vtableStubs also counts instructions in pd_code_size_limit.
    // Also do not verify_oop as this is called by verify_oop.
    mov64(dst, (int64_t)Universe::narrow_klass_base());
    if (Universe::narrow_klass_shift() != 0) {
      assert(LogKlassAlignmentInBytes == Universe::narrow_klass_shift(), "decode alg wrong");
      assert(LogKlassAlignmentInBytes == Address::times_8, "klass not aligned on 64bits?");
      leaq(dst, Address(dst, src, Address::times_8, 0));
    } else {
      addq(dst, src);
    }
  }
}

void  MacroAssembler::set_narrow_oop(Register dst, jobject obj) {
  assert (UseCompressedOops, "should only be used for compressed headers");
  assert (Universe::heap() != NULL, "java heap should be initialized");
  assert (oop_recorder() != NULL, "this assembler needs an OopRecorder");
  int oop_index = oop_recorder()->find_index(obj);
  RelocationHolder rspec = oop_Relocation::spec(oop_index);
  mov_narrow_oop(dst, oop_index, rspec);
}

void  MacroAssembler::set_narrow_oop(Address dst, jobject obj) {
  assert (UseCompressedOops, "should only be used for compressed headers");
  assert (Universe::heap() != NULL, "java heap should be initialized");
  assert (oop_recorder() != NULL, "this assembler needs an OopRecorder");
  int oop_index = oop_recorder()->find_index(obj);
  RelocationHolder rspec = oop_Relocation::spec(oop_index);
  mov_narrow_oop(dst, oop_index, rspec);
}

void  MacroAssembler::set_narrow_klass(Register dst, Klass* k) {
  assert (UseCompressedClassPointers, "should only be used for compressed headers");
  assert (oop_recorder() != NULL, "this assembler needs an OopRecorder");
  int klass_index = oop_recorder()->find_index(k);
  RelocationHolder rspec = metadata_Relocation::spec(klass_index);
  mov_narrow_oop(dst, Klass::encode_klass(k), rspec);
}

void  MacroAssembler::set_narrow_klass(Address dst, Klass* k) {
  assert (UseCompressedClassPointers, "should only be used for compressed headers");
  assert (oop_recorder() != NULL, "this assembler needs an OopRecorder");
  int klass_index = oop_recorder()->find_index(k);
  RelocationHolder rspec = metadata_Relocation::spec(klass_index);
  mov_narrow_oop(dst, Klass::encode_klass(k), rspec);
}

void  MacroAssembler::cmp_narrow_oop(Register dst, jobject obj) {
  assert (UseCompressedOops, "should only be used for compressed headers");
  assert (Universe::heap() != NULL, "java heap should be initialized");
  assert (oop_recorder() != NULL, "this assembler needs an OopRecorder");
  int oop_index = oop_recorder()->find_index(obj);
  RelocationHolder rspec = oop_Relocation::spec(oop_index);
  Assembler::cmp_narrow_oop(dst, oop_index, rspec);
}

void  MacroAssembler::cmp_narrow_oop(Address dst, jobject obj) {
  assert (UseCompressedOops, "should only be used for compressed headers");
  assert (Universe::heap() != NULL, "java heap should be initialized");
  assert (oop_recorder() != NULL, "this assembler needs an OopRecorder");
  int oop_index = oop_recorder()->find_index(obj);
  RelocationHolder rspec = oop_Relocation::spec(oop_index);
  Assembler::cmp_narrow_oop(dst, oop_index, rspec);
}

void  MacroAssembler::cmp_narrow_klass(Register dst, Klass* k) {
  assert (UseCompressedClassPointers, "should only be used for compressed headers");
  assert (oop_recorder() != NULL, "this assembler needs an OopRecorder");
  int klass_index = oop_recorder()->find_index(k);
  RelocationHolder rspec = metadata_Relocation::spec(klass_index);
  Assembler::cmp_narrow_oop(dst, Klass::encode_klass(k), rspec);
}

void  MacroAssembler::cmp_narrow_klass(Address dst, Klass* k) {
  assert (UseCompressedClassPointers, "should only be used for compressed headers");
  assert (oop_recorder() != NULL, "this assembler needs an OopRecorder");
  int klass_index = oop_recorder()->find_index(k);
  RelocationHolder rspec = metadata_Relocation::spec(klass_index);
  Assembler::cmp_narrow_oop(dst, Klass::encode_klass(k), rspec);
}

void MacroAssembler::reinit_heapbase() {
  if (UseCompressedOops || UseCompressedClassPointers) {
    if (Universe::heap() != NULL) {
      if (Universe::narrow_oop_base() == NULL) {
        MacroAssembler::xorptr(r12_heapbase, r12_heapbase);
      } else {
        mov64(r12_heapbase, (int64_t)Universe::narrow_ptrs_base());
      }
    } else {
      movptr(r12_heapbase, ExternalAddress((address)Universe::narrow_ptrs_base_addr()));
    }
  }
}

#endif // _LP64

// C2 compiled method's prolog code.
void MacroAssembler::verified_entry(int framesize, int stack_bang_size, bool fp_mode_24b) {

  // WARNING: Initial instruction MUST be 5 bytes or longer so that
  // NativeJump::patch_verified_entry will be able to patch out the entry
  // code safely. The push to verify stack depth is ok at 5 bytes,
  // the frame allocation can be either 3 or 6 bytes. So if we don't do
  // stack bang then we must use the 6 byte frame allocation even if
  // we have no frame. :-(
  assert(stack_bang_size >= framesize || stack_bang_size <= 0, "stack bang size incorrect");

  assert((framesize & (StackAlignmentInBytes-1)) == 0, "frame size not aligned");
  // Remove word for return addr
  framesize -= wordSize;
  stack_bang_size -= wordSize;

  // Calls to C2R adapters often do not accept exceptional returns.
  // We require that their callers must bang for them.  But be careful, because
  // some VM calls (such as call site linkage) can use several kilobytes of
  // stack.  But the stack safety zone should account for that.
  // See bugs 4446381, 4468289, 4497237.
  if (stack_bang_size > 0) {
    generate_stack_overflow_check(stack_bang_size);

    // We always push rbp, so that on return to interpreter rbp, will be
    // restored correctly and we can correct the stack.
    push(rbp);
    // Save caller's stack pointer into RBP if the frame pointer is preserved.
    if (PreserveFramePointer) {
      mov(rbp, rsp);
    }
    // Remove word for ebp
    framesize -= wordSize;

    // Create frame
    if (framesize) {
      subptr(rsp, framesize);
    }
  } else {
    // Create frame (force generation of a 4 byte immediate value)
    subptr_imm32(rsp, framesize);

    // Save RBP register now.
    framesize -= wordSize;
    movptr(Address(rsp, framesize), rbp);
    // Save caller's stack pointer into RBP if the frame pointer is preserved.
    if (PreserveFramePointer) {
      movptr(rbp, rsp);
      if (framesize > 0) {
        addptr(rbp, framesize);
      }
    }
  }

  if (VerifyStackAtCalls) { // Majik cookie to verify stack depth
    framesize -= wordSize;
    movptr(Address(rsp, framesize), (int32_t)0xbadb100d);
  }

#ifndef _LP64
  // If method sets FPU control word do it now
  if (fp_mode_24b) {
    fldcw(ExternalAddress(StubRoutines::addr_fpu_cntrl_wrd_24()));
  }
  if (UseSSE >= 2 && VerifyFPU) {
    verify_FPU(0, "FPU stack must be clean on entry");
  }
#endif

#ifdef ASSERT
  if (VerifyStackAtCalls) {
    Label L;
    push(rax);
    mov(rax, rsp);
    andptr(rax, StackAlignmentInBytes-1);
    cmpptr(rax, StackAlignmentInBytes-wordSize);
    pop(rax);
    jcc(Assembler::equal, L);
    STOP("Stack is not properly aligned!");
    bind(L);
  }
#endif

}

void MacroAssembler::clear_mem(Register base, Register cnt, Register tmp, bool is_large) {
  // cnt - number of qwords (8-byte words).
  // base - start address, qword aligned.
  // is_large - if optimizers know cnt is larger than InitArrayShortSize
  assert(base==rdi, "base register must be edi for rep stos");
  assert(tmp==rax,   "tmp register must be eax for rep stos");
  assert(cnt==rcx,   "cnt register must be ecx for rep stos");
  assert(InitArrayShortSize % BytesPerLong == 0,
    "InitArrayShortSize should be the multiple of BytesPerLong");

  Label DONE;

  xorptr(tmp, tmp);

  if (!is_large) {
    Label LOOP, LONG;
    cmpptr(cnt, InitArrayShortSize/BytesPerLong);
    jccb(Assembler::greater, LONG);

    NOT_LP64(shlptr(cnt, 1);) // convert to number of 32-bit words for 32-bit VM

    decrement(cnt);
    jccb(Assembler::negative, DONE); // Zero length

    // Use individual pointer-sized stores for small counts:
    BIND(LOOP);
    movptr(Address(base, cnt, Address::times_ptr), tmp);
    decrement(cnt);
    jccb(Assembler::greaterEqual, LOOP);
    jmpb(DONE);

    BIND(LONG);
  }

  // Use longer rep-prefixed ops for non-small counts:
  if (UseFastStosb) {
    shlptr(cnt, 3); // convert to number of bytes
    rep_stosb();
  } else {
    NOT_LP64(shlptr(cnt, 1);) // convert to number of 32-bit words for 32-bit VM
    rep_stos();
  }

  BIND(DONE);
}

#ifdef COMPILER2

// IndexOf for constant substrings with size >= 8 chars
// which don't need to be loaded through stack.
void MacroAssembler::string_indexofC8(Register str1, Register str2,
                                      Register cnt1, Register cnt2,
                                      int int_cnt2,  Register result,
                                      XMMRegister vec, Register tmp,
                                      int ae) {
  ShortBranchVerifier sbv(this);
  assert(UseSSE42Intrinsics, "SSE4.2 intrinsics are required");
  assert(ae != StrIntrinsicNode::LU, "Invalid encoding");

  // This method uses the pcmpestri instruction with bound registers
  //   inputs:
  //     xmm - substring
  //     rax - substring length (elements count)
  //     mem - scanned string
  //     rdx - string length (elements count)
  //     0xd - mode: 1100 (substring search) + 01 (unsigned shorts)
  //     0xc - mode: 1100 (substring search) + 00 (unsigned bytes)
  //   outputs:
  //     rcx - matched index in string
  assert(cnt1 == rdx && cnt2 == rax && tmp == rcx, "pcmpestri");
  int mode   = (ae == StrIntrinsicNode::LL) ? 0x0c : 0x0d; // bytes or shorts
  int stride = (ae == StrIntrinsicNode::LL) ? 16 : 8; //UU, UL -> 8
  Address::ScaleFactor scale1 = (ae == StrIntrinsicNode::LL) ? Address::times_1 : Address::times_2;
  Address::ScaleFactor scale2 = (ae == StrIntrinsicNode::UL) ? Address::times_1 : scale1;

  Label RELOAD_SUBSTR, SCAN_TO_SUBSTR, SCAN_SUBSTR,
        RET_FOUND, RET_NOT_FOUND, EXIT, FOUND_SUBSTR,
        MATCH_SUBSTR_HEAD, RELOAD_STR, FOUND_CANDIDATE;

  // Note, inline_string_indexOf() generates checks:
  // if (substr.count > string.count) return -1;
  // if (substr.count == 0) return 0;
  assert(int_cnt2 >= stride, "this code is used only for cnt2 >= 8 chars");

  // Load substring.
  if (ae == StrIntrinsicNode::UL) {
    pmovzxbw(vec, Address(str2, 0));
  } else {
    movdqu(vec, Address(str2, 0));
  }
  movl(cnt2, int_cnt2);
  movptr(result, str1); // string addr

  if (int_cnt2 > stride) {
    jmpb(SCAN_TO_SUBSTR);

    // Reload substr for rescan, this code
    // is executed only for large substrings (> 8 chars)
    bind(RELOAD_SUBSTR);
    if (ae == StrIntrinsicNode::UL) {
      pmovzxbw(vec, Address(str2, 0));
    } else {
      movdqu(vec, Address(str2, 0));
    }
    negptr(cnt2); // Jumped here with negative cnt2, convert to positive

    bind(RELOAD_STR);
    // We came here after the beginning of the substring was
    // matched but the rest of it was not so we need to search
    // again. Start from the next element after the previous match.

    // cnt2 is number of substring reminding elements and
    // cnt1 is number of string reminding elements when cmp failed.
    // Restored cnt1 = cnt1 - cnt2 + int_cnt2
    subl(cnt1, cnt2);
    addl(cnt1, int_cnt2);
    movl(cnt2, int_cnt2); // Now restore cnt2

    decrementl(cnt1);     // Shift to next element
    cmpl(cnt1, cnt2);
    jcc(Assembler::negative, RET_NOT_FOUND);  // Left less then substring

    addptr(result, (1<<scale1));

  } // (int_cnt2 > 8)

  // Scan string for start of substr in 16-byte vectors
  bind(SCAN_TO_SUBSTR);
  pcmpestri(vec, Address(result, 0), mode);
  jccb(Assembler::below, FOUND_CANDIDATE);   // CF == 1
  subl(cnt1, stride);
  jccb(Assembler::lessEqual, RET_NOT_FOUND); // Scanned full string
  cmpl(cnt1, cnt2);
  jccb(Assembler::negative, RET_NOT_FOUND);  // Left less then substring
  addptr(result, 16);
  jmpb(SCAN_TO_SUBSTR);

  // Found a potential substr
  bind(FOUND_CANDIDATE);
  // Matched whole vector if first element matched (tmp(rcx) == 0).
  if (int_cnt2 == stride) {
    jccb(Assembler::overflow, RET_FOUND);    // OF == 1
  } else { // int_cnt2 > 8
    jccb(Assembler::overflow, FOUND_SUBSTR);
  }
  // After pcmpestri tmp(rcx) contains matched element index
  // Compute start addr of substr
  lea(result, Address(result, tmp, scale1));

  // Make sure string is still long enough
  subl(cnt1, tmp);
  cmpl(cnt1, cnt2);
  if (int_cnt2 == stride) {
    jccb(Assembler::greaterEqual, SCAN_TO_SUBSTR);
  } else { // int_cnt2 > 8
    jccb(Assembler::greaterEqual, MATCH_SUBSTR_HEAD);
  }
  // Left less then substring.

  bind(RET_NOT_FOUND);
  movl(result, -1);
  jmp(EXIT);

  if (int_cnt2 > stride) {
    // This code is optimized for the case when whole substring
    // is matched if its head is matched.
    bind(MATCH_SUBSTR_HEAD);
    pcmpestri(vec, Address(result, 0), mode);
    // Reload only string if does not match
    jcc(Assembler::noOverflow, RELOAD_STR); // OF == 0

    Label CONT_SCAN_SUBSTR;
    // Compare the rest of substring (> 8 chars).
    bind(FOUND_SUBSTR);
    // First 8 chars are already matched.
    negptr(cnt2);
    addptr(cnt2, stride);

    bind(SCAN_SUBSTR);
    subl(cnt1, stride);
    cmpl(cnt2, -stride); // Do not read beyond substring
    jccb(Assembler::lessEqual, CONT_SCAN_SUBSTR);
    // Back-up strings to avoid reading beyond substring:
    // cnt1 = cnt1 - cnt2 + 8
    addl(cnt1, cnt2); // cnt2 is negative
    addl(cnt1, stride);
    movl(cnt2, stride); negptr(cnt2);
    bind(CONT_SCAN_SUBSTR);
    if (int_cnt2 < (int)G) {
      int tail_off1 = int_cnt2<<scale1;
      int tail_off2 = int_cnt2<<scale2;
      if (ae == StrIntrinsicNode::UL) {
        pmovzxbw(vec, Address(str2, cnt2, scale2, tail_off2));
      } else {
        movdqu(vec, Address(str2, cnt2, scale2, tail_off2));
      }
      pcmpestri(vec, Address(result, cnt2, scale1, tail_off1), mode);
    } else {
      // calculate index in register to avoid integer overflow (int_cnt2*2)
      movl(tmp, int_cnt2);
      addptr(tmp, cnt2);
      if (ae == StrIntrinsicNode::UL) {
        pmovzxbw(vec, Address(str2, tmp, scale2, 0));
      } else {
        movdqu(vec, Address(str2, tmp, scale2, 0));
      }
      pcmpestri(vec, Address(result, tmp, scale1, 0), mode);
    }
    // Need to reload strings pointers if not matched whole vector
    jcc(Assembler::noOverflow, RELOAD_SUBSTR); // OF == 0
    addptr(cnt2, stride);
    jcc(Assembler::negative, SCAN_SUBSTR);
    // Fall through if found full substring

  } // (int_cnt2 > 8)

  bind(RET_FOUND);
  // Found result if we matched full small substring.
  // Compute substr offset
  subptr(result, str1);
  if (ae == StrIntrinsicNode::UU || ae == StrIntrinsicNode::UL) {
    shrl(result, 1); // index
  }
  bind(EXIT);

} // string_indexofC8

// Small strings are loaded through stack if they cross page boundary.
void MacroAssembler::string_indexof(Register str1, Register str2,
                                    Register cnt1, Register cnt2,
                                    int int_cnt2,  Register result,
                                    XMMRegister vec, Register tmp,
                                    int ae) {
  ShortBranchVerifier sbv(this);
  assert(UseSSE42Intrinsics, "SSE4.2 intrinsics are required");
  assert(ae != StrIntrinsicNode::LU, "Invalid encoding");

  //
  // int_cnt2 is length of small (< 8 chars) constant substring
  // or (-1) for non constant substring in which case its length
  // is in cnt2 register.
  //
  // Note, inline_string_indexOf() generates checks:
  // if (substr.count > string.count) return -1;
  // if (substr.count == 0) return 0;
  //
  int stride = (ae == StrIntrinsicNode::LL) ? 16 : 8; //UU, UL -> 8
  assert(int_cnt2 == -1 || (0 < int_cnt2 && int_cnt2 < stride), "should be != 0");
  // This method uses the pcmpestri instruction with bound registers
  //   inputs:
  //     xmm - substring
  //     rax - substring length (elements count)
  //     mem - scanned string
  //     rdx - string length (elements count)
  //     0xd - mode: 1100 (substring search) + 01 (unsigned shorts)
  //     0xc - mode: 1100 (substring search) + 00 (unsigned bytes)
  //   outputs:
  //     rcx - matched index in string
  assert(cnt1 == rdx && cnt2 == rax && tmp == rcx, "pcmpestri");
  int mode = (ae == StrIntrinsicNode::LL) ? 0x0c : 0x0d; // bytes or shorts
  Address::ScaleFactor scale1 = (ae == StrIntrinsicNode::LL) ? Address::times_1 : Address::times_2;
  Address::ScaleFactor scale2 = (ae == StrIntrinsicNode::UL) ? Address::times_1 : scale1;

  Label RELOAD_SUBSTR, SCAN_TO_SUBSTR, SCAN_SUBSTR, ADJUST_STR,
        RET_FOUND, RET_NOT_FOUND, CLEANUP, FOUND_SUBSTR,
        FOUND_CANDIDATE;

  { //========================================================
    // We don't know where these strings are located
    // and we can't read beyond them. Load them through stack.
    Label BIG_STRINGS, CHECK_STR, COPY_SUBSTR, COPY_STR;

    movptr(tmp, rsp); // save old SP

    if (int_cnt2 > 0) {     // small (< 8 chars) constant substring
      if (int_cnt2 == (1>>scale2)) { // One byte
        assert((ae == StrIntrinsicNode::LL || ae == StrIntrinsicNode::UL), "Only possible for latin1 encoding");
        load_unsigned_byte(result, Address(str2, 0));
        movdl(vec, result); // move 32 bits
      } else if (ae == StrIntrinsicNode::LL && int_cnt2 == 3) {  // Three bytes
        // Not enough header space in 32-bit VM: 12+3 = 15.
        movl(result, Address(str2, -1));
        shrl(result, 8);
        movdl(vec, result); // move 32 bits
      } else if (ae != StrIntrinsicNode::UL && int_cnt2 == (2>>scale2)) {  // One char
        load_unsigned_short(result, Address(str2, 0));
        movdl(vec, result); // move 32 bits
      } else if (ae != StrIntrinsicNode::UL && int_cnt2 == (4>>scale2)) { // Two chars
        movdl(vec, Address(str2, 0)); // move 32 bits
      } else if (ae != StrIntrinsicNode::UL && int_cnt2 == (8>>scale2)) { // Four chars
        movq(vec, Address(str2, 0));  // move 64 bits
      } else { // cnt2 = { 3, 5, 6, 7 } || (ae == StrIntrinsicNode::UL && cnt2 ={2, ..., 7})
        // Array header size is 12 bytes in 32-bit VM
        // + 6 bytes for 3 chars == 18 bytes,
        // enough space to load vec and shift.
        assert(HeapWordSize*TypeArrayKlass::header_size() >= 12,"sanity");
        if (ae == StrIntrinsicNode::UL) {
          int tail_off = int_cnt2-8;
          pmovzxbw(vec, Address(str2, tail_off));
          psrldq(vec, -2*tail_off);
        }
        else {
          int tail_off = int_cnt2*(1<<scale2);
          movdqu(vec, Address(str2, tail_off-16));
          psrldq(vec, 16-tail_off);
        }
      }
    } else { // not constant substring
      cmpl(cnt2, stride);
      jccb(Assembler::aboveEqual, BIG_STRINGS); // Both strings are big enough

      // We can read beyond string if srt+16 does not cross page boundary
      // since heaps are aligned and mapped by pages.
      assert(os::vm_page_size() < (int)G, "default page should be small");
      movl(result, str2); // We need only low 32 bits
      andl(result, (os::vm_page_size()-1));
      cmpl(result, (os::vm_page_size()-16));
      jccb(Assembler::belowEqual, CHECK_STR);

      // Move small strings to stack to allow load 16 bytes into vec.
      subptr(rsp, 16);
      int stk_offset = wordSize-(1<<scale2);
      push(cnt2);

      bind(COPY_SUBSTR);
      if (ae == StrIntrinsicNode::LL || ae == StrIntrinsicNode::UL) {
        load_unsigned_byte(result, Address(str2, cnt2, scale2, -1));
        movb(Address(rsp, cnt2, scale2, stk_offset), result);
      } else if (ae == StrIntrinsicNode::UU) {
        load_unsigned_short(result, Address(str2, cnt2, scale2, -2));
        movw(Address(rsp, cnt2, scale2, stk_offset), result);
      }
      decrement(cnt2);
      jccb(Assembler::notZero, COPY_SUBSTR);

      pop(cnt2);
      movptr(str2, rsp);  // New substring address
    } // non constant

    bind(CHECK_STR);
    cmpl(cnt1, stride);
    jccb(Assembler::aboveEqual, BIG_STRINGS);

    // Check cross page boundary.
    movl(result, str1); // We need only low 32 bits
    andl(result, (os::vm_page_size()-1));
    cmpl(result, (os::vm_page_size()-16));
    jccb(Assembler::belowEqual, BIG_STRINGS);

    subptr(rsp, 16);
    int stk_offset = -(1<<scale1);
    if (int_cnt2 < 0) { // not constant
      push(cnt2);
      stk_offset += wordSize;
    }
    movl(cnt2, cnt1);

    bind(COPY_STR);
    if (ae == StrIntrinsicNode::LL) {
      load_unsigned_byte(result, Address(str1, cnt2, scale1, -1));
      movb(Address(rsp, cnt2, scale1, stk_offset), result);
    } else {
      load_unsigned_short(result, Address(str1, cnt2, scale1, -2));
      movw(Address(rsp, cnt2, scale1, stk_offset), result);
    }
    decrement(cnt2);
    jccb(Assembler::notZero, COPY_STR);

    if (int_cnt2 < 0) { // not constant
      pop(cnt2);
    }
    movptr(str1, rsp);  // New string address

    bind(BIG_STRINGS);
    // Load substring.
    if (int_cnt2 < 0) { // -1
      if (ae == StrIntrinsicNode::UL) {
        pmovzxbw(vec, Address(str2, 0));
      } else {
        movdqu(vec, Address(str2, 0));
      }
      push(cnt2);       // substr count
      push(str2);       // substr addr
      push(str1);       // string addr
    } else {
      // Small (< 8 chars) constant substrings are loaded already.
      movl(cnt2, int_cnt2);
    }
    push(tmp);  // original SP

  } // Finished loading

  //========================================================
  // Start search
  //

  movptr(result, str1); // string addr

  if (int_cnt2  < 0) {  // Only for non constant substring
    jmpb(SCAN_TO_SUBSTR);

    // SP saved at sp+0
    // String saved at sp+1*wordSize
    // Substr saved at sp+2*wordSize
    // Substr count saved at sp+3*wordSize

    // Reload substr for rescan, this code
    // is executed only for large substrings (> 8 chars)
    bind(RELOAD_SUBSTR);
    movptr(str2, Address(rsp, 2*wordSize));
    movl(cnt2, Address(rsp, 3*wordSize));
    if (ae == StrIntrinsicNode::UL) {
      pmovzxbw(vec, Address(str2, 0));
    } else {
      movdqu(vec, Address(str2, 0));
    }
    // We came here after the beginning of the substring was
    // matched but the rest of it was not so we need to search
    // again. Start from the next element after the previous match.
    subptr(str1, result); // Restore counter
    if (ae == StrIntrinsicNode::UU || ae == StrIntrinsicNode::UL) {
      shrl(str1, 1);
    }
    addl(cnt1, str1);
    decrementl(cnt1);   // Shift to next element
    cmpl(cnt1, cnt2);
    jcc(Assembler::negative, RET_NOT_FOUND);  // Left less then substring

    addptr(result, (1<<scale1));
  } // non constant

  // Scan string for start of substr in 16-byte vectors
  bind(SCAN_TO_SUBSTR);
  assert(cnt1 == rdx && cnt2 == rax && tmp == rcx, "pcmpestri");
  pcmpestri(vec, Address(result, 0), mode);
  jccb(Assembler::below, FOUND_CANDIDATE);   // CF == 1
  subl(cnt1, stride);
  jccb(Assembler::lessEqual, RET_NOT_FOUND); // Scanned full string
  cmpl(cnt1, cnt2);
  jccb(Assembler::negative, RET_NOT_FOUND);  // Left less then substring
  addptr(result, 16);

  bind(ADJUST_STR);
  cmpl(cnt1, stride); // Do not read beyond string
  jccb(Assembler::greaterEqual, SCAN_TO_SUBSTR);
  // Back-up string to avoid reading beyond string.
  lea(result, Address(result, cnt1, scale1, -16));
  movl(cnt1, stride);
  jmpb(SCAN_TO_SUBSTR);

  // Found a potential substr
  bind(FOUND_CANDIDATE);
  // After pcmpestri tmp(rcx) contains matched element index

  // Make sure string is still long enough
  subl(cnt1, tmp);
  cmpl(cnt1, cnt2);
  jccb(Assembler::greaterEqual, FOUND_SUBSTR);
  // Left less then substring.

  bind(RET_NOT_FOUND);
  movl(result, -1);
  jmpb(CLEANUP);

  bind(FOUND_SUBSTR);
  // Compute start addr of substr
  lea(result, Address(result, tmp, scale1));
  if (int_cnt2 > 0) { // Constant substring
    // Repeat search for small substring (< 8 chars)
    // from new point without reloading substring.
    // Have to check that we don't read beyond string.
    cmpl(tmp, stride-int_cnt2);
    jccb(Assembler::greater, ADJUST_STR);
    // Fall through if matched whole substring.
  } else { // non constant
    assert(int_cnt2 == -1, "should be != 0");

    addl(tmp, cnt2);
    // Found result if we matched whole substring.
    cmpl(tmp, stride);
    jccb(Assembler::lessEqual, RET_FOUND);

    // Repeat search for small substring (<= 8 chars)
    // from new point 'str1' without reloading substring.
    cmpl(cnt2, stride);
    // Have to check that we don't read beyond string.
    jccb(Assembler::lessEqual, ADJUST_STR);

    Label CHECK_NEXT, CONT_SCAN_SUBSTR, RET_FOUND_LONG;
    // Compare the rest of substring (> 8 chars).
    movptr(str1, result);

    cmpl(tmp, cnt2);
    // First 8 chars are already matched.
    jccb(Assembler::equal, CHECK_NEXT);

    bind(SCAN_SUBSTR);
    pcmpestri(vec, Address(str1, 0), mode);
    // Need to reload strings pointers if not matched whole vector
    jcc(Assembler::noOverflow, RELOAD_SUBSTR); // OF == 0

    bind(CHECK_NEXT);
    subl(cnt2, stride);
    jccb(Assembler::lessEqual, RET_FOUND_LONG); // Found full substring
    addptr(str1, 16);
    if (ae == StrIntrinsicNode::UL) {
      addptr(str2, 8);
    } else {
      addptr(str2, 16);
    }
    subl(cnt1, stride);
    cmpl(cnt2, stride); // Do not read beyond substring
    jccb(Assembler::greaterEqual, CONT_SCAN_SUBSTR);
    // Back-up strings to avoid reading beyond substring.

    if (ae == StrIntrinsicNode::UL) {
      lea(str2, Address(str2, cnt2, scale2, -8));
      lea(str1, Address(str1, cnt2, scale1, -16));
    } else {
      lea(str2, Address(str2, cnt2, scale2, -16));
      lea(str1, Address(str1, cnt2, scale1, -16));
    }
    subl(cnt1, cnt2);
    movl(cnt2, stride);
    addl(cnt1, stride);
    bind(CONT_SCAN_SUBSTR);
    if (ae == StrIntrinsicNode::UL) {
      pmovzxbw(vec, Address(str2, 0));
    } else {
      movdqu(vec, Address(str2, 0));
    }
    jmp(SCAN_SUBSTR);

    bind(RET_FOUND_LONG);
    movptr(str1, Address(rsp, wordSize));
  } // non constant

  bind(RET_FOUND);
  // Compute substr offset
  subptr(result, str1);
  if (ae == StrIntrinsicNode::UU || ae == StrIntrinsicNode::UL) {
    shrl(result, 1); // index
  }
  bind(CLEANUP);
  pop(rsp); // restore SP

} // string_indexof

void MacroAssembler::string_indexof_char(Register str1, Register cnt1, Register ch, Register result,
                                         XMMRegister vec1, XMMRegister vec2, XMMRegister vec3, Register tmp) {
  ShortBranchVerifier sbv(this);
  assert(UseSSE42Intrinsics, "SSE4.2 intrinsics are required");

  int stride = 8;

  Label FOUND_CHAR, SCAN_TO_CHAR, SCAN_TO_CHAR_LOOP,
        SCAN_TO_8_CHAR, SCAN_TO_8_CHAR_LOOP, SCAN_TO_16_CHAR_LOOP,
        RET_NOT_FOUND, SCAN_TO_8_CHAR_INIT,
        FOUND_SEQ_CHAR, DONE_LABEL;

  movptr(result, str1);
  if (UseAVX >= 2) {
    cmpl(cnt1, stride);
    jcc(Assembler::less, SCAN_TO_CHAR_LOOP);
    cmpl(cnt1, 2*stride);
    jcc(Assembler::less, SCAN_TO_8_CHAR_INIT);
    movdl(vec1, ch);
    vpbroadcastw(vec1, vec1);
    vpxor(vec2, vec2);
    movl(tmp, cnt1);
    andl(tmp, 0xFFFFFFF0);  //vector count (in chars)
    andl(cnt1,0x0000000F);  //tail count (in chars)

    bind(SCAN_TO_16_CHAR_LOOP);
    vmovdqu(vec3, Address(result, 0));
    vpcmpeqw(vec3, vec3, vec1, 1);
    vptest(vec2, vec3);
    jcc(Assembler::carryClear, FOUND_CHAR);
    addptr(result, 32);
    subl(tmp, 2*stride);
    jccb(Assembler::notZero, SCAN_TO_16_CHAR_LOOP);
    jmp(SCAN_TO_8_CHAR);
    bind(SCAN_TO_8_CHAR_INIT);
    movdl(vec1, ch);
    pshuflw(vec1, vec1, 0x00);
    pshufd(vec1, vec1, 0);
    pxor(vec2, vec2);
  }
  bind(SCAN_TO_8_CHAR);
  cmpl(cnt1, stride);
  if (UseAVX >= 2) {
    jcc(Assembler::less, SCAN_TO_CHAR);
  } else {
    jcc(Assembler::less, SCAN_TO_CHAR_LOOP);
    movdl(vec1, ch);
    pshuflw(vec1, vec1, 0x00);
    pshufd(vec1, vec1, 0);
    pxor(vec2, vec2);
  }
  movl(tmp, cnt1);
  andl(tmp, 0xFFFFFFF8);  //vector count (in chars)
  andl(cnt1,0x00000007);  //tail count (in chars)

  bind(SCAN_TO_8_CHAR_LOOP);
  movdqu(vec3, Address(result, 0));
  pcmpeqw(vec3, vec1);
  ptest(vec2, vec3);
  jcc(Assembler::carryClear, FOUND_CHAR);
  addptr(result, 16);
  subl(tmp, stride);
  jccb(Assembler::notZero, SCAN_TO_8_CHAR_LOOP);
  bind(SCAN_TO_CHAR);
  testl(cnt1, cnt1);
  jcc(Assembler::zero, RET_NOT_FOUND);
  bind(SCAN_TO_CHAR_LOOP);
  load_unsigned_short(tmp, Address(result, 0));
  cmpl(ch, tmp);
  jccb(Assembler::equal, FOUND_SEQ_CHAR);
  addptr(result, 2);
  subl(cnt1, 1);
  jccb(Assembler::zero, RET_NOT_FOUND);
  jmp(SCAN_TO_CHAR_LOOP);

  bind(RET_NOT_FOUND);
  movl(result, -1);
  jmpb(DONE_LABEL);

  bind(FOUND_CHAR);
  if (UseAVX >= 2) {
    vpmovmskb(tmp, vec3);
  } else {
    pmovmskb(tmp, vec3);
  }
  bsfl(ch, tmp);
  addl(result, ch);

  bind(FOUND_SEQ_CHAR);
  subptr(result, str1);
  shrl(result, 1);

  bind(DONE_LABEL);
} // string_indexof_char

// helper function for string_compare
void MacroAssembler::load_next_elements(Register elem1, Register elem2, Register str1, Register str2,
                                        Address::ScaleFactor scale, Address::ScaleFactor scale1,
                                        Address::ScaleFactor scale2, Register index, int ae) {
  if (ae == StrIntrinsicNode::LL) {
    load_unsigned_byte(elem1, Address(str1, index, scale, 0));
    load_unsigned_byte(elem2, Address(str2, index, scale, 0));
  } else if (ae == StrIntrinsicNode::UU) {
    load_unsigned_short(elem1, Address(str1, index, scale, 0));
    load_unsigned_short(elem2, Address(str2, index, scale, 0));
  } else {
    load_unsigned_byte(elem1, Address(str1, index, scale1, 0));
    load_unsigned_short(elem2, Address(str2, index, scale2, 0));
  }
}

// Compare strings, used for char[] and byte[].
void MacroAssembler::string_compare(Register str1, Register str2,
                                    Register cnt1, Register cnt2, Register result,
                                    XMMRegister vec1, int ae) {
  ShortBranchVerifier sbv(this);
  Label LENGTH_DIFF_LABEL, POP_LABEL, DONE_LABEL, WHILE_HEAD_LABEL;
  Label COMPARE_WIDE_VECTORS_LOOP_FAILED;  // used only _LP64 && AVX3
  int stride, stride2, adr_stride, adr_stride1, adr_stride2;
  int stride2x2 = 0x40;
  Address::ScaleFactor scale = Address::no_scale;
  Address::ScaleFactor scale1 = Address::no_scale;
  Address::ScaleFactor scale2 = Address::no_scale;

  if (ae != StrIntrinsicNode::LL) {
    stride2x2 = 0x20;
  }

  if (ae == StrIntrinsicNode::LU || ae == StrIntrinsicNode::UL) {
    shrl(cnt2, 1);
  }
  // Compute the minimum of the string lengths and the
  // difference of the string lengths (stack).
  // Do the conditional move stuff
  movl(result, cnt1);
  subl(cnt1, cnt2);
  push(cnt1);
  cmov32(Assembler::lessEqual, cnt2, result);    // cnt2 = min(cnt1, cnt2)

  // Is the minimum length zero?
  testl(cnt2, cnt2);
  jcc(Assembler::zero, LENGTH_DIFF_LABEL);
  if (ae == StrIntrinsicNode::LL) {
    // Load first bytes
    load_unsigned_byte(result, Address(str1, 0));  // result = str1[0]
    load_unsigned_byte(cnt1, Address(str2, 0));    // cnt1   = str2[0]
  } else if (ae == StrIntrinsicNode::UU) {
    // Load first characters
    load_unsigned_short(result, Address(str1, 0));
    load_unsigned_short(cnt1, Address(str2, 0));
  } else {
    load_unsigned_byte(result, Address(str1, 0));
    load_unsigned_short(cnt1, Address(str2, 0));
  }
  subl(result, cnt1);
  jcc(Assembler::notZero,  POP_LABEL);

  if (ae == StrIntrinsicNode::UU) {
    // Divide length by 2 to get number of chars
    shrl(cnt2, 1);
  }
  cmpl(cnt2, 1);
  jcc(Assembler::equal, LENGTH_DIFF_LABEL);

  // Check if the strings start at the same location and setup scale and stride
  if (ae == StrIntrinsicNode::LL || ae == StrIntrinsicNode::UU) {
    cmpptr(str1, str2);
    jcc(Assembler::equal, LENGTH_DIFF_LABEL);
    if (ae == StrIntrinsicNode::LL) {
      scale = Address::times_1;
      stride = 16;
    } else {
      scale = Address::times_2;
      stride = 8;
    }
  } else {
    scale1 = Address::times_1;
    scale2 = Address::times_2;
    // scale not used
    stride = 8;
  }

  if (UseAVX >= 2 && UseSSE42Intrinsics) {
    Label COMPARE_WIDE_VECTORS, VECTOR_NOT_EQUAL, COMPARE_WIDE_TAIL, COMPARE_SMALL_STR;
    Label COMPARE_WIDE_VECTORS_LOOP, COMPARE_16_CHARS, COMPARE_INDEX_CHAR;
    Label COMPARE_WIDE_VECTORS_LOOP_AVX2;
    Label COMPARE_TAIL_LONG;
    Label COMPARE_WIDE_VECTORS_LOOP_AVX3;  // used only _LP64 && AVX3

    int pcmpmask = 0x19;
    if (ae == StrIntrinsicNode::LL) {
      pcmpmask &= ~0x01;
    }

    // Setup to compare 16-chars (32-bytes) vectors,
    // start from first character again because it has aligned address.
    if (ae == StrIntrinsicNode::LL) {
      stride2 = 32;
    } else {
      stride2 = 16;
    }
    if (ae == StrIntrinsicNode::LL || ae == StrIntrinsicNode::UU) {
      adr_stride = stride << scale;
    } else {
      adr_stride1 = 8;  //stride << scale1;
      adr_stride2 = 16; //stride << scale2;
    }

    assert(result == rax && cnt2 == rdx && cnt1 == rcx, "pcmpestri");
    // rax and rdx are used by pcmpestri as elements counters
    movl(result, cnt2);
    andl(cnt2, ~(stride2-1));   // cnt2 holds the vector count
    jcc(Assembler::zero, COMPARE_TAIL_LONG);

    // fast path : compare first 2 8-char vectors.
    bind(COMPARE_16_CHARS);
    if (ae == StrIntrinsicNode::LL || ae == StrIntrinsicNode::UU) {
      movdqu(vec1, Address(str1, 0));
    } else {
      pmovzxbw(vec1, Address(str1, 0));
    }
    pcmpestri(vec1, Address(str2, 0), pcmpmask);
    jccb(Assembler::below, COMPARE_INDEX_CHAR);

    if (ae == StrIntrinsicNode::LL || ae == StrIntrinsicNode::UU) {
      movdqu(vec1, Address(str1, adr_stride));
      pcmpestri(vec1, Address(str2, adr_stride), pcmpmask);
    } else {
      pmovzxbw(vec1, Address(str1, adr_stride1));
      pcmpestri(vec1, Address(str2, adr_stride2), pcmpmask);
    }
    jccb(Assembler::aboveEqual, COMPARE_WIDE_VECTORS);
    addl(cnt1, stride);

    // Compare the characters at index in cnt1
    bind(COMPARE_INDEX_CHAR); // cnt1 has the offset of the mismatching character
    load_next_elements(result, cnt2, str1, str2, scale, scale1, scale2, cnt1, ae);
    subl(result, cnt2);
    jmp(POP_LABEL);

    // Setup the registers to start vector comparison loop
    bind(COMPARE_WIDE_VECTORS);
    if (ae == StrIntrinsicNode::LL || ae == StrIntrinsicNode::UU) {
      lea(str1, Address(str1, result, scale));
      lea(str2, Address(str2, result, scale));
    } else {
      lea(str1, Address(str1, result, scale1));
      lea(str2, Address(str2, result, scale2));
    }
    subl(result, stride2);
    subl(cnt2, stride2);
    jcc(Assembler::zero, COMPARE_WIDE_TAIL);
    negptr(result);

    //  In a loop, compare 16-chars (32-bytes) at once using (vpxor+vptest)
    bind(COMPARE_WIDE_VECTORS_LOOP);

#ifdef _LP64
    if (VM_Version::supports_avx512vlbw()) { // trying 64 bytes fast loop
      cmpl(cnt2, stride2x2);
      jccb(Assembler::below, COMPARE_WIDE_VECTORS_LOOP_AVX2);
      testl(cnt2, stride2x2-1);   // cnt2 holds the vector count
      jccb(Assembler::notZero, COMPARE_WIDE_VECTORS_LOOP_AVX2);   // means we cannot subtract by 0x40

      bind(COMPARE_WIDE_VECTORS_LOOP_AVX3); // the hottest loop
      if (ae == StrIntrinsicNode::LL || ae == StrIntrinsicNode::UU) {
        evmovdquq(vec1, Address(str1, result, scale), Assembler::AVX_512bit);
        evpcmpeqb(k7, vec1, Address(str2, result, scale), Assembler::AVX_512bit); // k7 == 11..11, if operands equal, otherwise k7 has some 0
      } else {
        vpmovzxbw(vec1, Address(str1, result, scale1), Assembler::AVX_512bit);
        evpcmpeqb(k7, vec1, Address(str2, result, scale2), Assembler::AVX_512bit); // k7 == 11..11, if operands equal, otherwise k7 has some 0
      }
      kortestql(k7, k7);
      jcc(Assembler::aboveEqual, COMPARE_WIDE_VECTORS_LOOP_FAILED);     // miscompare
      addptr(result, stride2x2);  // update since we already compared at this addr
      subl(cnt2, stride2x2);      // and sub the size too
      jccb(Assembler::notZero, COMPARE_WIDE_VECTORS_LOOP_AVX3);

      vpxor(vec1, vec1);
      jmpb(COMPARE_WIDE_TAIL);
    }//if (VM_Version::supports_avx512vlbw())
#endif // _LP64


    bind(COMPARE_WIDE_VECTORS_LOOP_AVX2);
    if (ae == StrIntrinsicNode::LL || ae == StrIntrinsicNode::UU) {
      vmovdqu(vec1, Address(str1, result, scale));
      vpxor(vec1, Address(str2, result, scale));
    } else {
      vpmovzxbw(vec1, Address(str1, result, scale1), Assembler::AVX_256bit);
      vpxor(vec1, Address(str2, result, scale2));
    }
    vptest(vec1, vec1);
    jcc(Assembler::notZero, VECTOR_NOT_EQUAL);
    addptr(result, stride2);
    subl(cnt2, stride2);
    jcc(Assembler::notZero, COMPARE_WIDE_VECTORS_LOOP);
    // clean upper bits of YMM registers
    vpxor(vec1, vec1);

    // compare wide vectors tail
    bind(COMPARE_WIDE_TAIL);
    testptr(result, result);
    jcc(Assembler::zero, LENGTH_DIFF_LABEL);

    movl(result, stride2);
    movl(cnt2, result);
    negptr(result);
    jmp(COMPARE_WIDE_VECTORS_LOOP_AVX2);

    // Identifies the mismatching (higher or lower)16-bytes in the 32-byte vectors.
    bind(VECTOR_NOT_EQUAL);
    // clean upper bits of YMM registers
    vpxor(vec1, vec1);
    if (ae == StrIntrinsicNode::LL || ae == StrIntrinsicNode::UU) {
      lea(str1, Address(str1, result, scale));
      lea(str2, Address(str2, result, scale));
    } else {
      lea(str1, Address(str1, result, scale1));
      lea(str2, Address(str2, result, scale2));
    }
    jmp(COMPARE_16_CHARS);

    // Compare tail chars, length between 1 to 15 chars
    bind(COMPARE_TAIL_LONG);
    movl(cnt2, result);
    cmpl(cnt2, stride);
    jcc(Assembler::less, COMPARE_SMALL_STR);

    if (ae == StrIntrinsicNode::LL || ae == StrIntrinsicNode::UU) {
      movdqu(vec1, Address(str1, 0));
    } else {
      pmovzxbw(vec1, Address(str1, 0));
    }
    pcmpestri(vec1, Address(str2, 0), pcmpmask);
    jcc(Assembler::below, COMPARE_INDEX_CHAR);
    subptr(cnt2, stride);
    jcc(Assembler::zero, LENGTH_DIFF_LABEL);
    if (ae == StrIntrinsicNode::LL || ae == StrIntrinsicNode::UU) {
      lea(str1, Address(str1, result, scale));
      lea(str2, Address(str2, result, scale));
    } else {
      lea(str1, Address(str1, result, scale1));
      lea(str2, Address(str2, result, scale2));
    }
    negptr(cnt2);
    jmpb(WHILE_HEAD_LABEL);

    bind(COMPARE_SMALL_STR);
  } else if (UseSSE42Intrinsics) {
    Label COMPARE_WIDE_VECTORS, VECTOR_NOT_EQUAL, COMPARE_TAIL;
    int pcmpmask = 0x19;
    // Setup to compare 8-char (16-byte) vectors,
    // start from first character again because it has aligned address.
    movl(result, cnt2);
    andl(cnt2, ~(stride - 1));   // cnt2 holds the vector count
    if (ae == StrIntrinsicNode::LL) {
      pcmpmask &= ~0x01;
    }
    jcc(Assembler::zero, COMPARE_TAIL);
    if (ae == StrIntrinsicNode::LL || ae == StrIntrinsicNode::UU) {
      lea(str1, Address(str1, result, scale));
      lea(str2, Address(str2, result, scale));
    } else {
      lea(str1, Address(str1, result, scale1));
      lea(str2, Address(str2, result, scale2));
    }
    negptr(result);

    // pcmpestri
    //   inputs:
    //     vec1- substring
    //     rax - negative string length (elements count)
    //     mem - scanned string
    //     rdx - string length (elements count)
    //     pcmpmask - cmp mode: 11000 (string compare with negated result)
    //               + 00 (unsigned bytes) or  + 01 (unsigned shorts)
    //   outputs:
    //     rcx - first mismatched element index
    assert(result == rax && cnt2 == rdx && cnt1 == rcx, "pcmpestri");

    bind(COMPARE_WIDE_VECTORS);
    if (ae == StrIntrinsicNode::LL || ae == StrIntrinsicNode::UU) {
      movdqu(vec1, Address(str1, result, scale));
      pcmpestri(vec1, Address(str2, result, scale), pcmpmask);
    } else {
      pmovzxbw(vec1, Address(str1, result, scale1));
      pcmpestri(vec1, Address(str2, result, scale2), pcmpmask);
    }
    // After pcmpestri cnt1(rcx) contains mismatched element index

    jccb(Assembler::below, VECTOR_NOT_EQUAL);  // CF==1
    addptr(result, stride);
    subptr(cnt2, stride);
    jccb(Assembler::notZero, COMPARE_WIDE_VECTORS);

    // compare wide vectors tail
    testptr(result, result);
    jcc(Assembler::zero, LENGTH_DIFF_LABEL);

    movl(cnt2, stride);
    movl(result, stride);
    negptr(result);
    if (ae == StrIntrinsicNode::LL || ae == StrIntrinsicNode::UU) {
      movdqu(vec1, Address(str1, result, scale));
      pcmpestri(vec1, Address(str2, result, scale), pcmpmask);
    } else {
      pmovzxbw(vec1, Address(str1, result, scale1));
      pcmpestri(vec1, Address(str2, result, scale2), pcmpmask);
    }
    jccb(Assembler::aboveEqual, LENGTH_DIFF_LABEL);

    // Mismatched characters in the vectors
    bind(VECTOR_NOT_EQUAL);
    addptr(cnt1, result);
    load_next_elements(result, cnt2, str1, str2, scale, scale1, scale2, cnt1, ae);
    subl(result, cnt2);
    jmpb(POP_LABEL);

    bind(COMPARE_TAIL); // limit is zero
    movl(cnt2, result);
    // Fallthru to tail compare
  }
  // Shift str2 and str1 to the end of the arrays, negate min
  if (ae == StrIntrinsicNode::LL || ae == StrIntrinsicNode::UU) {
    lea(str1, Address(str1, cnt2, scale));
    lea(str2, Address(str2, cnt2, scale));
  } else {
    lea(str1, Address(str1, cnt2, scale1));
    lea(str2, Address(str2, cnt2, scale2));
  }
  decrementl(cnt2);  // first character was compared already
  negptr(cnt2);

  // Compare the rest of the elements
  bind(WHILE_HEAD_LABEL);
  load_next_elements(result, cnt1, str1, str2, scale, scale1, scale2, cnt2, ae);
  subl(result, cnt1);
  jccb(Assembler::notZero, POP_LABEL);
  increment(cnt2);
  jccb(Assembler::notZero, WHILE_HEAD_LABEL);

  // Strings are equal up to min length.  Return the length difference.
  bind(LENGTH_DIFF_LABEL);
  pop(result);
  if (ae == StrIntrinsicNode::UU) {
    // Divide diff by 2 to get number of chars
    sarl(result, 1);
  }
  jmpb(DONE_LABEL);

#ifdef _LP64
  if (VM_Version::supports_avx512vlbw()) {

    bind(COMPARE_WIDE_VECTORS_LOOP_FAILED);

    kmovql(cnt1, k7);
    notq(cnt1);
    bsfq(cnt2, cnt1);
    if (ae != StrIntrinsicNode::LL) {
      // Divide diff by 2 to get number of chars
      sarl(cnt2, 1);
    }
    addq(result, cnt2);
    if (ae == StrIntrinsicNode::LL) {
      load_unsigned_byte(cnt1, Address(str2, result));
      load_unsigned_byte(result, Address(str1, result));
    } else if (ae == StrIntrinsicNode::UU) {
      load_unsigned_short(cnt1, Address(str2, result, scale));
      load_unsigned_short(result, Address(str1, result, scale));
    } else {
      load_unsigned_short(cnt1, Address(str2, result, scale2));
      load_unsigned_byte(result, Address(str1, result, scale1));
    }
    subl(result, cnt1);
    jmpb(POP_LABEL);
  }//if (VM_Version::supports_avx512vlbw())
#endif // _LP64

  // Discard the stored length difference
  bind(POP_LABEL);
  pop(cnt1);

  // That's it
  bind(DONE_LABEL);
  if(ae == StrIntrinsicNode::UL) {
    negl(result);
  }

}

// Search for Non-ASCII character (Negative byte value) in a byte array,
// return true if it has any and false otherwise.
//   ..\jdk\src\java.base\share\classes\java\lang\StringCoding.java
//   @HotSpotIntrinsicCandidate
//   private static boolean hasNegatives(byte[] ba, int off, int len) {
//     for (int i = off; i < off + len; i++) {
//       if (ba[i] < 0) {
//         return true;
//       }
//     }
//     return false;
//   }
void MacroAssembler::has_negatives(Register ary1, Register len,
  Register result, Register tmp1,
  XMMRegister vec1, XMMRegister vec2) {
  // rsi: byte array
  // rcx: len
  // rax: result
  ShortBranchVerifier sbv(this);
  assert_different_registers(ary1, len, result, tmp1);
  assert_different_registers(vec1, vec2);
  Label TRUE_LABEL, FALSE_LABEL, DONE, COMPARE_CHAR, COMPARE_VECTORS, COMPARE_BYTE;

  // len == 0
  testl(len, len);
  jcc(Assembler::zero, FALSE_LABEL);

  if ((UseAVX > 2) && // AVX512
    VM_Version::supports_avx512vlbw() &&
    VM_Version::supports_bmi2()) {

    set_vector_masking();  // opening of the stub context for programming mask registers

    Label test_64_loop, test_tail;
    Register tmp3_aliased = len;

    movl(tmp1, len);
    vpxor(vec2, vec2, vec2, Assembler::AVX_512bit);

    andl(tmp1, 64 - 1);   // tail count (in chars) 0x3F
    andl(len, ~(64 - 1));    // vector count (in chars)
    jccb(Assembler::zero, test_tail);

    lea(ary1, Address(ary1, len, Address::times_1));
    negptr(len);

    bind(test_64_loop);
    // Check whether our 64 elements of size byte contain negatives
    evpcmpgtb(k2, vec2, Address(ary1, len, Address::times_1), Assembler::AVX_512bit);
    kortestql(k2, k2);
    jcc(Assembler::notZero, TRUE_LABEL);

    addptr(len, 64);
    jccb(Assembler::notZero, test_64_loop);


    bind(test_tail);
    // bail out when there is nothing to be done
    testl(tmp1, -1);
    jcc(Assembler::zero, FALSE_LABEL);

    // Save k1
    kmovql(k3, k1);

    // ~(~0 << len) applied up to two times (for 32-bit scenario)
#ifdef _LP64
    mov64(tmp3_aliased, 0xFFFFFFFFFFFFFFFF);
    shlxq(tmp3_aliased, tmp3_aliased, tmp1);
    notq(tmp3_aliased);
    kmovql(k1, tmp3_aliased);
#else
    Label k_init;
    jmp(k_init);

    // We could not read 64-bits from a general purpose register thus we move
    // data required to compose 64 1's to the instruction stream
    // We emit 64 byte wide series of elements from 0..63 which later on would
    // be used as a compare targets with tail count contained in tmp1 register.
    // Result would be a k1 register having tmp1 consecutive number or 1
    // counting from least significant bit.
    address tmp = pc();
    emit_int64(0x0706050403020100);
    emit_int64(0x0F0E0D0C0B0A0908);
    emit_int64(0x1716151413121110);
    emit_int64(0x1F1E1D1C1B1A1918);
    emit_int64(0x2726252423222120);
    emit_int64(0x2F2E2D2C2B2A2928);
    emit_int64(0x3736353433323130);
    emit_int64(0x3F3E3D3C3B3A3938);

    bind(k_init);
    lea(len, InternalAddress(tmp));
    // create mask to test for negative byte inside a vector
    evpbroadcastb(vec1, tmp1, Assembler::AVX_512bit);
    evpcmpgtb(k1, vec1, Address(len, 0), Assembler::AVX_512bit);

#endif
    evpcmpgtb(k2, k1, vec2, Address(ary1, 0), Assembler::AVX_512bit);
    ktestq(k2, k1);
    // Restore k1
    kmovql(k1, k3);
    jcc(Assembler::notZero, TRUE_LABEL);

    jmp(FALSE_LABEL);

    clear_vector_masking();   // closing of the stub context for programming mask registers
  } else {
    movl(result, len); // copy

    if (UseAVX == 2 && UseSSE >= 2) {
      // With AVX2, use 32-byte vector compare
      Label COMPARE_WIDE_VECTORS, COMPARE_TAIL;

      // Compare 32-byte vectors
      andl(result, 0x0000001f);  //   tail count (in bytes)
      andl(len, 0xffffffe0);   // vector count (in bytes)
      jccb(Assembler::zero, COMPARE_TAIL);

      lea(ary1, Address(ary1, len, Address::times_1));
      negptr(len);

      movl(tmp1, 0x80808080);   // create mask to test for Unicode chars in vector
      movdl(vec2, tmp1);
      vpbroadcastd(vec2, vec2);

      bind(COMPARE_WIDE_VECTORS);
      vmovdqu(vec1, Address(ary1, len, Address::times_1));
      vptest(vec1, vec2);
      jccb(Assembler::notZero, TRUE_LABEL);
      addptr(len, 32);
      jcc(Assembler::notZero, COMPARE_WIDE_VECTORS);

      testl(result, result);
      jccb(Assembler::zero, FALSE_LABEL);

      vmovdqu(vec1, Address(ary1, result, Address::times_1, -32));
      vptest(vec1, vec2);
      jccb(Assembler::notZero, TRUE_LABEL);
      jmpb(FALSE_LABEL);

      bind(COMPARE_TAIL); // len is zero
      movl(len, result);
      // Fallthru to tail compare
    } else if (UseSSE42Intrinsics) {
      // With SSE4.2, use double quad vector compare
      Label COMPARE_WIDE_VECTORS, COMPARE_TAIL;

      // Compare 16-byte vectors
      andl(result, 0x0000000f);  //   tail count (in bytes)
      andl(len, 0xfffffff0);   // vector count (in bytes)
      jccb(Assembler::zero, COMPARE_TAIL);

      lea(ary1, Address(ary1, len, Address::times_1));
      negptr(len);

      movl(tmp1, 0x80808080);
      movdl(vec2, tmp1);
      pshufd(vec2, vec2, 0);

      bind(COMPARE_WIDE_VECTORS);
      movdqu(vec1, Address(ary1, len, Address::times_1));
      ptest(vec1, vec2);
      jccb(Assembler::notZero, TRUE_LABEL);
      addptr(len, 16);
      jcc(Assembler::notZero, COMPARE_WIDE_VECTORS);

      testl(result, result);
      jccb(Assembler::zero, FALSE_LABEL);

      movdqu(vec1, Address(ary1, result, Address::times_1, -16));
      ptest(vec1, vec2);
      jccb(Assembler::notZero, TRUE_LABEL);
      jmpb(FALSE_LABEL);

      bind(COMPARE_TAIL); // len is zero
      movl(len, result);
      // Fallthru to tail compare
    }
  }
  // Compare 4-byte vectors
  andl(len, 0xfffffffc); // vector count (in bytes)
  jccb(Assembler::zero, COMPARE_CHAR);

  lea(ary1, Address(ary1, len, Address::times_1));
  negptr(len);

  bind(COMPARE_VECTORS);
  movl(tmp1, Address(ary1, len, Address::times_1));
  andl(tmp1, 0x80808080);
  jccb(Assembler::notZero, TRUE_LABEL);
  addptr(len, 4);
  jcc(Assembler::notZero, COMPARE_VECTORS);

  // Compare trailing char (final 2 bytes), if any
  bind(COMPARE_CHAR);
  testl(result, 0x2);   // tail  char
  jccb(Assembler::zero, COMPARE_BYTE);
  load_unsigned_short(tmp1, Address(ary1, 0));
  andl(tmp1, 0x00008080);
  jccb(Assembler::notZero, TRUE_LABEL);
  subptr(result, 2);
  lea(ary1, Address(ary1, 2));

  bind(COMPARE_BYTE);
  testl(result, 0x1);   // tail  byte
  jccb(Assembler::zero, FALSE_LABEL);
  load_unsigned_byte(tmp1, Address(ary1, 0));
  andl(tmp1, 0x00000080);
  jccb(Assembler::notEqual, TRUE_LABEL);
  jmpb(FALSE_LABEL);

  bind(TRUE_LABEL);
  movl(result, 1);   // return true
  jmpb(DONE);

  bind(FALSE_LABEL);
  xorl(result, result); // return false

  // That's it
  bind(DONE);
  if (UseAVX >= 2 && UseSSE >= 2) {
    // clean upper bits of YMM registers
    vpxor(vec1, vec1);
    vpxor(vec2, vec2);
  }
}
// Compare char[] or byte[] arrays aligned to 4 bytes or substrings.
void MacroAssembler::arrays_equals(bool is_array_equ, Register ary1, Register ary2,
                                   Register limit, Register result, Register chr,
                                   XMMRegister vec1, XMMRegister vec2, bool is_char) {
  ShortBranchVerifier sbv(this);
  Label TRUE_LABEL, FALSE_LABEL, DONE, COMPARE_VECTORS, COMPARE_CHAR, COMPARE_BYTE;

  int length_offset  = arrayOopDesc::length_offset_in_bytes();
  int base_offset    = arrayOopDesc::base_offset_in_bytes(is_char ? T_CHAR : T_BYTE);

  if (is_array_equ) {
    // Check the input args
    cmpoop(ary1, ary2);
    jcc(Assembler::equal, TRUE_LABEL);

    // Need additional checks for arrays_equals.
    testptr(ary1, ary1);
    jcc(Assembler::zero, FALSE_LABEL);
    testptr(ary2, ary2);
    jcc(Assembler::zero, FALSE_LABEL);

    // Check the lengths
    movl(limit, Address(ary1, length_offset));
    cmpl(limit, Address(ary2, length_offset));
    jcc(Assembler::notEqual, FALSE_LABEL);
  }

  // count == 0
  testl(limit, limit);
  jcc(Assembler::zero, TRUE_LABEL);

  if (is_array_equ) {
    // Load array address
    lea(ary1, Address(ary1, base_offset));
    lea(ary2, Address(ary2, base_offset));
  }

  if (is_array_equ && is_char) {
    // arrays_equals when used for char[].
    shll(limit, 1);      // byte count != 0
  }
  movl(result, limit); // copy

  if (UseAVX >= 2) {
    // With AVX2, use 32-byte vector compare
    Label COMPARE_WIDE_VECTORS, COMPARE_TAIL;

    // Compare 32-byte vectors
    andl(result, 0x0000001f);  //   tail count (in bytes)
    andl(limit, 0xffffffe0);   // vector count (in bytes)
    jcc(Assembler::zero, COMPARE_TAIL);

    lea(ary1, Address(ary1, limit, Address::times_1));
    lea(ary2, Address(ary2, limit, Address::times_1));
    negptr(limit);

    bind(COMPARE_WIDE_VECTORS);

#ifdef _LP64
    if (VM_Version::supports_avx512vlbw()) { // trying 64 bytes fast loop
      Label COMPARE_WIDE_VECTORS_LOOP_AVX2, COMPARE_WIDE_VECTORS_LOOP_AVX3;

      cmpl(limit, -64);
      jccb(Assembler::greater, COMPARE_WIDE_VECTORS_LOOP_AVX2);

      bind(COMPARE_WIDE_VECTORS_LOOP_AVX3); // the hottest loop

      evmovdquq(vec1, Address(ary1, limit, Address::times_1), Assembler::AVX_512bit);
      evpcmpeqb(k7, vec1, Address(ary2, limit, Address::times_1), Assembler::AVX_512bit);
      kortestql(k7, k7);
      jcc(Assembler::aboveEqual, FALSE_LABEL);     // miscompare
      addptr(limit, 64);  // update since we already compared at this addr
      cmpl(limit, -64);
      jccb(Assembler::lessEqual, COMPARE_WIDE_VECTORS_LOOP_AVX3);

      // At this point we may still need to compare -limit+result bytes.
      // We could execute the next two instruction and just continue via non-wide path:
      //  cmpl(limit, 0);
      //  jcc(Assembler::equal, COMPARE_TAIL);  // true
      // But since we stopped at the points ary{1,2}+limit which are
      // not farther than 64 bytes from the ends of arrays ary{1,2}+result
      // (|limit| <= 32 and result < 32),
      // we may just compare the last 64 bytes.
      //
      addptr(result, -64);   // it is safe, bc we just came from this area
      evmovdquq(vec1, Address(ary1, result, Address::times_1), Assembler::AVX_512bit);
      evpcmpeqb(k7, vec1, Address(ary2, result, Address::times_1), Assembler::AVX_512bit);
      kortestql(k7, k7);
      jcc(Assembler::aboveEqual, FALSE_LABEL);     // miscompare

      jmp(TRUE_LABEL);

      bind(COMPARE_WIDE_VECTORS_LOOP_AVX2);

    }//if (VM_Version::supports_avx512vlbw())
#endif //_LP64

    vmovdqu(vec1, Address(ary1, limit, Address::times_1));
    vmovdqu(vec2, Address(ary2, limit, Address::times_1));
    vpxor(vec1, vec2);

    vptest(vec1, vec1);
    jcc(Assembler::notZero, FALSE_LABEL);
    addptr(limit, 32);
    jcc(Assembler::notZero, COMPARE_WIDE_VECTORS);

    testl(result, result);
    jcc(Assembler::zero, TRUE_LABEL);

    vmovdqu(vec1, Address(ary1, result, Address::times_1, -32));
    vmovdqu(vec2, Address(ary2, result, Address::times_1, -32));
    vpxor(vec1, vec2);

    vptest(vec1, vec1);
    jccb(Assembler::notZero, FALSE_LABEL);
    jmpb(TRUE_LABEL);

    bind(COMPARE_TAIL); // limit is zero
    movl(limit, result);
    // Fallthru to tail compare
  } else if (UseSSE42Intrinsics) {
    // With SSE4.2, use double quad vector compare
    Label COMPARE_WIDE_VECTORS, COMPARE_TAIL;

    // Compare 16-byte vectors
    andl(result, 0x0000000f);  //   tail count (in bytes)
    andl(limit, 0xfffffff0);   // vector count (in bytes)
    jcc(Assembler::zero, COMPARE_TAIL);

    lea(ary1, Address(ary1, limit, Address::times_1));
    lea(ary2, Address(ary2, limit, Address::times_1));
    negptr(limit);

    bind(COMPARE_WIDE_VECTORS);
    movdqu(vec1, Address(ary1, limit, Address::times_1));
    movdqu(vec2, Address(ary2, limit, Address::times_1));
    pxor(vec1, vec2);

    ptest(vec1, vec1);
    jcc(Assembler::notZero, FALSE_LABEL);
    addptr(limit, 16);
    jcc(Assembler::notZero, COMPARE_WIDE_VECTORS);

    testl(result, result);
    jcc(Assembler::zero, TRUE_LABEL);

    movdqu(vec1, Address(ary1, result, Address::times_1, -16));
    movdqu(vec2, Address(ary2, result, Address::times_1, -16));
    pxor(vec1, vec2);

    ptest(vec1, vec1);
    jccb(Assembler::notZero, FALSE_LABEL);
    jmpb(TRUE_LABEL);

    bind(COMPARE_TAIL); // limit is zero
    movl(limit, result);
    // Fallthru to tail compare
  }

  // Compare 4-byte vectors
  andl(limit, 0xfffffffc); // vector count (in bytes)
  jccb(Assembler::zero, COMPARE_CHAR);

  lea(ary1, Address(ary1, limit, Address::times_1));
  lea(ary2, Address(ary2, limit, Address::times_1));
  negptr(limit);

  bind(COMPARE_VECTORS);
  movl(chr, Address(ary1, limit, Address::times_1));
  cmpl(chr, Address(ary2, limit, Address::times_1));
  jccb(Assembler::notEqual, FALSE_LABEL);
  addptr(limit, 4);
  jcc(Assembler::notZero, COMPARE_VECTORS);

  // Compare trailing char (final 2 bytes), if any
  bind(COMPARE_CHAR);
  testl(result, 0x2);   // tail  char
  jccb(Assembler::zero, COMPARE_BYTE);
  load_unsigned_short(chr, Address(ary1, 0));
  load_unsigned_short(limit, Address(ary2, 0));
  cmpl(chr, limit);
  jccb(Assembler::notEqual, FALSE_LABEL);

  if (is_array_equ && is_char) {
    bind(COMPARE_BYTE);
  } else {
    lea(ary1, Address(ary1, 2));
    lea(ary2, Address(ary2, 2));

    bind(COMPARE_BYTE);
    testl(result, 0x1);   // tail  byte
    jccb(Assembler::zero, TRUE_LABEL);
    load_unsigned_byte(chr, Address(ary1, 0));
    load_unsigned_byte(limit, Address(ary2, 0));
    cmpl(chr, limit);
    jccb(Assembler::notEqual, FALSE_LABEL);
  }
  bind(TRUE_LABEL);
  movl(result, 1);   // return true
  jmpb(DONE);

  bind(FALSE_LABEL);
  xorl(result, result); // return false

  // That's it
  bind(DONE);
  if (UseAVX >= 2) {
    // clean upper bits of YMM registers
    vpxor(vec1, vec1);
    vpxor(vec2, vec2);
  }
}

#endif

void MacroAssembler::generate_fill(BasicType t, bool aligned,
                                   Register to, Register value, Register count,
                                   Register rtmp, XMMRegister xtmp) {
  ShortBranchVerifier sbv(this);
  assert_different_registers(to, value, count, rtmp);
  Label L_exit, L_skip_align1, L_skip_align2, L_fill_byte;
  Label L_fill_2_bytes, L_fill_4_bytes;

  int shift = -1;
  switch (t) {
    case T_BYTE:
      shift = 2;
      break;
    case T_SHORT:
      shift = 1;
      break;
    case T_INT:
      shift = 0;
      break;
    default: ShouldNotReachHere();
  }

  if (t == T_BYTE) {
    andl(value, 0xff);
    movl(rtmp, value);
    shll(rtmp, 8);
    orl(value, rtmp);
  }
  if (t == T_SHORT) {
    andl(value, 0xffff);
  }
  if (t == T_BYTE || t == T_SHORT) {
    movl(rtmp, value);
    shll(rtmp, 16);
    orl(value, rtmp);
  }

  cmpl(count, 2<<shift); // Short arrays (< 8 bytes) fill by element
  jcc(Assembler::below, L_fill_4_bytes); // use unsigned cmp
  if (!UseUnalignedLoadStores && !aligned && (t == T_BYTE || t == T_SHORT)) {
    // align source address at 4 bytes address boundary
    if (t == T_BYTE) {
      // One byte misalignment happens only for byte arrays
      testptr(to, 1);
      jccb(Assembler::zero, L_skip_align1);
      movb(Address(to, 0), value);
      increment(to);
      decrement(count);
      BIND(L_skip_align1);
    }
    // Two bytes misalignment happens only for byte and short (char) arrays
    testptr(to, 2);
    jccb(Assembler::zero, L_skip_align2);
    movw(Address(to, 0), value);
    addptr(to, 2);
    subl(count, 1<<(shift-1));
    BIND(L_skip_align2);
  }
  if (UseSSE < 2) {
    Label L_fill_32_bytes_loop, L_check_fill_8_bytes, L_fill_8_bytes_loop, L_fill_8_bytes;
    // Fill 32-byte chunks
    subl(count, 8 << shift);
    jcc(Assembler::less, L_check_fill_8_bytes);
    align(16);

    BIND(L_fill_32_bytes_loop);

    for (int i = 0; i < 32; i += 4) {
      movl(Address(to, i), value);
    }

    addptr(to, 32);
    subl(count, 8 << shift);
    jcc(Assembler::greaterEqual, L_fill_32_bytes_loop);
    BIND(L_check_fill_8_bytes);
    addl(count, 8 << shift);
    jccb(Assembler::zero, L_exit);
    jmpb(L_fill_8_bytes);

    //
    // length is too short, just fill qwords
    //
    BIND(L_fill_8_bytes_loop);
    movl(Address(to, 0), value);
    movl(Address(to, 4), value);
    addptr(to, 8);
    BIND(L_fill_8_bytes);
    subl(count, 1 << (shift + 1));
    jcc(Assembler::greaterEqual, L_fill_8_bytes_loop);
    // fall through to fill 4 bytes
  } else {
    Label L_fill_32_bytes;
    if (!UseUnalignedLoadStores) {
      // align to 8 bytes, we know we are 4 byte aligned to start
      testptr(to, 4);
      jccb(Assembler::zero, L_fill_32_bytes);
      movl(Address(to, 0), value);
      addptr(to, 4);
      subl(count, 1<<shift);
    }
    BIND(L_fill_32_bytes);
    {
      assert( UseSSE >= 2, "supported cpu only" );
      Label L_fill_32_bytes_loop, L_check_fill_8_bytes, L_fill_8_bytes_loop, L_fill_8_bytes;
      if (UseAVX > 2) {
        movl(rtmp, 0xffff);
        kmovwl(k1, rtmp);
      }
      movdl(xtmp, value);
      if (UseAVX > 2 && UseUnalignedLoadStores) {
        // Fill 64-byte chunks
        Label L_fill_64_bytes_loop, L_check_fill_32_bytes;
        evpbroadcastd(xtmp, xtmp, Assembler::AVX_512bit);

        subl(count, 16 << shift);
        jcc(Assembler::less, L_check_fill_32_bytes);
        align(16);

        BIND(L_fill_64_bytes_loop);
        evmovdqul(Address(to, 0), xtmp, Assembler::AVX_512bit);
        addptr(to, 64);
        subl(count, 16 << shift);
        jcc(Assembler::greaterEqual, L_fill_64_bytes_loop);

        BIND(L_check_fill_32_bytes);
        addl(count, 8 << shift);
        jccb(Assembler::less, L_check_fill_8_bytes);
        vmovdqu(Address(to, 0), xtmp);
        addptr(to, 32);
        subl(count, 8 << shift);

        BIND(L_check_fill_8_bytes);
      } else if (UseAVX == 2 && UseUnalignedLoadStores) {
        // Fill 64-byte chunks
        Label L_fill_64_bytes_loop, L_check_fill_32_bytes;
        vpbroadcastd(xtmp, xtmp);

        subl(count, 16 << shift);
        jcc(Assembler::less, L_check_fill_32_bytes);
        align(16);

        BIND(L_fill_64_bytes_loop);
        vmovdqu(Address(to, 0), xtmp);
        vmovdqu(Address(to, 32), xtmp);
        addptr(to, 64);
        subl(count, 16 << shift);
        jcc(Assembler::greaterEqual, L_fill_64_bytes_loop);

        BIND(L_check_fill_32_bytes);
        addl(count, 8 << shift);
        jccb(Assembler::less, L_check_fill_8_bytes);
        vmovdqu(Address(to, 0), xtmp);
        addptr(to, 32);
        subl(count, 8 << shift);

        BIND(L_check_fill_8_bytes);
        // clean upper bits of YMM registers
        movdl(xtmp, value);
        pshufd(xtmp, xtmp, 0);
      } else {
        // Fill 32-byte chunks
        pshufd(xtmp, xtmp, 0);

        subl(count, 8 << shift);
        jcc(Assembler::less, L_check_fill_8_bytes);
        align(16);

        BIND(L_fill_32_bytes_loop);

        if (UseUnalignedLoadStores) {
          movdqu(Address(to, 0), xtmp);
          movdqu(Address(to, 16), xtmp);
        } else {
          movq(Address(to, 0), xtmp);
          movq(Address(to, 8), xtmp);
          movq(Address(to, 16), xtmp);
          movq(Address(to, 24), xtmp);
        }

        addptr(to, 32);
        subl(count, 8 << shift);
        jcc(Assembler::greaterEqual, L_fill_32_bytes_loop);

        BIND(L_check_fill_8_bytes);
      }
      addl(count, 8 << shift);
      jccb(Assembler::zero, L_exit);
      jmpb(L_fill_8_bytes);

      //
      // length is too short, just fill qwords
      //
      BIND(L_fill_8_bytes_loop);
      movq(Address(to, 0), xtmp);
      addptr(to, 8);
      BIND(L_fill_8_bytes);
      subl(count, 1 << (shift + 1));
      jcc(Assembler::greaterEqual, L_fill_8_bytes_loop);
    }
  }
  // fill trailing 4 bytes
  BIND(L_fill_4_bytes);
  testl(count, 1<<shift);
  jccb(Assembler::zero, L_fill_2_bytes);
  movl(Address(to, 0), value);
  if (t == T_BYTE || t == T_SHORT) {
    addptr(to, 4);
    BIND(L_fill_2_bytes);
    // fill trailing 2 bytes
    testl(count, 1<<(shift-1));
    jccb(Assembler::zero, L_fill_byte);
    movw(Address(to, 0), value);
    if (t == T_BYTE) {
      addptr(to, 2);
      BIND(L_fill_byte);
      // fill trailing byte
      testl(count, 1);
      jccb(Assembler::zero, L_exit);
      movb(Address(to, 0), value);
    } else {
      BIND(L_fill_byte);
    }
  } else {
    BIND(L_fill_2_bytes);
  }
  BIND(L_exit);
}

// encode char[] to byte[] in ISO_8859_1
   //@HotSpotIntrinsicCandidate
   //private static int implEncodeISOArray(byte[] sa, int sp,
   //byte[] da, int dp, int len) {
   //  int i = 0;
   //  for (; i < len; i++) {
   //    char c = StringUTF16.getChar(sa, sp++);
   //    if (c > '\u00FF')
   //      break;
   //    da[dp++] = (byte)c;
   //  }
   //  return i;
   //}
void MacroAssembler::encode_iso_array(Register src, Register dst, Register len,
  XMMRegister tmp1Reg, XMMRegister tmp2Reg,
  XMMRegister tmp3Reg, XMMRegister tmp4Reg,
  Register tmp5, Register result) {

  // rsi: src
  // rdi: dst
  // rdx: len
  // rcx: tmp5
  // rax: result
  ShortBranchVerifier sbv(this);
  assert_different_registers(src, dst, len, tmp5, result);
  Label L_done, L_copy_1_char, L_copy_1_char_exit;

  // set result
  xorl(result, result);
  // check for zero length
  testl(len, len);
  jcc(Assembler::zero, L_done);

  movl(result, len);

  // Setup pointers
  lea(src, Address(src, len, Address::times_2)); // char[]
  lea(dst, Address(dst, len, Address::times_1)); // byte[]
  negptr(len);

  if (UseSSE42Intrinsics || UseAVX >= 2) {
    Label L_chars_8_check, L_copy_8_chars, L_copy_8_chars_exit;
    Label L_chars_16_check, L_copy_16_chars, L_copy_16_chars_exit;

    if (UseAVX >= 2) {
      Label L_chars_32_check, L_copy_32_chars, L_copy_32_chars_exit;
      movl(tmp5, 0xff00ff00);   // create mask to test for Unicode chars in vector
      movdl(tmp1Reg, tmp5);
      vpbroadcastd(tmp1Reg, tmp1Reg);
      jmp(L_chars_32_check);

      bind(L_copy_32_chars);
      vmovdqu(tmp3Reg, Address(src, len, Address::times_2, -64));
      vmovdqu(tmp4Reg, Address(src, len, Address::times_2, -32));
      vpor(tmp2Reg, tmp3Reg, tmp4Reg, /* vector_len */ 1);
      vptest(tmp2Reg, tmp1Reg);       // check for Unicode chars in  vector
      jccb(Assembler::notZero, L_copy_32_chars_exit);
      vpackuswb(tmp3Reg, tmp3Reg, tmp4Reg, /* vector_len */ 1);
      vpermq(tmp4Reg, tmp3Reg, 0xD8, /* vector_len */ 1);
      vmovdqu(Address(dst, len, Address::times_1, -32), tmp4Reg);

      bind(L_chars_32_check);
      addptr(len, 32);
      jcc(Assembler::lessEqual, L_copy_32_chars);

      bind(L_copy_32_chars_exit);
      subptr(len, 16);
      jccb(Assembler::greater, L_copy_16_chars_exit);

    } else if (UseSSE42Intrinsics) {
      movl(tmp5, 0xff00ff00);   // create mask to test for Unicode chars in vector
      movdl(tmp1Reg, tmp5);
      pshufd(tmp1Reg, tmp1Reg, 0);
      jmpb(L_chars_16_check);
    }

    bind(L_copy_16_chars);
    if (UseAVX >= 2) {
      vmovdqu(tmp2Reg, Address(src, len, Address::times_2, -32));
      vptest(tmp2Reg, tmp1Reg);
      jcc(Assembler::notZero, L_copy_16_chars_exit);
      vpackuswb(tmp2Reg, tmp2Reg, tmp1Reg, /* vector_len */ 1);
      vpermq(tmp3Reg, tmp2Reg, 0xD8, /* vector_len */ 1);
    } else {
      if (UseAVX > 0) {
        movdqu(tmp3Reg, Address(src, len, Address::times_2, -32));
        movdqu(tmp4Reg, Address(src, len, Address::times_2, -16));
        vpor(tmp2Reg, tmp3Reg, tmp4Reg, /* vector_len */ 0);
      } else {
        movdqu(tmp3Reg, Address(src, len, Address::times_2, -32));
        por(tmp2Reg, tmp3Reg);
        movdqu(tmp4Reg, Address(src, len, Address::times_2, -16));
        por(tmp2Reg, tmp4Reg);
      }
      ptest(tmp2Reg, tmp1Reg);       // check for Unicode chars in  vector
      jccb(Assembler::notZero, L_copy_16_chars_exit);
      packuswb(tmp3Reg, tmp4Reg);
    }
    movdqu(Address(dst, len, Address::times_1, -16), tmp3Reg);

    bind(L_chars_16_check);
    addptr(len, 16);
    jcc(Assembler::lessEqual, L_copy_16_chars);

    bind(L_copy_16_chars_exit);
    if (UseAVX >= 2) {
      // clean upper bits of YMM registers
      vpxor(tmp2Reg, tmp2Reg);
      vpxor(tmp3Reg, tmp3Reg);
      vpxor(tmp4Reg, tmp4Reg);
      movdl(tmp1Reg, tmp5);
      pshufd(tmp1Reg, tmp1Reg, 0);
    }
    subptr(len, 8);
    jccb(Assembler::greater, L_copy_8_chars_exit);

    bind(L_copy_8_chars);
    movdqu(tmp3Reg, Address(src, len, Address::times_2, -16));
    ptest(tmp3Reg, tmp1Reg);
    jccb(Assembler::notZero, L_copy_8_chars_exit);
    packuswb(tmp3Reg, tmp1Reg);
    movq(Address(dst, len, Address::times_1, -8), tmp3Reg);
    addptr(len, 8);
    jccb(Assembler::lessEqual, L_copy_8_chars);

    bind(L_copy_8_chars_exit);
    subptr(len, 8);
    jccb(Assembler::zero, L_done);
  }

  bind(L_copy_1_char);
  load_unsigned_short(tmp5, Address(src, len, Address::times_2, 0));
  testl(tmp5, 0xff00);      // check if Unicode char
  jccb(Assembler::notZero, L_copy_1_char_exit);
  movb(Address(dst, len, Address::times_1, 0), tmp5);
  addptr(len, 1);
  jccb(Assembler::less, L_copy_1_char);

  bind(L_copy_1_char_exit);
  addptr(result, len); // len is negative count of not processed elements

  bind(L_done);
}

#ifdef _LP64
/**
 * Helper for multiply_to_len().
 */
void MacroAssembler::add2_with_carry(Register dest_hi, Register dest_lo, Register src1, Register src2) {
  addq(dest_lo, src1);
  adcq(dest_hi, 0);
  addq(dest_lo, src2);
  adcq(dest_hi, 0);
}

/**
 * Multiply 64 bit by 64 bit first loop.
 */
void MacroAssembler::multiply_64_x_64_loop(Register x, Register xstart, Register x_xstart,
                                           Register y, Register y_idx, Register z,
                                           Register carry, Register product,
                                           Register idx, Register kdx) {
  //
  //  jlong carry, x[], y[], z[];
  //  for (int idx=ystart, kdx=ystart+1+xstart; idx >= 0; idx-, kdx--) {
  //    huge_128 product = y[idx] * x[xstart] + carry;
  //    z[kdx] = (jlong)product;
  //    carry  = (jlong)(product >>> 64);
  //  }
  //  z[xstart] = carry;
  //

  Label L_first_loop, L_first_loop_exit;
  Label L_one_x, L_one_y, L_multiply;

  decrementl(xstart);
  jcc(Assembler::negative, L_one_x);

  movq(x_xstart, Address(x, xstart, Address::times_4,  0));
  rorq(x_xstart, 32); // convert big-endian to little-endian

  bind(L_first_loop);
  decrementl(idx);
  jcc(Assembler::negative, L_first_loop_exit);
  decrementl(idx);
  jcc(Assembler::negative, L_one_y);
  movq(y_idx, Address(y, idx, Address::times_4,  0));
  rorq(y_idx, 32); // convert big-endian to little-endian
  bind(L_multiply);
  movq(product, x_xstart);
  mulq(y_idx); // product(rax) * y_idx -> rdx:rax
  addq(product, carry);
  adcq(rdx, 0);
  subl(kdx, 2);
  movl(Address(z, kdx, Address::times_4,  4), product);
  shrq(product, 32);
  movl(Address(z, kdx, Address::times_4,  0), product);
  movq(carry, rdx);
  jmp(L_first_loop);

  bind(L_one_y);
  movl(y_idx, Address(y,  0));
  jmp(L_multiply);

  bind(L_one_x);
  movl(x_xstart, Address(x,  0));
  jmp(L_first_loop);

  bind(L_first_loop_exit);
}

/**
 * Multiply 64 bit by 64 bit and add 128 bit.
 */
void MacroAssembler::multiply_add_128_x_128(Register x_xstart, Register y, Register z,
                                            Register yz_idx, Register idx,
                                            Register carry, Register product, int offset) {
  //     huge_128 product = (y[idx] * x_xstart) + z[kdx] + carry;
  //     z[kdx] = (jlong)product;

  movq(yz_idx, Address(y, idx, Address::times_4,  offset));
  rorq(yz_idx, 32); // convert big-endian to little-endian
  movq(product, x_xstart);
  mulq(yz_idx);     // product(rax) * yz_idx -> rdx:product(rax)
  movq(yz_idx, Address(z, idx, Address::times_4,  offset));
  rorq(yz_idx, 32); // convert big-endian to little-endian

  add2_with_carry(rdx, product, carry, yz_idx);

  movl(Address(z, idx, Address::times_4,  offset+4), product);
  shrq(product, 32);
  movl(Address(z, idx, Address::times_4,  offset), product);

}

/**
 * Multiply 128 bit by 128 bit. Unrolled inner loop.
 */
void MacroAssembler::multiply_128_x_128_loop(Register x_xstart, Register y, Register z,
                                             Register yz_idx, Register idx, Register jdx,
                                             Register carry, Register product,
                                             Register carry2) {
  //   jlong carry, x[], y[], z[];
  //   int kdx = ystart+1;
  //   for (int idx=ystart-2; idx >= 0; idx -= 2) { // Third loop
  //     huge_128 product = (y[idx+1] * x_xstart) + z[kdx+idx+1] + carry;
  //     z[kdx+idx+1] = (jlong)product;
  //     jlong carry2  = (jlong)(product >>> 64);
  //     product = (y[idx] * x_xstart) + z[kdx+idx] + carry2;
  //     z[kdx+idx] = (jlong)product;
  //     carry  = (jlong)(product >>> 64);
  //   }
  //   idx += 2;
  //   if (idx > 0) {
  //     product = (y[idx] * x_xstart) + z[kdx+idx] + carry;
  //     z[kdx+idx] = (jlong)product;
  //     carry  = (jlong)(product >>> 64);
  //   }
  //

  Label L_third_loop, L_third_loop_exit, L_post_third_loop_done;

  movl(jdx, idx);
  andl(jdx, 0xFFFFFFFC);
  shrl(jdx, 2);

  bind(L_third_loop);
  subl(jdx, 1);
  jcc(Assembler::negative, L_third_loop_exit);
  subl(idx, 4);

  multiply_add_128_x_128(x_xstart, y, z, yz_idx, idx, carry, product, 8);
  movq(carry2, rdx);

  multiply_add_128_x_128(x_xstart, y, z, yz_idx, idx, carry2, product, 0);
  movq(carry, rdx);
  jmp(L_third_loop);

  bind (L_third_loop_exit);

  andl (idx, 0x3);
  jcc(Assembler::zero, L_post_third_loop_done);

  Label L_check_1;
  subl(idx, 2);
  jcc(Assembler::negative, L_check_1);

  multiply_add_128_x_128(x_xstart, y, z, yz_idx, idx, carry, product, 0);
  movq(carry, rdx);

  bind (L_check_1);
  addl (idx, 0x2);
  andl (idx, 0x1);
  subl(idx, 1);
  jcc(Assembler::negative, L_post_third_loop_done);

  movl(yz_idx, Address(y, idx, Address::times_4,  0));
  movq(product, x_xstart);
  mulq(yz_idx); // product(rax) * yz_idx -> rdx:product(rax)
  movl(yz_idx, Address(z, idx, Address::times_4,  0));

  add2_with_carry(rdx, product, yz_idx, carry);

  movl(Address(z, idx, Address::times_4,  0), product);
  shrq(product, 32);

  shlq(rdx, 32);
  orq(product, rdx);
  movq(carry, product);

  bind(L_post_third_loop_done);
}

/**
 * Multiply 128 bit by 128 bit using BMI2. Unrolled inner loop.
 *
 */
void MacroAssembler::multiply_128_x_128_bmi2_loop(Register y, Register z,
                                                  Register carry, Register carry2,
                                                  Register idx, Register jdx,
                                                  Register yz_idx1, Register yz_idx2,
                                                  Register tmp, Register tmp3, Register tmp4) {
  assert(UseBMI2Instructions, "should be used only when BMI2 is available");

  //   jlong carry, x[], y[], z[];
  //   int kdx = ystart+1;
  //   for (int idx=ystart-2; idx >= 0; idx -= 2) { // Third loop
  //     huge_128 tmp3 = (y[idx+1] * rdx) + z[kdx+idx+1] + carry;
  //     jlong carry2  = (jlong)(tmp3 >>> 64);
  //     huge_128 tmp4 = (y[idx]   * rdx) + z[kdx+idx] + carry2;
  //     carry  = (jlong)(tmp4 >>> 64);
  //     z[kdx+idx+1] = (jlong)tmp3;
  //     z[kdx+idx] = (jlong)tmp4;
  //   }
  //   idx += 2;
  //   if (idx > 0) {
  //     yz_idx1 = (y[idx] * rdx) + z[kdx+idx] + carry;
  //     z[kdx+idx] = (jlong)yz_idx1;
  //     carry  = (jlong)(yz_idx1 >>> 64);
  //   }
  //

  Label L_third_loop, L_third_loop_exit, L_post_third_loop_done;

  movl(jdx, idx);
  andl(jdx, 0xFFFFFFFC);
  shrl(jdx, 2);

  bind(L_third_loop);
  subl(jdx, 1);
  jcc(Assembler::negative, L_third_loop_exit);
  subl(idx, 4);

  movq(yz_idx1,  Address(y, idx, Address::times_4,  8));
  rorxq(yz_idx1, yz_idx1, 32); // convert big-endian to little-endian
  movq(yz_idx2, Address(y, idx, Address::times_4,  0));
  rorxq(yz_idx2, yz_idx2, 32);

  mulxq(tmp4, tmp3, yz_idx1);  //  yz_idx1 * rdx -> tmp4:tmp3
  mulxq(carry2, tmp, yz_idx2); //  yz_idx2 * rdx -> carry2:tmp

  movq(yz_idx1,  Address(z, idx, Address::times_4,  8));
  rorxq(yz_idx1, yz_idx1, 32);
  movq(yz_idx2, Address(z, idx, Address::times_4,  0));
  rorxq(yz_idx2, yz_idx2, 32);

  if (VM_Version::supports_adx()) {
    adcxq(tmp3, carry);
    adoxq(tmp3, yz_idx1);

    adcxq(tmp4, tmp);
    adoxq(tmp4, yz_idx2);

    movl(carry, 0); // does not affect flags
    adcxq(carry2, carry);
    adoxq(carry2, carry);
  } else {
    add2_with_carry(tmp4, tmp3, carry, yz_idx1);
    add2_with_carry(carry2, tmp4, tmp, yz_idx2);
  }
  movq(carry, carry2);

  movl(Address(z, idx, Address::times_4, 12), tmp3);
  shrq(tmp3, 32);
  movl(Address(z, idx, Address::times_4,  8), tmp3);

  movl(Address(z, idx, Address::times_4,  4), tmp4);
  shrq(tmp4, 32);
  movl(Address(z, idx, Address::times_4,  0), tmp4);

  jmp(L_third_loop);

  bind (L_third_loop_exit);

  andl (idx, 0x3);
  jcc(Assembler::zero, L_post_third_loop_done);

  Label L_check_1;
  subl(idx, 2);
  jcc(Assembler::negative, L_check_1);

  movq(yz_idx1, Address(y, idx, Address::times_4,  0));
  rorxq(yz_idx1, yz_idx1, 32);
  mulxq(tmp4, tmp3, yz_idx1); //  yz_idx1 * rdx -> tmp4:tmp3
  movq(yz_idx2, Address(z, idx, Address::times_4,  0));
  rorxq(yz_idx2, yz_idx2, 32);

  add2_with_carry(tmp4, tmp3, carry, yz_idx2);

  movl(Address(z, idx, Address::times_4,  4), tmp3);
  shrq(tmp3, 32);
  movl(Address(z, idx, Address::times_4,  0), tmp3);
  movq(carry, tmp4);

  bind (L_check_1);
  addl (idx, 0x2);
  andl (idx, 0x1);
  subl(idx, 1);
  jcc(Assembler::negative, L_post_third_loop_done);
  movl(tmp4, Address(y, idx, Address::times_4,  0));
  mulxq(carry2, tmp3, tmp4);  //  tmp4 * rdx -> carry2:tmp3
  movl(tmp4, Address(z, idx, Address::times_4,  0));

  add2_with_carry(carry2, tmp3, tmp4, carry);

  movl(Address(z, idx, Address::times_4,  0), tmp3);
  shrq(tmp3, 32);

  shlq(carry2, 32);
  orq(tmp3, carry2);
  movq(carry, tmp3);

  bind(L_post_third_loop_done);
}

/**
 * Code for BigInteger::multiplyToLen() instrinsic.
 *
 * rdi: x
 * rax: xlen
 * rsi: y
 * rcx: ylen
 * r8:  z
 * r11: zlen
 * r12: tmp1
 * r13: tmp2
 * r14: tmp3
 * r15: tmp4
 * rbx: tmp5
 *
 */
void MacroAssembler::multiply_to_len(Register x, Register xlen, Register y, Register ylen, Register z, Register zlen,
                                     Register tmp1, Register tmp2, Register tmp3, Register tmp4, Register tmp5) {
  ShortBranchVerifier sbv(this);
  assert_different_registers(x, xlen, y, ylen, z, zlen, tmp1, tmp2, tmp3, tmp4, tmp5, rdx);

  push(tmp1);
  push(tmp2);
  push(tmp3);
  push(tmp4);
  push(tmp5);

  push(xlen);
  push(zlen);

  const Register idx = tmp1;
  const Register kdx = tmp2;
  const Register xstart = tmp3;

  const Register y_idx = tmp4;
  const Register carry = tmp5;
  const Register product  = xlen;
  const Register x_xstart = zlen;  // reuse register

  // First Loop.
  //
  //  final static long LONG_MASK = 0xffffffffL;
  //  int xstart = xlen - 1;
  //  int ystart = ylen - 1;
  //  long carry = 0;
  //  for (int idx=ystart, kdx=ystart+1+xstart; idx >= 0; idx-, kdx--) {
  //    long product = (y[idx] & LONG_MASK) * (x[xstart] & LONG_MASK) + carry;
  //    z[kdx] = (int)product;
  //    carry = product >>> 32;
  //  }
  //  z[xstart] = (int)carry;
  //

  movl(idx, ylen);      // idx = ylen;
  movl(kdx, zlen);      // kdx = xlen+ylen;
  xorq(carry, carry);   // carry = 0;

  Label L_done;

  movl(xstart, xlen);
  decrementl(xstart);
  jcc(Assembler::negative, L_done);

  multiply_64_x_64_loop(x, xstart, x_xstart, y, y_idx, z, carry, product, idx, kdx);

  Label L_second_loop;
  testl(kdx, kdx);
  jcc(Assembler::zero, L_second_loop);

  Label L_carry;
  subl(kdx, 1);
  jcc(Assembler::zero, L_carry);

  movl(Address(z, kdx, Address::times_4,  0), carry);
  shrq(carry, 32);
  subl(kdx, 1);

  bind(L_carry);
  movl(Address(z, kdx, Address::times_4,  0), carry);

  // Second and third (nested) loops.
  //
  // for (int i = xstart-1; i >= 0; i--) { // Second loop
  //   carry = 0;
  //   for (int jdx=ystart, k=ystart+1+i; jdx >= 0; jdx--, k--) { // Third loop
  //     long product = (y[jdx] & LONG_MASK) * (x[i] & LONG_MASK) +
  //                    (z[k] & LONG_MASK) + carry;
  //     z[k] = (int)product;
  //     carry = product >>> 32;
  //   }
  //   z[i] = (int)carry;
  // }
  //
  // i = xlen, j = tmp1, k = tmp2, carry = tmp5, x[i] = rdx

  const Register jdx = tmp1;

  bind(L_second_loop);
  xorl(carry, carry);    // carry = 0;
  movl(jdx, ylen);       // j = ystart+1

  subl(xstart, 1);       // i = xstart-1;
  jcc(Assembler::negative, L_done);

  push (z);

  Label L_last_x;
  lea(z, Address(z, xstart, Address::times_4, 4)); // z = z + k - j
  subl(xstart, 1);       // i = xstart-1;
  jcc(Assembler::negative, L_last_x);

  if (UseBMI2Instructions) {
    movq(rdx,  Address(x, xstart, Address::times_4,  0));
    rorxq(rdx, rdx, 32); // convert big-endian to little-endian
  } else {
    movq(x_xstart, Address(x, xstart, Address::times_4,  0));
    rorq(x_xstart, 32);  // convert big-endian to little-endian
  }

  Label L_third_loop_prologue;
  bind(L_third_loop_prologue);

  push (x);
  push (xstart);
  push (ylen);


  if (UseBMI2Instructions) {
    multiply_128_x_128_bmi2_loop(y, z, carry, x, jdx, ylen, product, tmp2, x_xstart, tmp3, tmp4);
  } else { // !UseBMI2Instructions
    multiply_128_x_128_loop(x_xstart, y, z, y_idx, jdx, ylen, carry, product, x);
  }

  pop(ylen);
  pop(xlen);
  pop(x);
  pop(z);

  movl(tmp3, xlen);
  addl(tmp3, 1);
  movl(Address(z, tmp3, Address::times_4,  0), carry);
  subl(tmp3, 1);
  jccb(Assembler::negative, L_done);

  shrq(carry, 32);
  movl(Address(z, tmp3, Address::times_4,  0), carry);
  jmp(L_second_loop);

  // Next infrequent code is moved outside loops.
  bind(L_last_x);
  if (UseBMI2Instructions) {
    movl(rdx, Address(x,  0));
  } else {
    movl(x_xstart, Address(x,  0));
  }
  jmp(L_third_loop_prologue);

  bind(L_done);

  pop(zlen);
  pop(xlen);

  pop(tmp5);
  pop(tmp4);
  pop(tmp3);
  pop(tmp2);
  pop(tmp1);
}

void MacroAssembler::vectorized_mismatch(Register obja, Register objb, Register length, Register log2_array_indxscale,
  Register result, Register tmp1, Register tmp2, XMMRegister rymm0, XMMRegister rymm1, XMMRegister rymm2){
  assert(UseSSE42Intrinsics, "SSE4.2 must be enabled.");
  Label VECTOR64_LOOP, VECTOR64_TAIL, VECTOR64_NOT_EQUAL, VECTOR32_TAIL;
  Label VECTOR32_LOOP, VECTOR16_LOOP, VECTOR8_LOOP, VECTOR4_LOOP;
  Label VECTOR16_TAIL, VECTOR8_TAIL, VECTOR4_TAIL;
  Label VECTOR32_NOT_EQUAL, VECTOR16_NOT_EQUAL, VECTOR8_NOT_EQUAL, VECTOR4_NOT_EQUAL;
  Label SAME_TILL_END, DONE;
  Label BYTES_LOOP, BYTES_TAIL, BYTES_NOT_EQUAL;

  //scale is in rcx in both Win64 and Unix
  ShortBranchVerifier sbv(this);

  shlq(length);
  xorq(result, result);

  if ((UseAVX > 2) &&
      VM_Version::supports_avx512vlbw()) {
    set_vector_masking();  // opening of the stub context for programming mask registers
    cmpq(length, 64);
    jcc(Assembler::less, VECTOR32_TAIL);
    movq(tmp1, length);
    andq(tmp1, 0x3F);      // tail count
    andq(length, ~(0x3F)); //vector count

    bind(VECTOR64_LOOP);
    // AVX512 code to compare 64 byte vectors.
    evmovdqub(rymm0, Address(obja, result), Assembler::AVX_512bit);
    evpcmpeqb(k7, rymm0, Address(objb, result), Assembler::AVX_512bit);
    kortestql(k7, k7);
    jcc(Assembler::aboveEqual, VECTOR64_NOT_EQUAL);     // mismatch
    addq(result, 64);
    subq(length, 64);
    jccb(Assembler::notZero, VECTOR64_LOOP);

    //bind(VECTOR64_TAIL);
    testq(tmp1, tmp1);
    jcc(Assembler::zero, SAME_TILL_END);

    bind(VECTOR64_TAIL);
    // AVX512 code to compare upto 63 byte vectors.
    // Save k1
    kmovql(k3, k1);
    mov64(tmp2, 0xFFFFFFFFFFFFFFFF);
    shlxq(tmp2, tmp2, tmp1);
    notq(tmp2);
    kmovql(k1, tmp2);

    evmovdqub(rymm0, k1, Address(obja, result), Assembler::AVX_512bit);
    evpcmpeqb(k7, k1, rymm0, Address(objb, result), Assembler::AVX_512bit);

    ktestql(k7, k1);
    // Restore k1
    kmovql(k1, k3);
    jcc(Assembler::below, SAME_TILL_END);     // not mismatch

    bind(VECTOR64_NOT_EQUAL);
    kmovql(tmp1, k7);
    notq(tmp1);
    tzcntq(tmp1, tmp1);
    addq(result, tmp1);
    shrq(result);
    jmp(DONE);
    bind(VECTOR32_TAIL);
    clear_vector_masking();   // closing of the stub context for programming mask registers
  }

  cmpq(length, 8);
  jcc(Assembler::equal, VECTOR8_LOOP);
  jcc(Assembler::less, VECTOR4_TAIL);

  if (UseAVX >= 2) {

    cmpq(length, 16);
    jcc(Assembler::equal, VECTOR16_LOOP);
    jcc(Assembler::less, VECTOR8_LOOP);

    cmpq(length, 32);
    jccb(Assembler::less, VECTOR16_TAIL);

    subq(length, 32);
    bind(VECTOR32_LOOP);
    vmovdqu(rymm0, Address(obja, result));
    vmovdqu(rymm1, Address(objb, result));
    vpxor(rymm2, rymm0, rymm1, Assembler::AVX_256bit);
    vptest(rymm2, rymm2);
    jcc(Assembler::notZero, VECTOR32_NOT_EQUAL);//mismatch found
    addq(result, 32);
    subq(length, 32);
    jccb(Assembler::greaterEqual, VECTOR32_LOOP);
    addq(length, 32);
    jcc(Assembler::equal, SAME_TILL_END);
    //falling through if less than 32 bytes left //close the branch here.

    bind(VECTOR16_TAIL);
    cmpq(length, 16);
    jccb(Assembler::less, VECTOR8_TAIL);
    bind(VECTOR16_LOOP);
    movdqu(rymm0, Address(obja, result));
    movdqu(rymm1, Address(objb, result));
    vpxor(rymm2, rymm0, rymm1, Assembler::AVX_128bit);
    ptest(rymm2, rymm2);
    jcc(Assembler::notZero, VECTOR16_NOT_EQUAL);//mismatch found
    addq(result, 16);
    subq(length, 16);
    jcc(Assembler::equal, SAME_TILL_END);
    //falling through if less than 16 bytes left
  } else {//regular intrinsics

    cmpq(length, 16);
    jccb(Assembler::less, VECTOR8_TAIL);

    subq(length, 16);
    bind(VECTOR16_LOOP);
    movdqu(rymm0, Address(obja, result));
    movdqu(rymm1, Address(objb, result));
    pxor(rymm0, rymm1);
    ptest(rymm0, rymm0);
    jcc(Assembler::notZero, VECTOR16_NOT_EQUAL);//mismatch found
    addq(result, 16);
    subq(length, 16);
    jccb(Assembler::greaterEqual, VECTOR16_LOOP);
    addq(length, 16);
    jcc(Assembler::equal, SAME_TILL_END);
    //falling through if less than 16 bytes left
  }

  bind(VECTOR8_TAIL);
  cmpq(length, 8);
  jccb(Assembler::less, VECTOR4_TAIL);
  bind(VECTOR8_LOOP);
  movq(tmp1, Address(obja, result));
  movq(tmp2, Address(objb, result));
  xorq(tmp1, tmp2);
  testq(tmp1, tmp1);
  jcc(Assembler::notZero, VECTOR8_NOT_EQUAL);//mismatch found
  addq(result, 8);
  subq(length, 8);
  jcc(Assembler::equal, SAME_TILL_END);
  //falling through if less than 8 bytes left

  bind(VECTOR4_TAIL);
  cmpq(length, 4);
  jccb(Assembler::less, BYTES_TAIL);
  bind(VECTOR4_LOOP);
  movl(tmp1, Address(obja, result));
  xorl(tmp1, Address(objb, result));
  testl(tmp1, tmp1);
  jcc(Assembler::notZero, VECTOR4_NOT_EQUAL);//mismatch found
  addq(result, 4);
  subq(length, 4);
  jcc(Assembler::equal, SAME_TILL_END);
  //falling through if less than 4 bytes left

  bind(BYTES_TAIL);
  bind(BYTES_LOOP);
  load_unsigned_byte(tmp1, Address(obja, result));
  load_unsigned_byte(tmp2, Address(objb, result));
  xorl(tmp1, tmp2);
  testl(tmp1, tmp1);
  jccb(Assembler::notZero, BYTES_NOT_EQUAL);//mismatch found
  decq(length);
  jccb(Assembler::zero, SAME_TILL_END);
  incq(result);
  load_unsigned_byte(tmp1, Address(obja, result));
  load_unsigned_byte(tmp2, Address(objb, result));
  xorl(tmp1, tmp2);
  testl(tmp1, tmp1);
  jccb(Assembler::notZero, BYTES_NOT_EQUAL);//mismatch found
  decq(length);
  jccb(Assembler::zero, SAME_TILL_END);
  incq(result);
  load_unsigned_byte(tmp1, Address(obja, result));
  load_unsigned_byte(tmp2, Address(objb, result));
  xorl(tmp1, tmp2);
  testl(tmp1, tmp1);
  jccb(Assembler::notZero, BYTES_NOT_EQUAL);//mismatch found
  jmpb(SAME_TILL_END);

  if (UseAVX >= 2) {
    bind(VECTOR32_NOT_EQUAL);
    vpcmpeqb(rymm2, rymm2, rymm2, Assembler::AVX_256bit);
    vpcmpeqb(rymm0, rymm0, rymm1, Assembler::AVX_256bit);
    vpxor(rymm0, rymm0, rymm2, Assembler::AVX_256bit);
    vpmovmskb(tmp1, rymm0);
    bsfq(tmp1, tmp1);
    addq(result, tmp1);
    shrq(result);
    jmpb(DONE);
  }

  bind(VECTOR16_NOT_EQUAL);
  if (UseAVX >= 2) {
    vpcmpeqb(rymm2, rymm2, rymm2, Assembler::AVX_128bit);
    vpcmpeqb(rymm0, rymm0, rymm1, Assembler::AVX_128bit);
    pxor(rymm0, rymm2);
  } else {
    pcmpeqb(rymm2, rymm2);
    pxor(rymm0, rymm1);
    pcmpeqb(rymm0, rymm1);
    pxor(rymm0, rymm2);
  }
  pmovmskb(tmp1, rymm0);
  bsfq(tmp1, tmp1);
  addq(result, tmp1);
  shrq(result);
  jmpb(DONE);

  bind(VECTOR8_NOT_EQUAL);
  bind(VECTOR4_NOT_EQUAL);
  bsfq(tmp1, tmp1);
  shrq(tmp1, 3);
  addq(result, tmp1);
  bind(BYTES_NOT_EQUAL);
  shrq(result);
  jmpb(DONE);

  bind(SAME_TILL_END);
  mov64(result, -1);

  bind(DONE);
}

//Helper functions for square_to_len()

/**
 * Store the squares of x[], right shifted one bit (divided by 2) into z[]
 * Preserves x and z and modifies rest of the registers.
 */
void MacroAssembler::square_rshift(Register x, Register xlen, Register z, Register tmp1, Register tmp3, Register tmp4, Register tmp5, Register rdxReg, Register raxReg) {
  // Perform square and right shift by 1
  // Handle odd xlen case first, then for even xlen do the following
  // jlong carry = 0;
  // for (int j=0, i=0; j < xlen; j+=2, i+=4) {
  //     huge_128 product = x[j:j+1] * x[j:j+1];
  //     z[i:i+1] = (carry << 63) | (jlong)(product >>> 65);
  //     z[i+2:i+3] = (jlong)(product >>> 1);
  //     carry = (jlong)product;
  // }

  xorq(tmp5, tmp5);     // carry
  xorq(rdxReg, rdxReg);
  xorl(tmp1, tmp1);     // index for x
  xorl(tmp4, tmp4);     // index for z

  Label L_first_loop, L_first_loop_exit;

  testl(xlen, 1);
  jccb(Assembler::zero, L_first_loop); //jump if xlen is even

  // Square and right shift by 1 the odd element using 32 bit multiply
  movl(raxReg, Address(x, tmp1, Address::times_4, 0));
  imulq(raxReg, raxReg);
  shrq(raxReg, 1);
  adcq(tmp5, 0);
  movq(Address(z, tmp4, Address::times_4, 0), raxReg);
  incrementl(tmp1);
  addl(tmp4, 2);

  // Square and  right shift by 1 the rest using 64 bit multiply
  bind(L_first_loop);
  cmpptr(tmp1, xlen);
  jccb(Assembler::equal, L_first_loop_exit);

  // Square
  movq(raxReg, Address(x, tmp1, Address::times_4,  0));
  rorq(raxReg, 32);    // convert big-endian to little-endian
  mulq(raxReg);        // 64-bit multiply rax * rax -> rdx:rax

  // Right shift by 1 and save carry
  shrq(tmp5, 1);       // rdx:rax:tmp5 = (tmp5:rdx:rax) >>> 1
  rcrq(rdxReg, 1);
  rcrq(raxReg, 1);
  adcq(tmp5, 0);

  // Store result in z
  movq(Address(z, tmp4, Address::times_4, 0), rdxReg);
  movq(Address(z, tmp4, Address::times_4, 8), raxReg);

  // Update indices for x and z
  addl(tmp1, 2);
  addl(tmp4, 4);
  jmp(L_first_loop);

  bind(L_first_loop_exit);
}


/**
 * Perform the following multiply add operation using BMI2 instructions
 * carry:sum = sum + op1*op2 + carry
 * op2 should be in rdx
 * op2 is preserved, all other registers are modified
 */
void MacroAssembler::multiply_add_64_bmi2(Register sum, Register op1, Register op2, Register carry, Register tmp2) {
  // assert op2 is rdx
  mulxq(tmp2, op1, op1);  //  op1 * op2 -> tmp2:op1
  addq(sum, carry);
  adcq(tmp2, 0);
  addq(sum, op1);
  adcq(tmp2, 0);
  movq(carry, tmp2);
}

/**
 * Perform the following multiply add operation:
 * carry:sum = sum + op1*op2 + carry
 * Preserves op1, op2 and modifies rest of registers
 */
void MacroAssembler::multiply_add_64(Register sum, Register op1, Register op2, Register carry, Register rdxReg, Register raxReg) {
  // rdx:rax = op1 * op2
  movq(raxReg, op2);
  mulq(op1);

  //  rdx:rax = sum + carry + rdx:rax
  addq(sum, carry);
  adcq(rdxReg, 0);
  addq(sum, raxReg);
  adcq(rdxReg, 0);

  // carry:sum = rdx:sum
  movq(carry, rdxReg);
}

/**
 * Add 64 bit long carry into z[] with carry propogation.
 * Preserves z and carry register values and modifies rest of registers.
 *
 */
void MacroAssembler::add_one_64(Register z, Register zlen, Register carry, Register tmp1) {
  Label L_fourth_loop, L_fourth_loop_exit;

  movl(tmp1, 1);
  subl(zlen, 2);
  addq(Address(z, zlen, Address::times_4, 0), carry);

  bind(L_fourth_loop);
  jccb(Assembler::carryClear, L_fourth_loop_exit);
  subl(zlen, 2);
  jccb(Assembler::negative, L_fourth_loop_exit);
  addq(Address(z, zlen, Address::times_4, 0), tmp1);
  jmp(L_fourth_loop);
  bind(L_fourth_loop_exit);
}

/**
 * Shift z[] left by 1 bit.
 * Preserves x, len, z and zlen registers and modifies rest of the registers.
 *
 */
void MacroAssembler::lshift_by_1(Register x, Register len, Register z, Register zlen, Register tmp1, Register tmp2, Register tmp3, Register tmp4) {

  Label L_fifth_loop, L_fifth_loop_exit;

  // Fifth loop
  // Perform primitiveLeftShift(z, zlen, 1)

  const Register prev_carry = tmp1;
  const Register new_carry = tmp4;
  const Register value = tmp2;
  const Register zidx = tmp3;

  // int zidx, carry;
  // long value;
  // carry = 0;
  // for (zidx = zlen-2; zidx >=0; zidx -= 2) {
  //    (carry:value)  = (z[i] << 1) | carry ;
  //    z[i] = value;
  // }

  movl(zidx, zlen);
  xorl(prev_carry, prev_carry); // clear carry flag and prev_carry register

  bind(L_fifth_loop);
  decl(zidx);  // Use decl to preserve carry flag
  decl(zidx);
  jccb(Assembler::negative, L_fifth_loop_exit);

  if (UseBMI2Instructions) {
     movq(value, Address(z, zidx, Address::times_4, 0));
     rclq(value, 1);
     rorxq(value, value, 32);
     movq(Address(z, zidx, Address::times_4,  0), value);  // Store back in big endian form
  }
  else {
    // clear new_carry
    xorl(new_carry, new_carry);

    // Shift z[i] by 1, or in previous carry and save new carry
    movq(value, Address(z, zidx, Address::times_4, 0));
    shlq(value, 1);
    adcl(new_carry, 0);

    orq(value, prev_carry);
    rorq(value, 0x20);
    movq(Address(z, zidx, Address::times_4,  0), value);  // Store back in big endian form

    // Set previous carry = new carry
    movl(prev_carry, new_carry);
  }
  jmp(L_fifth_loop);

  bind(L_fifth_loop_exit);
}


/**
 * Code for BigInteger::squareToLen() intrinsic
 *
 * rdi: x
 * rsi: len
 * r8:  z
 * rcx: zlen
 * r12: tmp1
 * r13: tmp2
 * r14: tmp3
 * r15: tmp4
 * rbx: tmp5
 *
 */
void MacroAssembler::square_to_len(Register x, Register len, Register z, Register zlen, Register tmp1, Register tmp2, Register tmp3, Register tmp4, Register tmp5, Register rdxReg, Register raxReg) {

  Label L_second_loop, L_second_loop_exit, L_third_loop, L_third_loop_exit, fifth_loop, fifth_loop_exit, L_last_x, L_multiply;
  push(tmp1);
  push(tmp2);
  push(tmp3);
  push(tmp4);
  push(tmp5);

  // First loop
  // Store the squares, right shifted one bit (i.e., divided by 2).
  square_rshift(x, len, z, tmp1, tmp3, tmp4, tmp5, rdxReg, raxReg);

  // Add in off-diagonal sums.
  //
  // Second, third (nested) and fourth loops.
  // zlen +=2;
  // for (int xidx=len-2,zidx=zlen-4; xidx > 0; xidx-=2,zidx-=4) {
  //    carry = 0;
  //    long op2 = x[xidx:xidx+1];
  //    for (int j=xidx-2,k=zidx; j >= 0; j-=2) {
  //       k -= 2;
  //       long op1 = x[j:j+1];
  //       long sum = z[k:k+1];
  //       carry:sum = multiply_add_64(sum, op1, op2, carry, tmp_regs);
  //       z[k:k+1] = sum;
  //    }
  //    add_one_64(z, k, carry, tmp_regs);
  // }

  const Register carry = tmp5;
  const Register sum = tmp3;
  const Register op1 = tmp4;
  Register op2 = tmp2;

  push(zlen);
  push(len);
  addl(zlen,2);
  bind(L_second_loop);
  xorq(carry, carry);
  subl(zlen, 4);
  subl(len, 2);
  push(zlen);
  push(len);
  cmpl(len, 0);
  jccb(Assembler::lessEqual, L_second_loop_exit);

  // Multiply an array by one 64 bit long.
  if (UseBMI2Instructions) {
    op2 = rdxReg;
    movq(op2, Address(x, len, Address::times_4,  0));
    rorxq(op2, op2, 32);
  }
  else {
    movq(op2, Address(x, len, Address::times_4,  0));
    rorq(op2, 32);
  }

  bind(L_third_loop);
  decrementl(len);
  jccb(Assembler::negative, L_third_loop_exit);
  decrementl(len);
  jccb(Assembler::negative, L_last_x);

  movq(op1, Address(x, len, Address::times_4,  0));
  rorq(op1, 32);

  bind(L_multiply);
  subl(zlen, 2);
  movq(sum, Address(z, zlen, Address::times_4,  0));

  // Multiply 64 bit by 64 bit and add 64 bits lower half and upper 64 bits as carry.
  if (UseBMI2Instructions) {
    multiply_add_64_bmi2(sum, op1, op2, carry, tmp2);
  }
  else {
    multiply_add_64(sum, op1, op2, carry, rdxReg, raxReg);
  }

  movq(Address(z, zlen, Address::times_4, 0), sum);

  jmp(L_third_loop);
  bind(L_third_loop_exit);

  // Fourth loop
  // Add 64 bit long carry into z with carry propogation.
  // Uses offsetted zlen.
  add_one_64(z, zlen, carry, tmp1);

  pop(len);
  pop(zlen);
  jmp(L_second_loop);

  // Next infrequent code is moved outside loops.
  bind(L_last_x);
  movl(op1, Address(x, 0));
  jmp(L_multiply);

  bind(L_second_loop_exit);
  pop(len);
  pop(zlen);
  pop(len);
  pop(zlen);

  // Fifth loop
  // Shift z left 1 bit.
  lshift_by_1(x, len, z, zlen, tmp1, tmp2, tmp3, tmp4);

  // z[zlen-1] |= x[len-1] & 1;
  movl(tmp3, Address(x, len, Address::times_4, -4));
  andl(tmp3, 1);
  orl(Address(z, zlen, Address::times_4,  -4), tmp3);

  pop(tmp5);
  pop(tmp4);
  pop(tmp3);
  pop(tmp2);
  pop(tmp1);
}

/**
 * Helper function for mul_add()
 * Multiply the in[] by int k and add to out[] starting at offset offs using
 * 128 bit by 32 bit multiply and return the carry in tmp5.
 * Only quad int aligned length of in[] is operated on in this function.
 * k is in rdxReg for BMI2Instructions, for others it is in tmp2.
 * This function preserves out, in and k registers.
 * len and offset point to the appropriate index in "in" & "out" correspondingly
 * tmp5 has the carry.
 * other registers are temporary and are modified.
 *
 */
void MacroAssembler::mul_add_128_x_32_loop(Register out, Register in,
  Register offset, Register len, Register tmp1, Register tmp2, Register tmp3,
  Register tmp4, Register tmp5, Register rdxReg, Register raxReg) {

  Label L_first_loop, L_first_loop_exit;

  movl(tmp1, len);
  shrl(tmp1, 2);

  bind(L_first_loop);
  subl(tmp1, 1);
  jccb(Assembler::negative, L_first_loop_exit);

  subl(len, 4);
  subl(offset, 4);

  Register op2 = tmp2;
  const Register sum = tmp3;
  const Register op1 = tmp4;
  const Register carry = tmp5;

  if (UseBMI2Instructions) {
    op2 = rdxReg;
  }

  movq(op1, Address(in, len, Address::times_4,  8));
  rorq(op1, 32);
  movq(sum, Address(out, offset, Address::times_4,  8));
  rorq(sum, 32);
  if (UseBMI2Instructions) {
    multiply_add_64_bmi2(sum, op1, op2, carry, raxReg);
  }
  else {
    multiply_add_64(sum, op1, op2, carry, rdxReg, raxReg);
  }
  // Store back in big endian from little endian
  rorq(sum, 0x20);
  movq(Address(out, offset, Address::times_4,  8), sum);

  movq(op1, Address(in, len, Address::times_4,  0));
  rorq(op1, 32);
  movq(sum, Address(out, offset, Address::times_4,  0));
  rorq(sum, 32);
  if (UseBMI2Instructions) {
    multiply_add_64_bmi2(sum, op1, op2, carry, raxReg);
  }
  else {
    multiply_add_64(sum, op1, op2, carry, rdxReg, raxReg);
  }
  // Store back in big endian from little endian
  rorq(sum, 0x20);
  movq(Address(out, offset, Address::times_4,  0), sum);

  jmp(L_first_loop);
  bind(L_first_loop_exit);
}

/**
 * Code for BigInteger::mulAdd() intrinsic
 *
 * rdi: out
 * rsi: in
 * r11: offs (out.length - offset)
 * rcx: len
 * r8:  k
 * r12: tmp1
 * r13: tmp2
 * r14: tmp3
 * r15: tmp4
 * rbx: tmp5
 * Multiply the in[] by word k and add to out[], return the carry in rax
 */
void MacroAssembler::mul_add(Register out, Register in, Register offs,
   Register len, Register k, Register tmp1, Register tmp2, Register tmp3,
   Register tmp4, Register tmp5, Register rdxReg, Register raxReg) {

  Label L_carry, L_last_in, L_done;

// carry = 0;
// for (int j=len-1; j >= 0; j--) {
//    long product = (in[j] & LONG_MASK) * kLong +
//                   (out[offs] & LONG_MASK) + carry;
//    out[offs--] = (int)product;
//    carry = product >>> 32;
// }
//
  push(tmp1);
  push(tmp2);
  push(tmp3);
  push(tmp4);
  push(tmp5);

  Register op2 = tmp2;
  const Register sum = tmp3;
  const Register op1 = tmp4;
  const Register carry =  tmp5;

  if (UseBMI2Instructions) {
    op2 = rdxReg;
    movl(op2, k);
  }
  else {
    movl(op2, k);
  }

  xorq(carry, carry);

  //First loop

  //Multiply in[] by k in a 4 way unrolled loop using 128 bit by 32 bit multiply
  //The carry is in tmp5
  mul_add_128_x_32_loop(out, in, offs, len, tmp1, tmp2, tmp3, tmp4, tmp5, rdxReg, raxReg);

  //Multiply the trailing in[] entry using 64 bit by 32 bit, if any
  decrementl(len);
  jccb(Assembler::negative, L_carry);
  decrementl(len);
  jccb(Assembler::negative, L_last_in);

  movq(op1, Address(in, len, Address::times_4,  0));
  rorq(op1, 32);

  subl(offs, 2);
  movq(sum, Address(out, offs, Address::times_4,  0));
  rorq(sum, 32);

  if (UseBMI2Instructions) {
    multiply_add_64_bmi2(sum, op1, op2, carry, raxReg);
  }
  else {
    multiply_add_64(sum, op1, op2, carry, rdxReg, raxReg);
  }

  // Store back in big endian from little endian
  rorq(sum, 0x20);
  movq(Address(out, offs, Address::times_4,  0), sum);

  testl(len, len);
  jccb(Assembler::zero, L_carry);

  //Multiply the last in[] entry, if any
  bind(L_last_in);
  movl(op1, Address(in, 0));
  movl(sum, Address(out, offs, Address::times_4,  -4));

  movl(raxReg, k);
  mull(op1); //tmp4 * eax -> edx:eax
  addl(sum, carry);
  adcl(rdxReg, 0);
  addl(sum, raxReg);
  adcl(rdxReg, 0);
  movl(carry, rdxReg);

  movl(Address(out, offs, Address::times_4,  -4), sum);

  bind(L_carry);
  //return tmp5/carry as carry in rax
  movl(rax, carry);

  bind(L_done);
  pop(tmp5);
  pop(tmp4);
  pop(tmp3);
  pop(tmp2);
  pop(tmp1);
}
#endif

/**
 * Emits code to update CRC-32 with a byte value according to constants in table
 *
 * @param [in,out]crc   Register containing the crc.
 * @param [in]val       Register containing the byte to fold into the CRC.
 * @param [in]table     Register containing the table of crc constants.
 *
 * uint32_t crc;
 * val = crc_table[(val ^ crc) & 0xFF];
 * crc = val ^ (crc >> 8);
 *
 */
void MacroAssembler::update_byte_crc32(Register crc, Register val, Register table) {
  xorl(val, crc);
  andl(val, 0xFF);
  shrl(crc, 8); // unsigned shift
  xorl(crc, Address(table, val, Address::times_4, 0));
}

/**
* Fold four 128-bit data chunks
*/
void MacroAssembler::fold_128bit_crc32_avx512(XMMRegister xcrc, XMMRegister xK, XMMRegister xtmp, Register buf, int offset) {
  evpclmulhdq(xtmp, xK, xcrc, Assembler::AVX_512bit); // [123:64]
  evpclmulldq(xcrc, xK, xcrc, Assembler::AVX_512bit); // [63:0]
  evpxorq(xcrc, xcrc, Address(buf, offset), Assembler::AVX_512bit /* vector_len */);
  evpxorq(xcrc, xcrc, xtmp, Assembler::AVX_512bit /* vector_len */);
}

/**
 * Fold 128-bit data chunk
 */
void MacroAssembler::fold_128bit_crc32(XMMRegister xcrc, XMMRegister xK, XMMRegister xtmp, Register buf, int offset) {
  if (UseAVX > 0) {
    vpclmulhdq(xtmp, xK, xcrc); // [123:64]
    vpclmulldq(xcrc, xK, xcrc); // [63:0]
    vpxor(xcrc, xcrc, Address(buf, offset), 0 /* vector_len */);
    pxor(xcrc, xtmp);
  } else {
    movdqa(xtmp, xcrc);
    pclmulhdq(xtmp, xK);   // [123:64]
    pclmulldq(xcrc, xK);   // [63:0]
    pxor(xcrc, xtmp);
    movdqu(xtmp, Address(buf, offset));
    pxor(xcrc, xtmp);
  }
}

void MacroAssembler::fold_128bit_crc32(XMMRegister xcrc, XMMRegister xK, XMMRegister xtmp, XMMRegister xbuf) {
  if (UseAVX > 0) {
    vpclmulhdq(xtmp, xK, xcrc);
    vpclmulldq(xcrc, xK, xcrc);
    pxor(xcrc, xbuf);
    pxor(xcrc, xtmp);
  } else {
    movdqa(xtmp, xcrc);
    pclmulhdq(xtmp, xK);
    pclmulldq(xcrc, xK);
    pxor(xcrc, xbuf);
    pxor(xcrc, xtmp);
  }
}

/**
 * 8-bit folds to compute 32-bit CRC
 *
 * uint64_t xcrc;
 * timesXtoThe32[xcrc & 0xFF] ^ (xcrc >> 8);
 */
void MacroAssembler::fold_8bit_crc32(XMMRegister xcrc, Register table, XMMRegister xtmp, Register tmp) {
  movdl(tmp, xcrc);
  andl(tmp, 0xFF);
  movdl(xtmp, Address(table, tmp, Address::times_4, 0));
  psrldq(xcrc, 1); // unsigned shift one byte
  pxor(xcrc, xtmp);
}

/**
 * uint32_t crc;
 * timesXtoThe32[crc & 0xFF] ^ (crc >> 8);
 */
void MacroAssembler::fold_8bit_crc32(Register crc, Register table, Register tmp) {
  movl(tmp, crc);
  andl(tmp, 0xFF);
  shrl(crc, 8);
  xorl(crc, Address(table, tmp, Address::times_4, 0));
}

/**
 * @param crc   register containing existing CRC (32-bit)
 * @param buf   register pointing to input byte buffer (byte*)
 * @param len   register containing number of bytes
 * @param table register that will contain address of CRC table
 * @param tmp   scratch register
 */
void MacroAssembler::kernel_crc32(Register crc, Register buf, Register len, Register table, Register tmp) {
  assert_different_registers(crc, buf, len, table, tmp, rax);

  Label L_tail, L_tail_restore, L_tail_loop, L_exit, L_align_loop, L_aligned;
  Label L_fold_tail, L_fold_128b, L_fold_512b, L_fold_512b_loop, L_fold_tail_loop;

  // For EVEX with VL and BW, provide a standard mask, VL = 128 will guide the merge
  // context for the registers used, where all instructions below are using 128-bit mode
  // On EVEX without VL and BW, these instructions will all be AVX.
  if (VM_Version::supports_avx512vlbw()) {
    movl(tmp, 0xffff);
    kmovwl(k1, tmp);
  }

  lea(table, ExternalAddress(StubRoutines::crc_table_addr()));
  notl(crc); // ~crc
  cmpl(len, 16);
  jcc(Assembler::less, L_tail);

  // Align buffer to 16 bytes
  movl(tmp, buf);
  andl(tmp, 0xF);
  jccb(Assembler::zero, L_aligned);
  subl(tmp,  16);
  addl(len, tmp);

  align(4);
  BIND(L_align_loop);
  movsbl(rax, Address(buf, 0)); // load byte with sign extension
  update_byte_crc32(crc, rax, table);
  increment(buf);
  incrementl(tmp);
  jccb(Assembler::less, L_align_loop);

  BIND(L_aligned);
  movl(tmp, len); // save
  shrl(len, 4);
  jcc(Assembler::zero, L_tail_restore);

  // Fold total 512 bits of polynomial on each iteration
  if (VM_Version::supports_vpclmulqdq()) {
    Label Parallel_loop, L_No_Parallel;

    cmpl(len, 8);
    jccb(Assembler::less, L_No_Parallel);

    movdqu(xmm0, ExternalAddress(StubRoutines::x86::crc_by128_masks_addr() + 32));
    evmovdquq(xmm1, Address(buf, 0), Assembler::AVX_512bit);
    movdl(xmm5, crc);
    evpxorq(xmm1, xmm1, xmm5, Assembler::AVX_512bit);
    addptr(buf, 64);
    subl(len, 7);
    evshufi64x2(xmm0, xmm0, xmm0, 0x00, Assembler::AVX_512bit); //propagate the mask from 128 bits to 512 bits

    BIND(Parallel_loop);
    fold_128bit_crc32_avx512(xmm1, xmm0, xmm5, buf, 0);
    addptr(buf, 64);
    subl(len, 4);
    jcc(Assembler::greater, Parallel_loop);

    vextracti64x2(xmm2, xmm1, 0x01);
    vextracti64x2(xmm3, xmm1, 0x02);
    vextracti64x2(xmm4, xmm1, 0x03);
    jmp(L_fold_512b);

    BIND(L_No_Parallel);
  }
  // Fold crc into first bytes of vector
  movdqa(xmm1, Address(buf, 0));
  movdl(rax, xmm1);
  xorl(crc, rax);
  if (VM_Version::supports_sse4_1()) {
    pinsrd(xmm1, crc, 0);
  } else {
    pinsrw(xmm1, crc, 0);
    shrl(crc, 16);
    pinsrw(xmm1, crc, 1);
  }
  addptr(buf, 16);
  subl(len, 4); // len > 0
  jcc(Assembler::less, L_fold_tail);

  movdqa(xmm2, Address(buf,  0));
  movdqa(xmm3, Address(buf, 16));
  movdqa(xmm4, Address(buf, 32));
  addptr(buf, 48);
  subl(len, 3);
  jcc(Assembler::lessEqual, L_fold_512b);

  // Fold total 512 bits of polynomial on each iteration,
  // 128 bits per each of 4 parallel streams.
  movdqu(xmm0, ExternalAddress(StubRoutines::x86::crc_by128_masks_addr() + 32));

  align(32);
  BIND(L_fold_512b_loop);
  fold_128bit_crc32(xmm1, xmm0, xmm5, buf,  0);
  fold_128bit_crc32(xmm2, xmm0, xmm5, buf, 16);
  fold_128bit_crc32(xmm3, xmm0, xmm5, buf, 32);
  fold_128bit_crc32(xmm4, xmm0, xmm5, buf, 48);
  addptr(buf, 64);
  subl(len, 4);
  jcc(Assembler::greater, L_fold_512b_loop);

  // Fold 512 bits to 128 bits.
  BIND(L_fold_512b);
  movdqu(xmm0, ExternalAddress(StubRoutines::x86::crc_by128_masks_addr() + 16));
  fold_128bit_crc32(xmm1, xmm0, xmm5, xmm2);
  fold_128bit_crc32(xmm1, xmm0, xmm5, xmm3);
  fold_128bit_crc32(xmm1, xmm0, xmm5, xmm4);

  // Fold the rest of 128 bits data chunks
  BIND(L_fold_tail);
  addl(len, 3);
  jccb(Assembler::lessEqual, L_fold_128b);
  movdqu(xmm0, ExternalAddress(StubRoutines::x86::crc_by128_masks_addr() + 16));

  BIND(L_fold_tail_loop);
  fold_128bit_crc32(xmm1, xmm0, xmm5, buf,  0);
  addptr(buf, 16);
  decrementl(len);
  jccb(Assembler::greater, L_fold_tail_loop);

  // Fold 128 bits in xmm1 down into 32 bits in crc register.
  BIND(L_fold_128b);
  movdqu(xmm0, ExternalAddress(StubRoutines::x86::crc_by128_masks_addr()));
  if (UseAVX > 0) {
    vpclmulqdq(xmm2, xmm0, xmm1, 0x1);
    vpand(xmm3, xmm0, xmm2, 0 /* vector_len */);
    vpclmulqdq(xmm0, xmm0, xmm3, 0x1);
  } else {
    movdqa(xmm2, xmm0);
    pclmulqdq(xmm2, xmm1, 0x1);
    movdqa(xmm3, xmm0);
    pand(xmm3, xmm2);
    pclmulqdq(xmm0, xmm3, 0x1);
  }
  psrldq(xmm1, 8);
  psrldq(xmm2, 4);
  pxor(xmm0, xmm1);
  pxor(xmm0, xmm2);

  // 8 8-bit folds to compute 32-bit CRC.
  for (int j = 0; j < 4; j++) {
    fold_8bit_crc32(xmm0, table, xmm1, rax);
  }
  movdl(crc, xmm0); // mov 32 bits to general register
  for (int j = 0; j < 4; j++) {
    fold_8bit_crc32(crc, table, rax);
  }

  BIND(L_tail_restore);
  movl(len, tmp); // restore
  BIND(L_tail);
  andl(len, 0xf);
  jccb(Assembler::zero, L_exit);

  // Fold the rest of bytes
  align(4);
  BIND(L_tail_loop);
  movsbl(rax, Address(buf, 0)); // load byte with sign extension
  update_byte_crc32(crc, rax, table);
  increment(buf);
  decrementl(len);
  jccb(Assembler::greater, L_tail_loop);

  BIND(L_exit);
  notl(crc); // ~c
}

#ifdef _LP64
// S. Gueron / Information Processing Letters 112 (2012) 184
// Algorithm 4: Computing carry-less multiplication using a precomputed lookup table.
// Input: A 32 bit value B = [byte3, byte2, byte1, byte0].
// Output: the 64-bit carry-less product of B * CONST
void MacroAssembler::crc32c_ipl_alg4(Register in, uint32_t n,
                                     Register tmp1, Register tmp2, Register tmp3) {
  lea(tmp3, ExternalAddress(StubRoutines::crc32c_table_addr()));
  if (n > 0) {
    addq(tmp3, n * 256 * 8);
  }
  //    Q1 = TABLEExt[n][B & 0xFF];
  movl(tmp1, in);
  andl(tmp1, 0x000000FF);
  shll(tmp1, 3);
  addq(tmp1, tmp3);
  movq(tmp1, Address(tmp1, 0));

  //    Q2 = TABLEExt[n][B >> 8 & 0xFF];
  movl(tmp2, in);
  shrl(tmp2, 8);
  andl(tmp2, 0x000000FF);
  shll(tmp2, 3);
  addq(tmp2, tmp3);
  movq(tmp2, Address(tmp2, 0));

  shlq(tmp2, 8);
  xorq(tmp1, tmp2);

  //    Q3 = TABLEExt[n][B >> 16 & 0xFF];
  movl(tmp2, in);
  shrl(tmp2, 16);
  andl(tmp2, 0x000000FF);
  shll(tmp2, 3);
  addq(tmp2, tmp3);
  movq(tmp2, Address(tmp2, 0));

  shlq(tmp2, 16);
  xorq(tmp1, tmp2);

  //    Q4 = TABLEExt[n][B >> 24 & 0xFF];
  shrl(in, 24);
  andl(in, 0x000000FF);
  shll(in, 3);
  addq(in, tmp3);
  movq(in, Address(in, 0));

  shlq(in, 24);
  xorq(in, tmp1);
  //    return Q1 ^ Q2 << 8 ^ Q3 << 16 ^ Q4 << 24;
}

void MacroAssembler::crc32c_pclmulqdq(XMMRegister w_xtmp1,
                                      Register in_out,
                                      uint32_t const_or_pre_comp_const_index, bool is_pclmulqdq_supported,
                                      XMMRegister w_xtmp2,
                                      Register tmp1,
                                      Register n_tmp2, Register n_tmp3) {
  if (is_pclmulqdq_supported) {
    movdl(w_xtmp1, in_out); // modified blindly

    movl(tmp1, const_or_pre_comp_const_index);
    movdl(w_xtmp2, tmp1);
    pclmulqdq(w_xtmp1, w_xtmp2, 0);

    movdq(in_out, w_xtmp1);
  } else {
    crc32c_ipl_alg4(in_out, const_or_pre_comp_const_index, tmp1, n_tmp2, n_tmp3);
  }
}

// Recombination Alternative 2: No bit-reflections
// T1 = (CRC_A * U1) << 1
// T2 = (CRC_B * U2) << 1
// C1 = T1 >> 32
// C2 = T2 >> 32
// T1 = T1 & 0xFFFFFFFF
// T2 = T2 & 0xFFFFFFFF
// T1 = CRC32(0, T1)
// T2 = CRC32(0, T2)
// C1 = C1 ^ T1
// C2 = C2 ^ T2
// CRC = C1 ^ C2 ^ CRC_C
void MacroAssembler::crc32c_rec_alt2(uint32_t const_or_pre_comp_const_index_u1, uint32_t const_or_pre_comp_const_index_u2, bool is_pclmulqdq_supported, Register in_out, Register in1, Register in2,
                                     XMMRegister w_xtmp1, XMMRegister w_xtmp2, XMMRegister w_xtmp3,
                                     Register tmp1, Register tmp2,
                                     Register n_tmp3) {
  crc32c_pclmulqdq(w_xtmp1, in_out, const_or_pre_comp_const_index_u1, is_pclmulqdq_supported, w_xtmp3, tmp1, tmp2, n_tmp3);
  crc32c_pclmulqdq(w_xtmp2, in1, const_or_pre_comp_const_index_u2, is_pclmulqdq_supported, w_xtmp3, tmp1, tmp2, n_tmp3);
  shlq(in_out, 1);
  movl(tmp1, in_out);
  shrq(in_out, 32);
  xorl(tmp2, tmp2);
  crc32(tmp2, tmp1, 4);
  xorl(in_out, tmp2); // we don't care about upper 32 bit contents here
  shlq(in1, 1);
  movl(tmp1, in1);
  shrq(in1, 32);
  xorl(tmp2, tmp2);
  crc32(tmp2, tmp1, 4);
  xorl(in1, tmp2);
  xorl(in_out, in1);
  xorl(in_out, in2);
}

// Set N to predefined value
// Subtract from a lenght of a buffer
// execute in a loop:
// CRC_A = 0xFFFFFFFF, CRC_B = 0, CRC_C = 0
// for i = 1 to N do
//  CRC_A = CRC32(CRC_A, A[i])
//  CRC_B = CRC32(CRC_B, B[i])
//  CRC_C = CRC32(CRC_C, C[i])
// end for
// Recombine
void MacroAssembler::crc32c_proc_chunk(uint32_t size, uint32_t const_or_pre_comp_const_index_u1, uint32_t const_or_pre_comp_const_index_u2, bool is_pclmulqdq_supported,
                                       Register in_out1, Register in_out2, Register in_out3,
                                       Register tmp1, Register tmp2, Register tmp3,
                                       XMMRegister w_xtmp1, XMMRegister w_xtmp2, XMMRegister w_xtmp3,
                                       Register tmp4, Register tmp5,
                                       Register n_tmp6) {
  Label L_processPartitions;
  Label L_processPartition;
  Label L_exit;

  bind(L_processPartitions);
  cmpl(in_out1, 3 * size);
  jcc(Assembler::less, L_exit);
    xorl(tmp1, tmp1);
    xorl(tmp2, tmp2);
    movq(tmp3, in_out2);
    addq(tmp3, size);

    bind(L_processPartition);
      crc32(in_out3, Address(in_out2, 0), 8);
      crc32(tmp1, Address(in_out2, size), 8);
      crc32(tmp2, Address(in_out2, size * 2), 8);
      addq(in_out2, 8);
      cmpq(in_out2, tmp3);
      jcc(Assembler::less, L_processPartition);
    crc32c_rec_alt2(const_or_pre_comp_const_index_u1, const_or_pre_comp_const_index_u2, is_pclmulqdq_supported, in_out3, tmp1, tmp2,
            w_xtmp1, w_xtmp2, w_xtmp3,
            tmp4, tmp5,
            n_tmp6);
    addq(in_out2, 2 * size);
    subl(in_out1, 3 * size);
    jmp(L_processPartitions);

  bind(L_exit);
}
#else
void MacroAssembler::crc32c_ipl_alg4(Register in_out, uint32_t n,
                                     Register tmp1, Register tmp2, Register tmp3,
                                     XMMRegister xtmp1, XMMRegister xtmp2) {
  lea(tmp3, ExternalAddress(StubRoutines::crc32c_table_addr()));
  if (n > 0) {
    addl(tmp3, n * 256 * 8);
  }
  //    Q1 = TABLEExt[n][B & 0xFF];
  movl(tmp1, in_out);
  andl(tmp1, 0x000000FF);
  shll(tmp1, 3);
  addl(tmp1, tmp3);
  movq(xtmp1, Address(tmp1, 0));

  //    Q2 = TABLEExt[n][B >> 8 & 0xFF];
  movl(tmp2, in_out);
  shrl(tmp2, 8);
  andl(tmp2, 0x000000FF);
  shll(tmp2, 3);
  addl(tmp2, tmp3);
  movq(xtmp2, Address(tmp2, 0));

  psllq(xtmp2, 8);
  pxor(xtmp1, xtmp2);

  //    Q3 = TABLEExt[n][B >> 16 & 0xFF];
  movl(tmp2, in_out);
  shrl(tmp2, 16);
  andl(tmp2, 0x000000FF);
  shll(tmp2, 3);
  addl(tmp2, tmp3);
  movq(xtmp2, Address(tmp2, 0));

  psllq(xtmp2, 16);
  pxor(xtmp1, xtmp2);

  //    Q4 = TABLEExt[n][B >> 24 & 0xFF];
  shrl(in_out, 24);
  andl(in_out, 0x000000FF);
  shll(in_out, 3);
  addl(in_out, tmp3);
  movq(xtmp2, Address(in_out, 0));

  psllq(xtmp2, 24);
  pxor(xtmp1, xtmp2); // Result in CXMM
  //    return Q1 ^ Q2 << 8 ^ Q3 << 16 ^ Q4 << 24;
}

void MacroAssembler::crc32c_pclmulqdq(XMMRegister w_xtmp1,
                                      Register in_out,
                                      uint32_t const_or_pre_comp_const_index, bool is_pclmulqdq_supported,
                                      XMMRegister w_xtmp2,
                                      Register tmp1,
                                      Register n_tmp2, Register n_tmp3) {
  if (is_pclmulqdq_supported) {
    movdl(w_xtmp1, in_out);

    movl(tmp1, const_or_pre_comp_const_index);
    movdl(w_xtmp2, tmp1);
    pclmulqdq(w_xtmp1, w_xtmp2, 0);
    // Keep result in XMM since GPR is 32 bit in length
  } else {
    crc32c_ipl_alg4(in_out, const_or_pre_comp_const_index, tmp1, n_tmp2, n_tmp3, w_xtmp1, w_xtmp2);
  }
}

void MacroAssembler::crc32c_rec_alt2(uint32_t const_or_pre_comp_const_index_u1, uint32_t const_or_pre_comp_const_index_u2, bool is_pclmulqdq_supported, Register in_out, Register in1, Register in2,
                                     XMMRegister w_xtmp1, XMMRegister w_xtmp2, XMMRegister w_xtmp3,
                                     Register tmp1, Register tmp2,
                                     Register n_tmp3) {
  crc32c_pclmulqdq(w_xtmp1, in_out, const_or_pre_comp_const_index_u1, is_pclmulqdq_supported, w_xtmp3, tmp1, tmp2, n_tmp3);
  crc32c_pclmulqdq(w_xtmp2, in1, const_or_pre_comp_const_index_u2, is_pclmulqdq_supported, w_xtmp3, tmp1, tmp2, n_tmp3);

  psllq(w_xtmp1, 1);
  movdl(tmp1, w_xtmp1);
  psrlq(w_xtmp1, 32);
  movdl(in_out, w_xtmp1);

  xorl(tmp2, tmp2);
  crc32(tmp2, tmp1, 4);
  xorl(in_out, tmp2);

  psllq(w_xtmp2, 1);
  movdl(tmp1, w_xtmp2);
  psrlq(w_xtmp2, 32);
  movdl(in1, w_xtmp2);

  xorl(tmp2, tmp2);
  crc32(tmp2, tmp1, 4);
  xorl(in1, tmp2);
  xorl(in_out, in1);
  xorl(in_out, in2);
}

void MacroAssembler::crc32c_proc_chunk(uint32_t size, uint32_t const_or_pre_comp_const_index_u1, uint32_t const_or_pre_comp_const_index_u2, bool is_pclmulqdq_supported,
                                       Register in_out1, Register in_out2, Register in_out3,
                                       Register tmp1, Register tmp2, Register tmp3,
                                       XMMRegister w_xtmp1, XMMRegister w_xtmp2, XMMRegister w_xtmp3,
                                       Register tmp4, Register tmp5,
                                       Register n_tmp6) {
  Label L_processPartitions;
  Label L_processPartition;
  Label L_exit;

  bind(L_processPartitions);
  cmpl(in_out1, 3 * size);
  jcc(Assembler::less, L_exit);
    xorl(tmp1, tmp1);
    xorl(tmp2, tmp2);
    movl(tmp3, in_out2);
    addl(tmp3, size);

    bind(L_processPartition);
      crc32(in_out3, Address(in_out2, 0), 4);
      crc32(tmp1, Address(in_out2, size), 4);
      crc32(tmp2, Address(in_out2, size*2), 4);
      crc32(in_out3, Address(in_out2, 0+4), 4);
      crc32(tmp1, Address(in_out2, size+4), 4);
      crc32(tmp2, Address(in_out2, size*2+4), 4);
      addl(in_out2, 8);
      cmpl(in_out2, tmp3);
      jcc(Assembler::less, L_processPartition);

        push(tmp3);
        push(in_out1);
        push(in_out2);
        tmp4 = tmp3;
        tmp5 = in_out1;
        n_tmp6 = in_out2;

      crc32c_rec_alt2(const_or_pre_comp_const_index_u1, const_or_pre_comp_const_index_u2, is_pclmulqdq_supported, in_out3, tmp1, tmp2,
            w_xtmp1, w_xtmp2, w_xtmp3,
            tmp4, tmp5,
            n_tmp6);

        pop(in_out2);
        pop(in_out1);
        pop(tmp3);

    addl(in_out2, 2 * size);
    subl(in_out1, 3 * size);
    jmp(L_processPartitions);

  bind(L_exit);
}
#endif //LP64

#ifdef _LP64
// Algorithm 2: Pipelined usage of the CRC32 instruction.
// Input: A buffer I of L bytes.
// Output: the CRC32C value of the buffer.
// Notations:
// Write L = 24N + r, with N = floor (L/24).
// r = L mod 24 (0 <= r < 24).
// Consider I as the concatenation of A|B|C|R, where A, B, C, each,
// N quadwords, and R consists of r bytes.
// A[j] = I [8j+7:8j], j= 0, 1, ..., N-1
// B[j] = I [N + 8j+7:N + 8j], j= 0, 1, ..., N-1
// C[j] = I [2N + 8j+7:2N + 8j], j= 0, 1, ..., N-1
// if r > 0 R[j] = I [3N +j], j= 0, 1, ...,r-1
void MacroAssembler::crc32c_ipl_alg2_alt2(Register in_out, Register in1, Register in2,
                                          Register tmp1, Register tmp2, Register tmp3,
                                          Register tmp4, Register tmp5, Register tmp6,
                                          XMMRegister w_xtmp1, XMMRegister w_xtmp2, XMMRegister w_xtmp3,
                                          bool is_pclmulqdq_supported) {
  uint32_t const_or_pre_comp_const_index[CRC32C_NUM_PRECOMPUTED_CONSTANTS];
  Label L_wordByWord;
  Label L_byteByByteProlog;
  Label L_byteByByte;
  Label L_exit;

  if (is_pclmulqdq_supported ) {
    const_or_pre_comp_const_index[1] = *(uint32_t *)StubRoutines::_crc32c_table_addr;
    const_or_pre_comp_const_index[0] = *((uint32_t *)StubRoutines::_crc32c_table_addr+1);

    const_or_pre_comp_const_index[3] = *((uint32_t *)StubRoutines::_crc32c_table_addr + 2);
    const_or_pre_comp_const_index[2] = *((uint32_t *)StubRoutines::_crc32c_table_addr + 3);

    const_or_pre_comp_const_index[5] = *((uint32_t *)StubRoutines::_crc32c_table_addr + 4);
    const_or_pre_comp_const_index[4] = *((uint32_t *)StubRoutines::_crc32c_table_addr + 5);
    assert((CRC32C_NUM_PRECOMPUTED_CONSTANTS - 1 ) == 5, "Checking whether you declared all of the constants based on the number of \"chunks\"");
  } else {
    const_or_pre_comp_const_index[0] = 1;
    const_or_pre_comp_const_index[1] = 0;

    const_or_pre_comp_const_index[2] = 3;
    const_or_pre_comp_const_index[3] = 2;

    const_or_pre_comp_const_index[4] = 5;
    const_or_pre_comp_const_index[5] = 4;
   }
  crc32c_proc_chunk(CRC32C_HIGH, const_or_pre_comp_const_index[0], const_or_pre_comp_const_index[1], is_pclmulqdq_supported,
                    in2, in1, in_out,
                    tmp1, tmp2, tmp3,
                    w_xtmp1, w_xtmp2, w_xtmp3,
                    tmp4, tmp5,
                    tmp6);
  crc32c_proc_chunk(CRC32C_MIDDLE, const_or_pre_comp_const_index[2], const_or_pre_comp_const_index[3], is_pclmulqdq_supported,
                    in2, in1, in_out,
                    tmp1, tmp2, tmp3,
                    w_xtmp1, w_xtmp2, w_xtmp3,
                    tmp4, tmp5,
                    tmp6);
  crc32c_proc_chunk(CRC32C_LOW, const_or_pre_comp_const_index[4], const_or_pre_comp_const_index[5], is_pclmulqdq_supported,
                    in2, in1, in_out,
                    tmp1, tmp2, tmp3,
                    w_xtmp1, w_xtmp2, w_xtmp3,
                    tmp4, tmp5,
                    tmp6);
  movl(tmp1, in2);
  andl(tmp1, 0x00000007);
  negl(tmp1);
  addl(tmp1, in2);
  addq(tmp1, in1);

  BIND(L_wordByWord);
  cmpq(in1, tmp1);
  jcc(Assembler::greaterEqual, L_byteByByteProlog);
    crc32(in_out, Address(in1, 0), 4);
    addq(in1, 4);
    jmp(L_wordByWord);

  BIND(L_byteByByteProlog);
  andl(in2, 0x00000007);
  movl(tmp2, 1);

  BIND(L_byteByByte);
  cmpl(tmp2, in2);
  jccb(Assembler::greater, L_exit);
    crc32(in_out, Address(in1, 0), 1);
    incq(in1);
    incl(tmp2);
    jmp(L_byteByByte);

  BIND(L_exit);
}
#else
void MacroAssembler::crc32c_ipl_alg2_alt2(Register in_out, Register in1, Register in2,
                                          Register tmp1, Register  tmp2, Register tmp3,
                                          Register tmp4, Register  tmp5, Register tmp6,
                                          XMMRegister w_xtmp1, XMMRegister w_xtmp2, XMMRegister w_xtmp3,
                                          bool is_pclmulqdq_supported) {
  uint32_t const_or_pre_comp_const_index[CRC32C_NUM_PRECOMPUTED_CONSTANTS];
  Label L_wordByWord;
  Label L_byteByByteProlog;
  Label L_byteByByte;
  Label L_exit;

  if (is_pclmulqdq_supported) {
    const_or_pre_comp_const_index[1] = *(uint32_t *)StubRoutines::_crc32c_table_addr;
    const_or_pre_comp_const_index[0] = *((uint32_t *)StubRoutines::_crc32c_table_addr + 1);

    const_or_pre_comp_const_index[3] = *((uint32_t *)StubRoutines::_crc32c_table_addr + 2);
    const_or_pre_comp_const_index[2] = *((uint32_t *)StubRoutines::_crc32c_table_addr + 3);

    const_or_pre_comp_const_index[5] = *((uint32_t *)StubRoutines::_crc32c_table_addr + 4);
    const_or_pre_comp_const_index[4] = *((uint32_t *)StubRoutines::_crc32c_table_addr + 5);
  } else {
    const_or_pre_comp_const_index[0] = 1;
    const_or_pre_comp_const_index[1] = 0;

    const_or_pre_comp_const_index[2] = 3;
    const_or_pre_comp_const_index[3] = 2;

    const_or_pre_comp_const_index[4] = 5;
    const_or_pre_comp_const_index[5] = 4;
  }
  crc32c_proc_chunk(CRC32C_HIGH, const_or_pre_comp_const_index[0], const_or_pre_comp_const_index[1], is_pclmulqdq_supported,
                    in2, in1, in_out,
                    tmp1, tmp2, tmp3,
                    w_xtmp1, w_xtmp2, w_xtmp3,
                    tmp4, tmp5,
                    tmp6);
  crc32c_proc_chunk(CRC32C_MIDDLE, const_or_pre_comp_const_index[2], const_or_pre_comp_const_index[3], is_pclmulqdq_supported,
                    in2, in1, in_out,
                    tmp1, tmp2, tmp3,
                    w_xtmp1, w_xtmp2, w_xtmp3,
                    tmp4, tmp5,
                    tmp6);
  crc32c_proc_chunk(CRC32C_LOW, const_or_pre_comp_const_index[4], const_or_pre_comp_const_index[5], is_pclmulqdq_supported,
                    in2, in1, in_out,
                    tmp1, tmp2, tmp3,
                    w_xtmp1, w_xtmp2, w_xtmp3,
                    tmp4, tmp5,
                    tmp6);
  movl(tmp1, in2);
  andl(tmp1, 0x00000007);
  negl(tmp1);
  addl(tmp1, in2);
  addl(tmp1, in1);

  BIND(L_wordByWord);
  cmpl(in1, tmp1);
  jcc(Assembler::greaterEqual, L_byteByByteProlog);
    crc32(in_out, Address(in1,0), 4);
    addl(in1, 4);
    jmp(L_wordByWord);

  BIND(L_byteByByteProlog);
  andl(in2, 0x00000007);
  movl(tmp2, 1);

  BIND(L_byteByByte);
  cmpl(tmp2, in2);
  jccb(Assembler::greater, L_exit);
    movb(tmp1, Address(in1, 0));
    crc32(in_out, tmp1, 1);
    incl(in1);
    incl(tmp2);
    jmp(L_byteByByte);

  BIND(L_exit);
}
#endif // LP64
#undef BIND
#undef BLOCK_COMMENT

// Compress char[] array to byte[].
//   ..\jdk\src\java.base\share\classes\java\lang\StringUTF16.java
//   @HotSpotIntrinsicCandidate
//   private static int compress(char[] src, int srcOff, byte[] dst, int dstOff, int len) {
//     for (int i = 0; i < len; i++) {
//       int c = src[srcOff++];
//       if (c >>> 8 != 0) {
//         return 0;
//       }
//       dst[dstOff++] = (byte)c;
//     }
//     return len;
//   }
void MacroAssembler::char_array_compress(Register src, Register dst, Register len,
  XMMRegister tmp1Reg, XMMRegister tmp2Reg,
  XMMRegister tmp3Reg, XMMRegister tmp4Reg,
  Register tmp5, Register result) {
  Label copy_chars_loop, return_length, return_zero, done, below_threshold;

  // rsi: src
  // rdi: dst
  // rdx: len
  // rcx: tmp5
  // rax: result

  // rsi holds start addr of source char[] to be compressed
  // rdi holds start addr of destination byte[]
  // rdx holds length

  assert(len != result, "");

  // save length for return
  push(len);

  if ((UseAVX > 2) && // AVX512
    VM_Version::supports_avx512vlbw() &&
    VM_Version::supports_bmi2()) {

    set_vector_masking();  // opening of the stub context for programming mask registers

    Label copy_32_loop, copy_loop_tail, restore_k1_return_zero;

    // alignement
    Label post_alignement;

    // if length of the string is less than 16, handle it in an old fashioned
    // way
    testl(len, -32);
    jcc(Assembler::zero, below_threshold);

    // First check whether a character is compressable ( <= 0xFF).
    // Create mask to test for Unicode chars inside zmm vector
    movl(result, 0x00FF);
    evpbroadcastw(tmp2Reg, result, Assembler::AVX_512bit);

    // Save k1
    kmovql(k3, k1);

    testl(len, -64);
    jcc(Assembler::zero, post_alignement);

    movl(tmp5, dst);
    andl(tmp5, (32 - 1));
    negl(tmp5);
    andl(tmp5, (32 - 1));

    // bail out when there is nothing to be done
    testl(tmp5, 0xFFFFFFFF);
    jcc(Assembler::zero, post_alignement);

    // ~(~0 << len), where len is the # of remaining elements to process
    movl(result, 0xFFFFFFFF);
    shlxl(result, result, tmp5);
    notl(result);
    kmovdl(k1, result);

    evmovdquw(tmp1Reg, k1, Address(src, 0), Assembler::AVX_512bit);
    evpcmpuw(k2, k1, tmp1Reg, tmp2Reg, Assembler::le, Assembler::AVX_512bit);
    ktestd(k2, k1);
    jcc(Assembler::carryClear, restore_k1_return_zero);

    evpmovwb(Address(dst, 0), k1, tmp1Reg, Assembler::AVX_512bit);

    addptr(src, tmp5);
    addptr(src, tmp5);
    addptr(dst, tmp5);
    subl(len, tmp5);

    bind(post_alignement);
    // end of alignement

    movl(tmp5, len);
    andl(tmp5, (32 - 1));    // tail count (in chars)
    andl(len, ~(32 - 1));    // vector count (in chars)
    jcc(Assembler::zero, copy_loop_tail);

    lea(src, Address(src, len, Address::times_2));
    lea(dst, Address(dst, len, Address::times_1));
    negptr(len);

    bind(copy_32_loop);
    evmovdquw(tmp1Reg, Address(src, len, Address::times_2), Assembler::AVX_512bit);
    evpcmpuw(k2, tmp1Reg, tmp2Reg, Assembler::le, Assembler::AVX_512bit);
    kortestdl(k2, k2);
    jcc(Assembler::carryClear, restore_k1_return_zero);

    // All elements in current processed chunk are valid candidates for
    // compression. Write a truncated byte elements to the memory.
    evpmovwb(Address(dst, len, Address::times_1), tmp1Reg, Assembler::AVX_512bit);
    addptr(len, 32);
    jcc(Assembler::notZero, copy_32_loop);

    bind(copy_loop_tail);
    // bail out when there is nothing to be done
    testl(tmp5, 0xFFFFFFFF);
    // Restore k1
    kmovql(k1, k3);
    jcc(Assembler::zero, return_length);

    movl(len, tmp5);

    // ~(~0 << len), where len is the # of remaining elements to process
    movl(result, 0xFFFFFFFF);
    shlxl(result, result, len);
    notl(result);

    kmovdl(k1, result);

    evmovdquw(tmp1Reg, k1, Address(src, 0), Assembler::AVX_512bit);
    evpcmpuw(k2, k1, tmp1Reg, tmp2Reg, Assembler::le, Assembler::AVX_512bit);
    ktestd(k2, k1);
    jcc(Assembler::carryClear, restore_k1_return_zero);

    evpmovwb(Address(dst, 0), k1, tmp1Reg, Assembler::AVX_512bit);
    // Restore k1
    kmovql(k1, k3);
    jmp(return_length);

    bind(restore_k1_return_zero);
    // Restore k1
    kmovql(k1, k3);
    jmp(return_zero);

    clear_vector_masking();   // closing of the stub context for programming mask registers
  }
  if (UseSSE42Intrinsics) {
    Label copy_32_loop, copy_16, copy_tail;

    bind(below_threshold);

    movl(result, len);

    movl(tmp5, 0xff00ff00);   // create mask to test for Unicode chars in vectors

    // vectored compression
    andl(len, 0xfffffff0);    // vector count (in chars)
    andl(result, 0x0000000f);    // tail count (in chars)
    testl(len, len);
    jccb(Assembler::zero, copy_16);

    // compress 16 chars per iter
    movdl(tmp1Reg, tmp5);
    pshufd(tmp1Reg, tmp1Reg, 0);   // store Unicode mask in tmp1Reg
    pxor(tmp4Reg, tmp4Reg);

    lea(src, Address(src, len, Address::times_2));
    lea(dst, Address(dst, len, Address::times_1));
    negptr(len);

    bind(copy_32_loop);
    movdqu(tmp2Reg, Address(src, len, Address::times_2));     // load 1st 8 characters
    por(tmp4Reg, tmp2Reg);
    movdqu(tmp3Reg, Address(src, len, Address::times_2, 16)); // load next 8 characters
    por(tmp4Reg, tmp3Reg);
    ptest(tmp4Reg, tmp1Reg);       // check for Unicode chars in next vector
    jcc(Assembler::notZero, return_zero);
    packuswb(tmp2Reg, tmp3Reg);    // only ASCII chars; compress each to 1 byte
    movdqu(Address(dst, len, Address::times_1), tmp2Reg);
    addptr(len, 16);
    jcc(Assembler::notZero, copy_32_loop);

    // compress next vector of 8 chars (if any)
    bind(copy_16);
    movl(len, result);
    andl(len, 0xfffffff8);    // vector count (in chars)
    andl(result, 0x00000007);    // tail count (in chars)
    testl(len, len);
    jccb(Assembler::zero, copy_tail);

    movdl(tmp1Reg, tmp5);
    pshufd(tmp1Reg, tmp1Reg, 0);   // store Unicode mask in tmp1Reg
    pxor(tmp3Reg, tmp3Reg);

    movdqu(tmp2Reg, Address(src, 0));
    ptest(tmp2Reg, tmp1Reg);       // check for Unicode chars in vector
    jccb(Assembler::notZero, return_zero);
    packuswb(tmp2Reg, tmp3Reg);    // only LATIN1 chars; compress each to 1 byte
    movq(Address(dst, 0), tmp2Reg);
    addptr(src, 16);
    addptr(dst, 8);

    bind(copy_tail);
    movl(len, result);
  }
  // compress 1 char per iter
  testl(len, len);
  jccb(Assembler::zero, return_length);
  lea(src, Address(src, len, Address::times_2));
  lea(dst, Address(dst, len, Address::times_1));
  negptr(len);

  bind(copy_chars_loop);
  load_unsigned_short(result, Address(src, len, Address::times_2));
  testl(result, 0xff00);      // check if Unicode char
  jccb(Assembler::notZero, return_zero);
  movb(Address(dst, len, Address::times_1), result);  // ASCII char; compress to 1 byte
  increment(len);
  jcc(Assembler::notZero, copy_chars_loop);

  // if compression succeeded, return length
  bind(return_length);
  pop(result);
  jmpb(done);

  // if compression failed, return 0
  bind(return_zero);
  xorl(result, result);
  addptr(rsp, wordSize);

  bind(done);
}

// Inflate byte[] array to char[].
//   ..\jdk\src\java.base\share\classes\java\lang\StringLatin1.java
//   @HotSpotIntrinsicCandidate
//   private static void inflate(byte[] src, int srcOff, char[] dst, int dstOff, int len) {
//     for (int i = 0; i < len; i++) {
//       dst[dstOff++] = (char)(src[srcOff++] & 0xff);
//     }
//   }
void MacroAssembler::byte_array_inflate(Register src, Register dst, Register len,
  XMMRegister tmp1, Register tmp2) {
  Label copy_chars_loop, done, below_threshold;
  // rsi: src
  // rdi: dst
  // rdx: len
  // rcx: tmp2

  // rsi holds start addr of source byte[] to be inflated
  // rdi holds start addr of destination char[]
  // rdx holds length
  assert_different_registers(src, dst, len, tmp2);

  if ((UseAVX > 2) && // AVX512
    VM_Version::supports_avx512vlbw() &&
    VM_Version::supports_bmi2()) {

    set_vector_masking();  // opening of the stub context for programming mask registers

    Label copy_32_loop, copy_tail;
    Register tmp3_aliased = len;

    // if length of the string is less than 16, handle it in an old fashioned
    // way
    testl(len, -16);
    jcc(Assembler::zero, below_threshold);

    // In order to use only one arithmetic operation for the main loop we use
    // this pre-calculation
    movl(tmp2, len);
    andl(tmp2, (32 - 1)); // tail count (in chars), 32 element wide loop
    andl(len, -32);     // vector count
    jccb(Assembler::zero, copy_tail);

    lea(src, Address(src, len, Address::times_1));
    lea(dst, Address(dst, len, Address::times_2));
    negptr(len);


    // inflate 32 chars per iter
    bind(copy_32_loop);
    vpmovzxbw(tmp1, Address(src, len, Address::times_1), Assembler::AVX_512bit);
    evmovdquw(Address(dst, len, Address::times_2), tmp1, Assembler::AVX_512bit);
    addptr(len, 32);
    jcc(Assembler::notZero, copy_32_loop);

    bind(copy_tail);
    // bail out when there is nothing to be done
    testl(tmp2, -1); // we don't destroy the contents of tmp2 here
    jcc(Assembler::zero, done);

    // Save k1
    kmovql(k2, k1);

    // ~(~0 << length), where length is the # of remaining elements to process
    movl(tmp3_aliased, -1);
    shlxl(tmp3_aliased, tmp3_aliased, tmp2);
    notl(tmp3_aliased);
    kmovdl(k1, tmp3_aliased);
    evpmovzxbw(tmp1, k1, Address(src, 0), Assembler::AVX_512bit);
    evmovdquw(Address(dst, 0), k1, tmp1, Assembler::AVX_512bit);

    // Restore k1
    kmovql(k1, k2);
    jmp(done);

    clear_vector_masking();   // closing of the stub context for programming mask registers
  }
  if (UseSSE42Intrinsics) {
    Label copy_16_loop, copy_8_loop, copy_bytes, copy_new_tail, copy_tail;

    movl(tmp2, len);

    if (UseAVX > 1) {
      andl(tmp2, (16 - 1));
      andl(len, -16);
      jccb(Assembler::zero, copy_new_tail);
    } else {
      andl(tmp2, 0x00000007);   // tail count (in chars)
      andl(len, 0xfffffff8);    // vector count (in chars)
      jccb(Assembler::zero, copy_tail);
    }

    // vectored inflation
    lea(src, Address(src, len, Address::times_1));
    lea(dst, Address(dst, len, Address::times_2));
    negptr(len);

    if (UseAVX > 1) {
      bind(copy_16_loop);
      vpmovzxbw(tmp1, Address(src, len, Address::times_1), Assembler::AVX_256bit);
      vmovdqu(Address(dst, len, Address::times_2), tmp1);
      addptr(len, 16);
      jcc(Assembler::notZero, copy_16_loop);

      bind(below_threshold);
      bind(copy_new_tail);
      if ((UseAVX > 2) &&
        VM_Version::supports_avx512vlbw() &&
        VM_Version::supports_bmi2()) {
        movl(tmp2, len);
      } else {
        movl(len, tmp2);
      }
      andl(tmp2, 0x00000007);
      andl(len, 0xFFFFFFF8);
      jccb(Assembler::zero, copy_tail);

      pmovzxbw(tmp1, Address(src, 0));
      movdqu(Address(dst, 0), tmp1);
      addptr(src, 8);
      addptr(dst, 2 * 8);

      jmp(copy_tail, true);
    }

    // inflate 8 chars per iter
    bind(copy_8_loop);
    pmovzxbw(tmp1, Address(src, len, Address::times_1));  // unpack to 8 words
    movdqu(Address(dst, len, Address::times_2), tmp1);
    addptr(len, 8);
    jcc(Assembler::notZero, copy_8_loop);

    bind(copy_tail);
    movl(len, tmp2);

    cmpl(len, 4);
    jccb(Assembler::less, copy_bytes);

    movdl(tmp1, Address(src, 0));  // load 4 byte chars
    pmovzxbw(tmp1, tmp1);
    movq(Address(dst, 0), tmp1);
    subptr(len, 4);
    addptr(src, 4);
    addptr(dst, 8);

    bind(copy_bytes);
  }
  testl(len, len);
  jccb(Assembler::zero, done);
  lea(src, Address(src, len, Address::times_1));
  lea(dst, Address(dst, len, Address::times_2));
  negptr(len);

  // inflate 1 char per iter
  bind(copy_chars_loop);
  load_unsigned_byte(tmp2, Address(src, len, Address::times_1));  // load byte char
  movw(Address(dst, len, Address::times_2), tmp2);  // inflate byte char to word
  increment(len);
  jcc(Assembler::notZero, copy_chars_loop);

  bind(done);
}

Assembler::Condition MacroAssembler::negate_condition(Assembler::Condition cond) {
  switch (cond) {
    // Note some conditions are synonyms for others
    case Assembler::zero:         return Assembler::notZero;
    case Assembler::notZero:      return Assembler::zero;
    case Assembler::less:         return Assembler::greaterEqual;
    case Assembler::lessEqual:    return Assembler::greater;
    case Assembler::greater:      return Assembler::lessEqual;
    case Assembler::greaterEqual: return Assembler::less;
    case Assembler::below:        return Assembler::aboveEqual;
    case Assembler::belowEqual:   return Assembler::above;
    case Assembler::above:        return Assembler::belowEqual;
    case Assembler::aboveEqual:   return Assembler::below;
    case Assembler::overflow:     return Assembler::noOverflow;
    case Assembler::noOverflow:   return Assembler::overflow;
    case Assembler::negative:     return Assembler::positive;
    case Assembler::positive:     return Assembler::negative;
    case Assembler::parity:       return Assembler::noParity;
    case Assembler::noParity:     return Assembler::parity;
  }
  ShouldNotReachHere(); return Assembler::overflow;
}

SkipIfEqual::SkipIfEqual(
    MacroAssembler* masm, const bool* flag_addr, bool value) {
  _masm = masm;
  _masm->cmp8(ExternalAddress((address)flag_addr), value);
  _masm->jcc(Assembler::equal, _label);
}

SkipIfEqual::~SkipIfEqual() {
  _masm->bind(_label);
}

// 32-bit Windows has its own fast-path implementation
// of get_thread
#if !defined(WIN32) || defined(_LP64)

// This is simply a call to Thread::current()
void MacroAssembler::get_thread(Register thread) {
  if (thread != rax) {
    push(rax);
  }
  LP64_ONLY(push(rdi);)
  LP64_ONLY(push(rsi);)
  push(rdx);
  push(rcx);
#ifdef _LP64
  push(r8);
  push(r9);
  push(r10);
  push(r11);
#endif

  MacroAssembler::call_VM_leaf_base(CAST_FROM_FN_PTR(address, Thread::current), 0);

#ifdef _LP64
  pop(r11);
  pop(r10);
  pop(r9);
  pop(r8);
#endif
  pop(rcx);
  pop(rdx);
  LP64_ONLY(pop(rsi);)
  LP64_ONLY(pop(rdi);)
  if (thread != rax) {
    mov(thread, rax);
    pop(rax);
  }
}

#endif

void MacroAssembler::save_vector_registers() {
  int num_xmm_regs = LP64_ONLY(16) NOT_LP64(8);
  if (UseAVX > 2) {
    num_xmm_regs = LP64_ONLY(32) NOT_LP64(8);
  }

  if (UseSSE == 1)  {
    subptr(rsp, sizeof(jdouble)*8);
    for (int n = 0; n < 8; n++) {
      movflt(Address(rsp, n*sizeof(jdouble)), as_XMMRegister(n));
    }
  } else if (UseSSE >= 2)  {
    if (UseAVX > 2) {
      push(rbx);
      movl(rbx, 0xffff);
      kmovwl(k1, rbx);
      pop(rbx);
    }
#ifdef COMPILER2
    if (MaxVectorSize > 16) {
      if(UseAVX > 2) {
        // Save upper half of ZMM registers
        subptr(rsp, 32*num_xmm_regs);
        for (int n = 0; n < num_xmm_regs; n++) {
          vextractf64x4_high(Address(rsp, n*32), as_XMMRegister(n));
        }
      }
      assert(UseAVX > 0, "256 bit vectors are supported only with AVX");
      // Save upper half of YMM registers
      subptr(rsp, 16*num_xmm_regs);
      for (int n = 0; n < num_xmm_regs; n++) {
        vextractf128_high(Address(rsp, n*16), as_XMMRegister(n));
      }
    }
#endif
    // Save whole 128bit (16 bytes) XMM registers
    subptr(rsp, 16*num_xmm_regs);
#ifdef _LP64
    if (VM_Version::supports_evex()) {
      for (int n = 0; n < num_xmm_regs; n++) {
        vextractf32x4(Address(rsp, n*16), as_XMMRegister(n), 0);
      }
    } else {
      for (int n = 0; n < num_xmm_regs; n++) {
        movdqu(Address(rsp, n*16), as_XMMRegister(n));
      }
    }
#else
    for (int n = 0; n < num_xmm_regs; n++) {
      movdqu(Address(rsp, n*16), as_XMMRegister(n));
    }
#endif
  }
}

void MacroAssembler::restore_vector_registers() {
  int num_xmm_regs = LP64_ONLY(16) NOT_LP64(8);
  if (UseAVX > 2) {
    num_xmm_regs = LP64_ONLY(32) NOT_LP64(8);
  }
  if (UseSSE == 1)  {
    for (int n = 0; n < 8; n++) {
      movflt(as_XMMRegister(n), Address(rsp, n*sizeof(jdouble)));
    }
    addptr(rsp, sizeof(jdouble)*8);
  } else if (UseSSE >= 2)  {
    // Restore whole 128bit (16 bytes) XMM registers
#ifdef _LP64
  if (VM_Version::supports_evex()) {
    for (int n = 0; n < num_xmm_regs; n++) {
      vinsertf32x4(as_XMMRegister(n), as_XMMRegister(n), Address(rsp, n*16), 0);
    }
  } else {
    for (int n = 0; n < num_xmm_regs; n++) {
      movdqu(as_XMMRegister(n), Address(rsp, n*16));
    }
  }
#else
  for (int n = 0; n < num_xmm_regs; n++) {
    movdqu(as_XMMRegister(n), Address(rsp, n*16));
  }
#endif
    addptr(rsp, 16*num_xmm_regs);

#ifdef COMPILER2
    if (MaxVectorSize > 16) {
      // Restore upper half of YMM registers.
      for (int n = 0; n < num_xmm_regs; n++) {
        vinsertf128_high(as_XMMRegister(n), Address(rsp, n*16));
      }
      addptr(rsp, 16*num_xmm_regs);
      if(UseAVX > 2) {
        for (int n = 0; n < num_xmm_regs; n++) {
          vinsertf64x4_high(as_XMMRegister(n), Address(rsp, n*32));
        }
        addptr(rsp, 32*num_xmm_regs);
      }
    }
#endif
  }
}<|MERGE_RESOLUTION|>--- conflicted
+++ resolved
@@ -28,12 +28,7 @@
 #include "asm/assembler.inline.hpp"
 #include "compiler/disassembler.hpp"
 #include "gc/shared/barrierSet.hpp"
-<<<<<<< HEAD
-#include "gc/shared/cardTable.hpp"
-#include "gc/shared/cardTableBarrierSet.hpp"
-=======
 #include "gc/shared/barrierSetAssembler.hpp"
->>>>>>> 7d987653
 #include "gc/shared/collectedHeap.inline.hpp"
 #include "interpreter/interpreter.hpp"
 #include "memory/resourceArea.hpp"
@@ -52,18 +47,6 @@
 #include "runtime/stubRoutines.hpp"
 #include "runtime/thread.hpp"
 #include "utilities/macros.hpp"
-<<<<<<< HEAD
-#if INCLUDE_ALL_GCS
-#include "gc/g1/g1BarrierSet.hpp"
-#include "gc/g1/g1CardTable.hpp"
-#include "gc/g1/g1CollectedHeap.inline.hpp"
-#include "gc/g1/heapRegion.hpp"
-#include "gc/shenandoah/shenandoahConnectionMatrix.inline.hpp"
-#include "gc/shenandoah/shenandoahHeap.inline.hpp"
-#include "gc/shenandoah/shenandoahHeapRegion.hpp"
-#endif // INCLUDE_ALL_GCS
-=======
->>>>>>> 7d987653
 #include "crc32c.h"
 #ifdef COMPILER2
 #include "opto/intrinsicnode.hpp"
@@ -2811,28 +2794,20 @@
 }
 
 void MacroAssembler::cmpoop(Register src1, Register src2) {
-  cmpptr(src1, src2);
-  BarrierSet::barrier_set()->asm_acmp_barrier(this, src1, src2);
+  BarrierSetAssembler* bs = BarrierSet::barrier_set()->barrier_set_assembler();
+  bs->obj_equals(this, IN_HEAP, src1, src2);
 }
 
 void MacroAssembler::cmpoop(Register src1, Address src2) {
-  cmpptr(src1, src2);
-  if (UseShenandoahGC && ShenandoahAcmpBarrier) {
-    Label done;
-    jccb(Assembler::equal, done);
-    movptr(rscratch2, src2);
-    BarrierSet::barrier_set()->interpreter_read_barrier(this, src1);
-    BarrierSet::barrier_set()->interpreter_read_barrier(this, rscratch2);
-    cmpptr(src1, rscratch2);
-    bind(done);
-  }
+  BarrierSetAssembler* bs = BarrierSet::barrier_set()->barrier_set_assembler();
+  bs->obj_equals_addr(this, IN_HEAP, src1, src2);
 }
 
 #ifdef _LP64
 void MacroAssembler::cmpoop(Register src1, jobject src2) {
   movoop(rscratch1, src2);
-  cmpptr(src1, rscratch1);
-  BarrierSet::barrier_set()->asm_acmp_barrier(this, src1, rscratch1);
+  BarrierSetAssembler* bs = BarrierSet::barrier_set()->barrier_set_assembler();
+  bs->obj_equals(this, IN_HEAP, src1, rscratch1);
 }
 #endif
 
@@ -3848,7 +3823,7 @@
   if (UseCompressedOops) {
     decode_heap_oop(tmp1);
   }
-  BarrierSet::barrier_set()->interpreter_read_barrier(this, tmp1);
+  resolve_for_read(0, tmp1);
 
   if (UseCompressedOops) {
     movl(tmp2, oldval);
@@ -3856,7 +3831,7 @@
   } else {
     movptr(tmp2, oldval);
   }
-  BarrierSet::barrier_set()->interpreter_read_barrier(this, tmp2);
+  resolve_for_read(0, tmp2);
 
   cmpptr(tmp1, tmp2);
   jcc(Assembler::notEqual, done, true);
@@ -3882,7 +3857,7 @@
   } else {
     movptr(tmp2, oldval);
   }
-  BarrierSet::barrier_set()->interpreter_read_barrier(this, tmp2);
+  resolve_for_read(0, tmp2);
 
   cmpptr(tmp1, tmp2);
   jcc(Assembler::equal, retry, true);
@@ -5389,19 +5364,6 @@
   access_load_at(T_OBJECT, IN_ROOT | ON_PHANTOM_OOP_REF,
                  value, Address(value, -JNIHandles::weak_tag_value), tmp, thread);
   verify_oop(value);
-<<<<<<< HEAD
-#if INCLUDE_ALL_GCS
-  if (UseG1GC || UseShenandoahGC) {
-    g1_write_barrier_pre(noreg /* obj */,
-                         value /* pre_val */,
-                         thread /* thread */,
-                         tmp /* tmp */,
-                         true /* tosca_live */,
-                         true /* expand_call */);
-  }
-#endif // INCLUDE_ALL_GCS
-=======
->>>>>>> 7d987653
   jmp(done);
   bind(not_weak);
   // Resolve (untagged) jobject.
@@ -5411,311 +5373,7 @@
   bind(done);
 }
 
-<<<<<<< HEAD
-void MacroAssembler::clear_jweak_tag(Register possibly_jweak) {
-  const int32_t inverted_jweak_mask = ~static_cast<int32_t>(JNIHandles::weak_tag_mask);
-  STATIC_ASSERT(inverted_jweak_mask == -2); // otherwise check this code
-  // The inverted mask is sign-extended
-  andptr(possibly_jweak, inverted_jweak_mask);
-}
-
-//////////////////////////////////////////////////////////////////////////////////
-#if INCLUDE_ALL_GCS
-
-void MacroAssembler::g1_write_barrier_pre(Register obj,
-                                          Register pre_val,
-                                          Register thread,
-                                          Register tmp,
-                                          bool tosca_live,
-                                          bool expand_call) {
-
-  // If expand_call is true then we expand the call_VM_leaf macro
-  // directly to skip generating the check by
-  // InterpreterMacroAssembler::call_VM_leaf_base that checks _last_sp.
-
-#ifdef _LP64
-  assert(thread == r15_thread, "must be");
-#endif // _LP64
-
-  Label done;
-  Label runtime;
-
-  assert(pre_val != noreg, "check this code");
-
-  if (obj != noreg) {
-    assert_different_registers(obj, pre_val, tmp);
-    assert(pre_val != rax, "check this code");
-  }
-
-  Address in_progress(thread, in_bytes(JavaThread::satb_mark_queue_offset() +
-                                       SATBMarkQueue::byte_offset_of_active()));
-  Address index(thread, in_bytes(JavaThread::satb_mark_queue_offset() +
-                                       SATBMarkQueue::byte_offset_of_index()));
-  Address buffer(thread, in_bytes(JavaThread::satb_mark_queue_offset() +
-                                       SATBMarkQueue::byte_offset_of_buf()));
-
-  if (UseShenandoahGC) {
-    Address gc_state(thread, in_bytes(JavaThread::gc_state_offset()));
-    testb(gc_state, ShenandoahHeap::MARKING | ShenandoahHeap::TRAVERSAL);
-    jcc(Assembler::zero, done);
-  } else {
-    assert(UseG1GC, "Should be");
-    // Is marking active?
-    if (in_bytes(SATBMarkQueue::byte_width_of_active()) == 4) {
-      cmpl(in_progress, 0);
-    } else {
-      assert(in_bytes(SATBMarkQueue::byte_width_of_active()) == 1, "Assumption");
-      cmpb(in_progress, 0);
-    }
-    jcc(Assembler::equal, done);
-  }
-
-  // Do we need to load the previous value?
-  if (obj != noreg) {
-    load_heap_oop(pre_val, Address(obj, 0));
-  }
-
-  // Is the previous value null?
-  cmpptr(pre_val, (int32_t) NULL_WORD);
-  jcc(Assembler::equal, done);
-
-  // Can we store original value in the thread's buffer?
-  // Is index == 0?
-  // (The index field is typed as size_t.)
-
-  movptr(tmp, index);                   // tmp := *index_adr
-  cmpptr(tmp, 0);                       // tmp == 0?
-  jcc(Assembler::equal, runtime);       // If yes, goto runtime
-
-  subptr(tmp, wordSize);                // tmp := tmp - wordSize
-  movptr(index, tmp);                   // *index_adr := tmp
-  addptr(tmp, buffer);                  // tmp := tmp + *buffer_adr
-
-  // Record the previous value
-  movptr(Address(tmp, 0), pre_val);
-  jmp(done);
-
-  bind(runtime);
-  // save the live input values
-  if(tosca_live) push(rax);
-
-  if (obj != noreg && obj != rax)
-    push(obj);
-
-  if (pre_val != rax)
-    push(pre_val);
-
-  // Calling the runtime using the regular call_VM_leaf mechanism generates
-  // code (generated by InterpreterMacroAssember::call_VM_leaf_base)
-  // that checks that the *(ebp+frame::interpreter_frame_last_sp) == NULL.
-  //
-  // If we care generating the pre-barrier without a frame (e.g. in the
-  // intrinsified Reference.get() routine) then ebp might be pointing to
-  // the caller frame and so this check will most likely fail at runtime.
-  //
-  // Expanding the call directly bypasses the generation of the check.
-  // So when we do not have have a full interpreter frame on the stack
-  // expand_call should be passed true.
-
-  NOT_LP64( push(thread); )
-
-  if (expand_call) {
-    LP64_ONLY( assert(pre_val != c_rarg1, "smashed arg"); )
-    pass_arg1(this, thread);
-    pass_arg0(this, pre_val);
-    MacroAssembler::call_VM_leaf_base(CAST_FROM_FN_PTR(address, SharedRuntime::g1_wb_pre), 2);
-  } else {
-    call_VM_leaf(CAST_FROM_FN_PTR(address, SharedRuntime::g1_wb_pre), pre_val, thread);
-  }
-
-  NOT_LP64( pop(thread); )
-
-  // save the live input values
-  if (pre_val != rax)
-    pop(pre_val);
-
-  if (obj != noreg && obj != rax)
-    pop(obj);
-
-  if(tosca_live) pop(rax);
-
-  bind(done);
-}
-
-void MacroAssembler::shenandoah_write_barrier_pre(Register obj,
-                                                  Register pre_val,
-                                                  Register thread,
-                                                  Register tmp,
-                                                  bool tosca_live,
-                                                  bool expand_call) {
-
-  if (ShenandoahConditionalSATBBarrier) {
-    Label done;
-    Address gc_state(thread, in_bytes(JavaThread::gc_state_offset()));
-    testb(gc_state, ShenandoahHeap::MARKING);
-    jcc(Assembler::zero, done); // Skip SATB barrier when conc-mark is not active
-    g1_write_barrier_pre(obj, pre_val, thread, tmp, tosca_live, expand_call);
-    bind(done);
-  }
-  if (ShenandoahSATBBarrier) {
-    g1_write_barrier_pre(obj, pre_val, thread, tmp, tosca_live, expand_call);
-  }
-}
-
-void MacroAssembler::shenandoah_write_barrier_post(Register store_addr,
-                                                   Register new_val,
-                                                   Register thread,
-                                                   Register tmp,
-                                                   Register tmp2) {
-  assert(UseShenandoahGC, "why else should we be here?");
-
-  if (! UseShenandoahMatrix) {
-    // No need for that barrier if not using matrix.
-    return;
-  }
-
-  Label done;
-  testptr(new_val, new_val);
-  jcc(Assembler::zero, done);
-  ShenandoahConnectionMatrix* matrix = ShenandoahHeap::heap()->connection_matrix();
-  address matrix_addr = matrix->matrix_addr();
-  movptr(rscratch1, (intptr_t) ShenandoahHeap::heap()->base());
-  // Compute to-region index
-  movptr(tmp, new_val);
-  subptr(tmp, rscratch1);
-  shrptr(tmp, ShenandoahHeapRegion::region_size_bytes_shift_jint());
-  // Compute from-region index
-  movptr(tmp2, store_addr);
-  subptr(tmp2, rscratch1);
-  shrptr(tmp2, ShenandoahHeapRegion::region_size_bytes_shift_jint());
-  // Compute matrix index
-  imulptr(tmp, tmp, matrix->stride_jint());
-  addptr(tmp, tmp2);
-  // Address is _matrix[to * stride + from]
-  movptr(rscratch1, (intptr_t) matrix_addr);
-  // Test if the element is already set.
-  cmpb(Address(rscratch1, tmp, Address::times_1), 0);
-  jcc(Assembler::notEqual, done);
-  // Store true, if not yet set.
-  movb(Address(rscratch1, tmp, Address::times_1), 1);
-  bind(done);
-}
-
-void MacroAssembler::g1_write_barrier_post(Register store_addr,
-                                           Register new_val,
-                                           Register thread,
-                                           Register tmp,
-                                           Register tmp2) {
-#ifdef _LP64
-  assert(thread == r15_thread, "must be");
-#endif // _LP64
-
-  assert(UseG1GC, "expect G1 GC");
-
-  Address queue_index(thread, in_bytes(JavaThread::dirty_card_queue_offset() +
-                                       DirtyCardQueue::byte_offset_of_index()));
-  Address buffer(thread, in_bytes(JavaThread::dirty_card_queue_offset() +
-                                       DirtyCardQueue::byte_offset_of_buf()));
-
-  CardTableBarrierSet* ctbs =
-    barrier_set_cast<CardTableBarrierSet>(Universe::heap()->barrier_set());
-  CardTable* ct = ctbs->card_table();
-  assert(sizeof(*ct->byte_map_base()) == sizeof(jbyte), "adjust this code");
-
-  Label done;
-  Label runtime;
-
-  // Does store cross heap regions?
-
-  movptr(tmp, store_addr);
-  xorptr(tmp, new_val);
-  shrptr(tmp, HeapRegion::LogOfHRGrainBytes);
-  jcc(Assembler::equal, done);
-
-  // crosses regions, storing NULL?
-
-  cmpptr(new_val, (int32_t) NULL_WORD);
-  jcc(Assembler::equal, done);
-
-  // storing region crossing non-NULL, is card already dirty?
-
-  const Register card_addr = tmp;
-  const Register cardtable = tmp2;
-
-  movptr(card_addr, store_addr);
-  shrptr(card_addr, CardTable::card_shift);
-  // Do not use ExternalAddress to load 'byte_map_base', since 'byte_map_base' is NOT
-  // a valid address and therefore is not properly handled by the relocation code.
-  movptr(cardtable, (intptr_t)ct->byte_map_base());
-  addptr(card_addr, cardtable);
-
-  cmpb(Address(card_addr, 0), (int)G1CardTable::g1_young_card_val());
-  jcc(Assembler::equal, done);
-
-  membar(Assembler::Membar_mask_bits(Assembler::StoreLoad));
-  cmpb(Address(card_addr, 0), (int)CardTable::dirty_card_val());
-  jcc(Assembler::equal, done);
-
-
-  // storing a region crossing, non-NULL oop, card is clean.
-  // dirty card and log.
-
-  movb(Address(card_addr, 0), (int)CardTable::dirty_card_val());
-
-  cmpl(queue_index, 0);
-  jcc(Assembler::equal, runtime);
-  subl(queue_index, wordSize);
-  movptr(tmp2, buffer);
-#ifdef _LP64
-  movslq(rscratch1, queue_index);
-  addq(tmp2, rscratch1);
-  movq(Address(tmp2, 0), card_addr);
-#else
-  addl(tmp2, queue_index);
-  movl(Address(tmp2, 0), card_addr);
-#endif
-  jmp(done);
-
-  bind(runtime);
-  // save the live input values
-  push(store_addr);
-  push(new_val);
-#ifdef _LP64
-  call_VM_leaf(CAST_FROM_FN_PTR(address, SharedRuntime::g1_wb_post), card_addr, r15_thread);
-#else
-  push(thread);
-  call_VM_leaf(CAST_FROM_FN_PTR(address, SharedRuntime::g1_wb_post), card_addr, thread);
-  pop(thread);
-#endif
-  pop(new_val);
-  pop(store_addr);
-
-  bind(done);
-}
-
-void MacroAssembler::keep_alive_barrier(Register val,
-                                        Register thread,
-                                        Register tmp) {
-
-  if (UseG1GC) {
-    // Generate the G1 pre-barrier code to log the value of
-    // the referent field in an SATB buffer.
-    g1_write_barrier_pre(noreg,
-                         rax /* pre_val */,
-                         thread /* thread */,
-                         tmp,
-                         true /* tosca_live */,
-                         true /* expand_call */);
-  } else if (UseShenandoahGC && ShenandoahKeepAliveBarrier) {
-    shenandoah_write_barrier_pre(noreg,
-                                 rax /* pre_val */,
-                                 thread /* thread */,
-                                 tmp,
-                                 true /* tosca_live */,
-                                 true /* expand_call */);
-  }
-}
-
+#ifdef INCLUDE_ALL_GCS
 #ifndef _LP64
 void MacroAssembler::shenandoah_write_barrier(Register dst) {
   Unimplemented();
@@ -5727,7 +5385,7 @@
   Label done;
 
   // Check for evacuation-in-progress
-  Address gc_state(r15_thread, in_bytes(JavaThread::gc_state_offset()));
+  Address gc_state(r15_thread, in_bytes(ShenandoahThreadLocalData::gc_state_offset()));
   testb(gc_state, ShenandoahHeap::EVACUATION | ShenandoahHeap::PARTIAL | ShenandoahHeap::TRAVERSAL);
 
   // The read-barrier.
@@ -5753,63 +5411,7 @@
 #endif // _LP64
 
 #endif // INCLUDE_ALL_GCS
-//////////////////////////////////////////////////////////////////////////////////
-
-
-void MacroAssembler::store_check(Register obj, Address dst) {
-  store_check(obj);
-}
-
-void MacroAssembler::store_check(Register obj) {
-  // Does a store check for the oop in register obj. The content of
-  // register obj is destroyed afterwards.
-  BarrierSet* bs = Universe::heap()->barrier_set();
-  assert(bs->kind() == BarrierSet::CardTableBarrierSet,
-         "Wrong barrier set kind");
-
-  CardTableBarrierSet* ctbs = barrier_set_cast<CardTableBarrierSet>(bs);
-  CardTable* ct = ctbs->card_table();
-  assert(sizeof(*ct->byte_map_base()) == sizeof(jbyte), "adjust this code");
-
-  shrptr(obj, CardTable::card_shift);
-
-  Address card_addr;
-
-  // The calculation for byte_map_base is as follows:
-  // byte_map_base = _byte_map - (uintptr_t(low_bound) >> card_shift);
-  // So this essentially converts an address to a displacement and it will
-  // never need to be relocated. On 64bit however the value may be too
-  // large for a 32bit displacement.
-  intptr_t disp = (intptr_t) ct->byte_map_base();
-  if (is_simm32(disp)) {
-    card_addr = Address(noreg, obj, Address::times_1, disp);
-  } else {
-    // By doing it as an ExternalAddress 'disp' could be converted to a rip-relative
-    // displacement and done in a single instruction given favorable mapping and a
-    // smarter version of as_Address. However, 'ExternalAddress' generates a relocation
-    // entry and that entry is not properly handled by the relocation code.
-    AddressLiteral cardtable((address)ct->byte_map_base(), relocInfo::none);
-    Address index(noreg, obj, Address::times_1);
-    card_addr = as_Address(ArrayAddress(cardtable, index));
-  }
-
-  int dirty = CardTable::dirty_card_val();
-  if (UseCondCardMark) {
-    Label L_already_dirty;
-    if (UseConcMarkSweepGC) {
-      membar(Assembler::StoreLoad);
-    }
-    cmpb(card_addr, dirty);
-    jcc(Assembler::equal, L_already_dirty);
-    movb(card_addr, dirty);
-    bind(L_already_dirty);
-  } else {
-    movb(card_addr, dirty);
-  }
-}
-
-=======
->>>>>>> 7d987653
+
 void MacroAssembler::subptr(Register dst, int32_t imm32) {
   LP64_ONLY(subq(dst, imm32)) NOT_LP64(subl(dst, imm32));
 }
@@ -7023,7 +6625,7 @@
 void MacroAssembler::resolve_oop_handle(Register result) {
   // OopHandle::resolve is an indirection.
   movptr(result, Address(result, 0));
-  BarrierSet::barrier_set()->interpreter_read_barrier_not_null(this, result);
+  resolve_for_read(OOP_NOT_NULL, result); // TODO: Not needed.
 }
 
 void MacroAssembler::load_mirror(Register mirror, Register method) {
@@ -7059,6 +6661,16 @@
   } else
 #endif
     movptr(Address(dst, oopDesc::klass_offset_in_bytes()), src);
+}
+
+void MacroAssembler::resolve_for_read(DecoratorSet decorators, Register obj) {
+  BarrierSetAssembler* bs = BarrierSet::barrier_set()->barrier_set_assembler();
+  bs->resolve_for_read(this, decorators, obj);
+}
+
+void MacroAssembler::resolve_for_write(DecoratorSet decorators, Register obj) {
+  BarrierSetAssembler* bs = BarrierSet::barrier_set()->barrier_set_assembler();
+  bs->resolve_for_write(this, decorators, obj);
 }
 
 void MacroAssembler::access_load_at(BasicType type, DecoratorSet decorators, Register dst, Address src,
