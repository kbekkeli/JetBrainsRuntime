/*
 * Copyright (c) 2018, Oracle and/or its affiliates. All rights reserved.
 * DO NOT ALTER OR REMOVE COPYRIGHT NOTICES OR THIS FILE HEADER.
 *
 * This code is free software; you can redistribute it and/or modify it
 * under the terms of the GNU General Public License version 2 only, as
 * published by the Free Software Foundation.
 *
 * This code is distributed in the hope that it will be useful, but WITHOUT
 * ANY WARRANTY; without even the implied warranty of MERCHANTABILITY or
 * FITNESS FOR A PARTICULAR PURPOSE.  See the GNU General Public License
 * version 2 for more details (a copy is included in the LICENSE file that
 * accompanied this code).
 *
 * You should have received a copy of the GNU General Public License version
 * 2 along with this work; if not, write to the Free Software Foundation,
 * Inc., 51 Franklin St, Fifth Floor, Boston, MA 02110-1301 USA.
 *
 * Please contact Oracle, 500 Oracle Parkway, Redwood Shores, CA 94065 USA
 * or visit www.oracle.com if you need additional information or have any
 * questions.
 *
 */

#include "precompiled.hpp"
#include "gc/shared/barrierSetAssembler.hpp"
#include "gc/shared/collectedHeap.hpp"
#include "interpreter/interp_masm.hpp"
#include "runtime/jniHandles.hpp"
#include "runtime/thread.hpp"

#define __ masm->

void BarrierSetAssembler::load_at(MacroAssembler* masm, DecoratorSet decorators, BasicType type,
                                  Register dst, Address src, Register tmp1, Register tmp_thread) {
  bool in_heap = (decorators & IN_HEAP) != 0;
  bool in_native = (decorators & IN_NATIVE) != 0;
  bool is_not_null = (decorators & IS_NOT_NULL) != 0;
  bool atomic = (decorators & MO_RELAXED) != 0;

  switch (type) {
  case T_OBJECT:
  case T_ARRAY: {
    if (in_heap) {
#ifdef _LP64
      if (UseCompressedOops) {
        __ movl(dst, src);
        if (is_not_null) {
          __ decode_heap_oop_not_null(dst);
        } else {
          __ decode_heap_oop(dst);
        }
      } else
#endif
      {
        __ movptr(dst, src);
      }
    } else {
      assert(in_native, "why else?");
      __ movptr(dst, src);
    }
    break;
  }
  case T_BOOLEAN: __ load_unsigned_byte(dst, src);  break;
  case T_BYTE:    __ load_signed_byte(dst, src);    break;
  case T_CHAR:    __ load_unsigned_short(dst, src); break;
  case T_SHORT:   __ load_signed_short(dst, src);   break;
  case T_INT:     __ movl  (dst, src);              break;
  case T_ADDRESS: __ movptr(dst, src);              break;
  case T_FLOAT:
    assert(dst == noreg, "only to ftos");
    __ load_float(src);
    break;
  case T_DOUBLE:
    assert(dst == noreg, "only to dtos");
    __ load_double(src);
    break;
  case T_LONG:
    assert(dst == noreg, "only to ltos");
#ifdef _LP64
    __ movq(rax, src);
#else
    if (atomic) {
      __ fild_d(src);               // Must load atomically
      __ subptr(rsp,2*wordSize);    // Make space for store
      __ fistp_d(Address(rsp,0));
      __ pop(rax);
      __ pop(rdx);
    } else {
      __ movl(rax, src);
      __ movl(rdx, src.plus_disp(wordSize));
    }
#endif
    break;
  default: Unimplemented();
  }
}

void BarrierSetAssembler::store_at(MacroAssembler* masm, DecoratorSet decorators, BasicType type,
                                   Address dst, Register val, Register tmp1, Register tmp2) {
  bool in_heap = (decorators & IN_HEAP) != 0;
  bool in_native = (decorators & IN_NATIVE) != 0;
  bool is_not_null = (decorators & IS_NOT_NULL) != 0;
  bool atomic = (decorators & MO_RELAXED) != 0;

  switch (type) {
  case T_OBJECT:
  case T_ARRAY: {
    if (in_heap) {
      if (val == noreg) {
        assert(!is_not_null, "inconsistent access");
#ifdef _LP64
        if (UseCompressedOops) {
          __ movl(dst, (int32_t)NULL_WORD);
        } else {
          __ movslq(dst, (int32_t)NULL_WORD);
        }
#else
        __ movl(dst, (int32_t)NULL_WORD);
#endif
      } else {
#ifdef _LP64
        if (UseCompressedOops) {
          assert(!dst.uses(val), "not enough registers");
          if (is_not_null) {
            __ encode_heap_oop_not_null(val);
          } else {
            __ encode_heap_oop(val);
          }
          __ movl(dst, val);
        } else
#endif
        {
          __ movptr(dst, val);
        }
      }
    } else {
      assert(in_native, "why else?");
      assert(val != noreg, "not supported");
      __ movptr(dst, val);
    }
    break;
  }
  case T_BOOLEAN:
    __ andl(val, 0x1);  // boolean is true if LSB is 1
    __ movb(dst, val);
    break;
  case T_BYTE:
    __ movb(dst, val);
    break;
  case T_SHORT:
    __ movw(dst, val);
    break;
  case T_CHAR:
    __ movw(dst, val);
    break;
  case T_INT:
    __ movl(dst, val);
    break;
  case T_LONG:
    assert(val == noreg, "only tos");
#ifdef _LP64
    __ movq(dst, rax);
#else
    if (atomic) {
      __ push(rdx);
      __ push(rax);                 // Must update atomically with FIST
      __ fild_d(Address(rsp,0));    // So load into FPU register
      __ fistp_d(dst);              // and put into memory atomically
      __ addptr(rsp, 2*wordSize);
    } else {
      __ movptr(dst, rax);
      __ movptr(dst.plus_disp(wordSize), rdx);
    }
#endif
    break;
  case T_FLOAT:
    assert(val == noreg, "only tos");
    __ store_float(dst);
    break;
  case T_DOUBLE:
    assert(val == noreg, "only tos");
    __ store_double(dst);
    break;
  case T_ADDRESS:
    __ movptr(dst, val);
    break;
  default: Unimplemented();
  }
}

#ifndef _LP64
void BarrierSetAssembler::obj_equals(MacroAssembler* masm,
                                     Address obj1, jobject obj2) {
  __ cmpoop_raw(obj1, obj2);
}

void BarrierSetAssembler::obj_equals(MacroAssembler* masm,
                                     Register obj1, jobject obj2) {
  __ cmpoop_raw(obj1, obj2);
}
#endif
void BarrierSetAssembler::obj_equals(MacroAssembler* masm,
                                     Register obj1, Address obj2) {
  __ cmpptr(obj1, obj2);
}

void BarrierSetAssembler::obj_equals(MacroAssembler* masm,
                                     Register obj1, Register obj2) {
  __ cmpptr(obj1, obj2);
}

void BarrierSetAssembler::try_resolve_jobject_in_native(MacroAssembler* masm, Register jni_env,
                                                        Register obj, Register tmp, Label& slowpath) {
  __ clear_jweak_tag(obj);
  __ movptr(obj, Address(obj, 0));
}

<<<<<<< HEAD
void BarrierSetAssembler::tlab_allocate(MacroAssembler* masm,
                                        Register thread, Register obj,
                                        Register var_size_in_bytes,
                                        int con_size_in_bytes,
                                        Register t1,
                                        Register t2,
                                        Label& slow_case) {
  assert_different_registers(obj, t1, t2);
  assert_different_registers(obj, var_size_in_bytes, t1);
  Register end = t2;
  if (!thread->is_valid()) {
#ifdef _LP64
    thread = r15_thread;
#else
    assert(t1->is_valid(), "need temp reg");
    thread = t1;
    __ get_thread(thread);
#endif
  }

  __ verify_tlab();

  __ movptr(obj, Address(thread, JavaThread::tlab_top_offset()));
  if (var_size_in_bytes == noreg) {
    __ lea(end, Address(obj, con_size_in_bytes));
  } else {
    __ lea(end, Address(obj, var_size_in_bytes, Address::times_1));
  }
  __ cmpptr(end, Address(thread, JavaThread::tlab_end_offset()));
  __ jcc(Assembler::above, slow_case);

  // update the tlab top pointer
  __ movptr(Address(thread, JavaThread::tlab_top_offset()), end);

  // recover var_size_in_bytes if necessary
  if (var_size_in_bytes == end) {
    __ subptr(var_size_in_bytes, obj);
  }
  __ verify_tlab();
}

// Defines obj, preserves var_size_in_bytes
void BarrierSetAssembler::eden_allocate(MacroAssembler* masm,
                                        Register thread, Register obj,
                                        Register var_size_in_bytes,
                                        int con_size_in_bytes,
                                        Register t1,
                                        Label& slow_case) {
  assert(obj == rax, "obj must be in rax, for cmpxchg");
  assert_different_registers(obj, var_size_in_bytes, t1);
  if (!Universe::heap()->supports_inline_contig_alloc()) {
    __ jmp(slow_case);
  } else {
    Register end = t1;
    Label retry;
    __ bind(retry);
    ExternalAddress heap_top((address) Universe::heap()->top_addr());
    __ movptr(obj, heap_top);
    if (var_size_in_bytes == noreg) {
      __ lea(end, Address(obj, con_size_in_bytes));
    } else {
      __ lea(end, Address(obj, var_size_in_bytes, Address::times_1));
    }
    // if end < obj then we wrapped around => object too long => slow case
    __ cmpptr(end, obj);
    __ jcc(Assembler::below, slow_case);
    __ cmpptr(end, ExternalAddress((address) Universe::heap()->end_addr()));
    __ jcc(Assembler::above, slow_case);
    // Compare obj with the top addr, and if still equal, store the new top addr in
    // end at the address of the top addr pointer. Sets ZF if was equal, and clears
    // it otherwise. Use lock prefix for atomicity on MPs.
    __ locked_cmpxchgptr(end, heap_top);
    __ jcc(Assembler::notEqual, retry);
    incr_allocated_bytes(masm, thread, var_size_in_bytes, con_size_in_bytes, thread->is_valid() ? noreg : t1);
  }
}

void BarrierSetAssembler::incr_allocated_bytes(MacroAssembler* masm, Register thread,
                                               Register var_size_in_bytes,
                                               int con_size_in_bytes,
                                               Register t1) {
  if (!thread->is_valid()) {
#ifdef _LP64
    thread = r15_thread;
#else
    assert(t1->is_valid(), "need temp reg");
    thread = t1;
    __ get_thread(thread);
#endif
  }

#ifdef _LP64
  if (var_size_in_bytes->is_valid()) {
    __ addq(Address(thread, in_bytes(JavaThread::allocated_bytes_offset())), var_size_in_bytes);
  } else {
    __ addq(Address(thread, in_bytes(JavaThread::allocated_bytes_offset())), con_size_in_bytes);
  }
#else
  if (var_size_in_bytes->is_valid()) {
    __ addl(Address(thread, in_bytes(JavaThread::allocated_bytes_offset())), var_size_in_bytes);
  } else {
    __ addl(Address(thread, in_bytes(JavaThread::allocated_bytes_offset())), con_size_in_bytes);
  }
  __ adcl(Address(thread, in_bytes(JavaThread::allocated_bytes_offset())+4), 0);
#endif
=======
void BarrierSetAssembler::resolve_for_read(MacroAssembler* masm, DecoratorSet decorators, Register obj) {
  // Default to no-op
}

void BarrierSetAssembler::resolve_for_write(MacroAssembler* masm, DecoratorSet decorators, Register obj) {
  // Default to no-op
}

void BarrierSetAssembler::cmpxchg_oop(MacroAssembler* masm, DecoratorSet decorators,
                                      Register res, Address addr, Register cmpval, Register newval,
                                      bool exchange, bool encode, Register tmp1, Register tmp2) {
#ifdef _LP64
  if (UseCompressedOops) {
    if (encode) {
      __ encode_heap_oop(cmpval);
      __ mov(rscratch1, newval);
      __ encode_heap_oop(rscratch1);
      newval = rscratch1;
    }
    if (os::is_MP()) {
      __ lock();
    }
    // cmpval (rax) is implicitly used by this instruction
    __ cmpxchgl(newval, addr);
  } else
#endif
  {
    if (os::is_MP()) {
      __ lock();
    }
    __ cmpxchgptr(newval, addr);
  }

  if (!exchange) {
    assert(res != NULL, "need result register");
    __ setb(Assembler::equal, res);
    __ movzbl(res, res);
  }
}

void BarrierSetAssembler::xchg_oop(MacroAssembler* masm, DecoratorSet decorators,
                                   Register obj, Address addr, Register tmp) {
#ifdef _LP64
    if (UseCompressedOops) {
      __ encode_heap_oop(obj);
      __ xchgl(obj, addr);
      __ decode_heap_oop(obj);
    } else {
      __ xchgptr(obj, addr);
    }
#else
    __ xchgl(obj, addr);
#endif

>>>>>>> 54a32f74
}<|MERGE_RESOLUTION|>--- conflicted
+++ resolved
@@ -216,7 +216,6 @@
   __ movptr(obj, Address(obj, 0));
 }
 
-<<<<<<< HEAD
 void BarrierSetAssembler::tlab_allocate(MacroAssembler* masm,
                                         Register thread, Register obj,
                                         Register var_size_in_bytes,
@@ -322,7 +321,8 @@
   }
   __ adcl(Address(thread, in_bytes(JavaThread::allocated_bytes_offset())+4), 0);
 #endif
-=======
+}
+
 void BarrierSetAssembler::resolve_for_read(MacroAssembler* masm, DecoratorSet decorators, Register obj) {
   // Default to no-op
 }
@@ -376,6 +376,4 @@
 #else
     __ xchgl(obj, addr);
 #endif
-
->>>>>>> 54a32f74
 }