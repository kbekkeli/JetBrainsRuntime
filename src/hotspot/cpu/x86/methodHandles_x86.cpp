--- conflicted
+++ resolved
@@ -167,24 +167,16 @@
   //NOT_PRODUCT({ FlagSetting fs(TraceMethodHandles, true); trace_method_handle(_masm, "LZMH"); });
 
   // Load the invoker, as MH -> MH.form -> LF.vmentry
-  BarrierSet::barrier_set()->interpreter_read_barrier(_masm, recv);
+  __ resolve_for_read(0, recv);
   __ verify_oop(recv);
-<<<<<<< HEAD
-  __ load_heap_oop(method_temp, Address(recv, NONZERO(java_lang_invoke_MethodHandle::form_offset_in_bytes())));
-  BarrierSet::barrier_set()->interpreter_read_barrier(_masm, method_temp);
-  __ verify_oop(method_temp);
-  __ load_heap_oop(method_temp, Address(method_temp, NONZERO(java_lang_invoke_LambdaForm::vmentry_offset_in_bytes())));
-  BarrierSet::barrier_set()->interpreter_read_barrier(_masm, method_temp);
-  __ verify_oop(method_temp);
-  __ load_heap_oop(method_temp, Address(method_temp, NONZERO(java_lang_invoke_MemberName::method_offset_in_bytes())));
-  BarrierSet::barrier_set()->interpreter_read_barrier(_masm, method_temp);
-=======
   __ load_heap_oop(method_temp, Address(recv, NONZERO(java_lang_invoke_MethodHandle::form_offset_in_bytes())), temp2);
+  __ resolve_for_read(0, method_temp);
   __ verify_oop(method_temp);
   __ load_heap_oop(method_temp, Address(method_temp, NONZERO(java_lang_invoke_LambdaForm::vmentry_offset_in_bytes())), temp2);
+  __ resolve_for_read(0, method_temp);
   __ verify_oop(method_temp);
   __ load_heap_oop(method_temp, Address(method_temp, NONZERO(java_lang_invoke_MemberName::method_offset_in_bytes())), temp2);
->>>>>>> 7d987653
+  __ resolve_for_read(OOP_NOT_NULL, method_temp);
   __ verify_oop(method_temp);
   __ movptr(method_temp, Address(method_temp, NONZERO(java_lang_invoke_ResolvedMethodName::vmtarget_offset_in_bytes())));
 
@@ -395,7 +387,7 @@
     //  rsi/r13 - interpreter linkage (if interpreted)
     //  rcx, rdx, rsi, rdi, r8 - compiler arguments (if compiled)
 
-    BarrierSet::barrier_set()->interpreter_read_barrier(_masm, member_reg);
+    __ resolve_for_read(0, member_reg);
     Label L_incompatible_class_change_error;
     switch (iid) {
     case vmIntrinsics::_linkToSpecial:
@@ -403,7 +395,7 @@
         verify_ref_kind(_masm, JVM_REF_invokeSpecial, member_reg, temp3);
       }
       __ load_heap_oop(rbx_method, member_vmtarget);
-      BarrierSet::barrier_set()->interpreter_read_barrier(_masm, rbx_method);
+      __ resolve_for_read(0, rbx_method);
       __ movptr(rbx_method, vmtarget_method);
       break;
 
@@ -412,7 +404,7 @@
         verify_ref_kind(_masm, JVM_REF_invokeStatic, member_reg, temp3);
       }
       __ load_heap_oop(rbx_method, member_vmtarget);
-      BarrierSet::barrier_set()->interpreter_read_barrier(_masm, rbx_method);
+      __ resolve_for_read(0, rbx_method);
       __ movptr(rbx_method, vmtarget_method);
       break;
 
@@ -452,8 +444,6 @@
       if (VerifyMethodHandles) {
         verify_ref_kind(_masm, JVM_REF_invokeInterface, member_reg, temp3);
       }
-
-      BarrierSetAssembler* bs = BarrierSet::barrier_set()->barrier_set_assembler();
 
       Register temp3_intf = temp3;
       __ load_heap_oop(temp3_intf, member_clazz);
