/*
 * Copyright (c) 1997, 2018, Oracle and/or its affiliates. All rights reserved.
 * DO NOT ALTER OR REMOVE COPYRIGHT NOTICES OR THIS FILE HEADER.
 *
 * This code is free software; you can redistribute it and/or modify it
 * under the terms of the GNU General Public License version 2 only, as
 * published by the Free Software Foundation.
 *
 * This code is distributed in the hope that it will be useful, but WITHOUT
 * ANY WARRANTY; without even the implied warranty of MERCHANTABILITY or
 * FITNESS FOR A PARTICULAR PURPOSE.  See the GNU General Public License
 * version 2 for more details (a copy is included in the LICENSE file that
 * accompanied this code).
 *
 * You should have received a copy of the GNU General Public License version
 * 2 along with this work; if not, write to the Free Software Foundation,
 * Inc., 51 Franklin St, Fifth Floor, Boston, MA 02110-1301 USA.
 *
 * Please contact Oracle, 500 Oracle Parkway, Redwood Shores, CA 94065 USA
 * or visit www.oracle.com if you need additional information or have any
 * questions.
 *
 */

#include "precompiled.hpp"
#include "asm/macroAssembler.hpp"
#include "interpreter/interpreter.hpp"
#include "interpreter/interpreterRuntime.hpp"
#include "interpreter/interp_masm.hpp"
#include "interpreter/templateTable.hpp"
#include "memory/universe.hpp"
#include "oops/methodData.hpp"
#include "oops/objArrayKlass.hpp"
#include "oops/oop.inline.hpp"
#include "prims/methodHandles.hpp"
#include "runtime/frame.inline.hpp"
#include "runtime/safepointMechanism.hpp"
#include "runtime/sharedRuntime.hpp"
#include "runtime/stubRoutines.hpp"
#include "runtime/synchronizer.hpp"
#include "utilities/macros.hpp"

#define __ _masm->

// Global Register Names
static const Register rbcp     = LP64_ONLY(r13) NOT_LP64(rsi);
static const Register rlocals  = LP64_ONLY(r14) NOT_LP64(rdi);

// Platform-dependent initialization
void TemplateTable::pd_initialize() {
  // No x86 specific initialization
}

// Address Computation: local variables
static inline Address iaddress(int n) {
  return Address(rlocals, Interpreter::local_offset_in_bytes(n));
}

static inline Address laddress(int n) {
  return iaddress(n + 1);
}

#ifndef _LP64
static inline Address haddress(int n) {
  return iaddress(n + 0);
}
#endif

static inline Address faddress(int n) {
  return iaddress(n);
}

static inline Address daddress(int n) {
  return laddress(n);
}

static inline Address aaddress(int n) {
  return iaddress(n);
}

static inline Address iaddress(Register r) {
  return Address(rlocals, r, Address::times_ptr);
}

static inline Address laddress(Register r) {
  return Address(rlocals, r, Address::times_ptr, Interpreter::local_offset_in_bytes(1));
}

#ifndef _LP64
static inline Address haddress(Register r)       {
  return Address(rlocals, r, Interpreter::stackElementScale(), Interpreter::local_offset_in_bytes(0));
}
#endif

static inline Address faddress(Register r) {
  return iaddress(r);
}

static inline Address daddress(Register r) {
  return laddress(r);
}

static inline Address aaddress(Register r) {
  return iaddress(r);
}


// expression stack
// (Note: Must not use symmetric equivalents at_rsp_m1/2 since they store
// data beyond the rsp which is potentially unsafe in an MT environment;
// an interrupt may overwrite that data.)
static inline Address at_rsp   () {
  return Address(rsp, 0);
}

// At top of Java expression stack which may be different than esp().  It
// isn't for category 1 objects.
static inline Address at_tos   () {
  return Address(rsp,  Interpreter::expr_offset_in_bytes(0));
}

static inline Address at_tos_p1() {
  return Address(rsp,  Interpreter::expr_offset_in_bytes(1));
}

static inline Address at_tos_p2() {
  return Address(rsp,  Interpreter::expr_offset_in_bytes(2));
}

// Condition conversion
static Assembler::Condition j_not(TemplateTable::Condition cc) {
  switch (cc) {
  case TemplateTable::equal        : return Assembler::notEqual;
  case TemplateTable::not_equal    : return Assembler::equal;
  case TemplateTable::less         : return Assembler::greaterEqual;
  case TemplateTable::less_equal   : return Assembler::greater;
  case TemplateTable::greater      : return Assembler::lessEqual;
  case TemplateTable::greater_equal: return Assembler::less;
  }
  ShouldNotReachHere();
  return Assembler::zero;
}



// Miscelaneous helper routines
// Store an oop (or NULL) at the address described by obj.
// If val == noreg this means store a NULL


static void do_oop_store(InterpreterMacroAssembler* _masm,
                         Address obj,
                         Register val,
                         BarrierSet::Name barrier,
                         bool precise) {
  assert(val == noreg || val == rax, "parameter is just for looks");
  switch (barrier) {
#if INCLUDE_ALL_GCS
<<<<<<< HEAD
    case BarrierSet::G1SATBCTLogging:
    case BarrierSet::Shenandoah:
=======
    case BarrierSet::G1BarrierSet:
>>>>>>> 8f6cd868
      {
        // flatten object address if needed
        // We do it regardless of precise because we need the registers
        if (obj.index() == noreg && obj.disp() == 0) {
          if (obj.base() != rdx) {
            __ movptr(rdx, obj.base());
          }
        } else {
          __ lea(rdx, obj);
        }

        Register rtmp    = LP64_ONLY(r8)         NOT_LP64(rsi);
        Register rthread = LP64_ONLY(r15_thread) NOT_LP64(rcx);

        NOT_LP64(__ get_thread(rcx));
        NOT_LP64(__ save_bcp());

        if (UseG1GC) {
          __ g1_write_barrier_pre(rdx /* obj */,
                                  rbx /* pre_val */,
                                  rthread /* thread */,
                                  rtmp  /* tmp */,
                                  val != noreg /* tosca_live */,
                                  false /* expand_call */);
        } else {
          assert(UseShenandoahGC, "what else here?");
          __ shenandoah_write_barrier_pre(rdx /* obj */,
                                          rbx /* pre_val */,
                                          rthread /* thread */,
                                          rtmp  /* tmp */,
                                          val != noreg /* tosca_live */,
                                          false /* expand_call */);
        }

        if (val == noreg) {
          __ store_heap_oop_null(Address(rdx, 0));
        } else {
          // For Shenandoah, make sure we only store refs into to-space.
          BarrierSet::barrier_set()->interpreter_storeval_barrier(_masm, val, rtmp);

          // G1 barrier needs uncompressed oop for region cross check.
          Register new_val = val;
          if (UseCompressedOops) {
            new_val = rbx;
            __ movptr(new_val, val);
          }

          __ store_heap_oop(Address(rdx, 0), val);
          if (UseG1GC) {
            __ g1_write_barrier_post(rdx /* store_adr */,
                                     new_val /* new_val */,
                                     rthread /* thread */,
                                     rtmp /* tmp */,
                                     rbx /* tmp2 */);
          } else {
            assert(UseShenandoahGC, "sanity");
            __ shenandoah_write_barrier_post(rdx /* store_adr */,
                                             new_val /* new_val */,
                                             rthread /* thread */,
                                             rtmp /* tmp */,
                                             rbx /* tmp2 */);
          }
        }
        NOT_LP64( __ restore_bcp());
      }
      break;
#endif // INCLUDE_ALL_GCS
    case BarrierSet::CardTableBarrierSet:
      {
        if (val == noreg) {
          __ store_heap_oop_null(obj);
        } else {
          __ store_heap_oop(obj, val);
          // flatten object address if needed
          if (!precise || (obj.index() == noreg && obj.disp() == 0)) {
            __ store_check(obj.base());
          } else {
            __ lea(rdx, obj);
            __ store_check(rdx);
          }
        }
      }
      break;
    case BarrierSet::ModRef:
      if (val == noreg) {
        __ store_heap_oop_null(obj);
      } else {
        __ store_heap_oop(obj, val);
      }
      break;
    default      :
      ShouldNotReachHere();

  }
}

Address TemplateTable::at_bcp(int offset) {
  assert(_desc->uses_bcp(), "inconsistent uses_bcp information");
  return Address(rbcp, offset);
}


void TemplateTable::patch_bytecode(Bytecodes::Code bc, Register bc_reg,
                                   Register temp_reg, bool load_bc_into_bc_reg/*=true*/,
                                   int byte_no) {
  if (!RewriteBytecodes)  return;
  Label L_patch_done;

  switch (bc) {
  case Bytecodes::_fast_aputfield:
  case Bytecodes::_fast_bputfield:
  case Bytecodes::_fast_zputfield:
  case Bytecodes::_fast_cputfield:
  case Bytecodes::_fast_dputfield:
  case Bytecodes::_fast_fputfield:
  case Bytecodes::_fast_iputfield:
  case Bytecodes::_fast_lputfield:
  case Bytecodes::_fast_sputfield:
    {
      // We skip bytecode quickening for putfield instructions when
      // the put_code written to the constant pool cache is zero.
      // This is required so that every execution of this instruction
      // calls out to InterpreterRuntime::resolve_get_put to do
      // additional, required work.
      assert(byte_no == f1_byte || byte_no == f2_byte, "byte_no out of range");
      assert(load_bc_into_bc_reg, "we use bc_reg as temp");
      __ get_cache_and_index_and_bytecode_at_bcp(temp_reg, bc_reg, temp_reg, byte_no, 1);
      __ movl(bc_reg, bc);
      __ cmpl(temp_reg, (int) 0);
      __ jcc(Assembler::zero, L_patch_done);  // don't patch
    }
    break;
  default:
    assert(byte_no == -1, "sanity");
    // the pair bytecodes have already done the load.
    if (load_bc_into_bc_reg) {
      __ movl(bc_reg, bc);
    }
  }

  if (JvmtiExport::can_post_breakpoint()) {
    Label L_fast_patch;
    // if a breakpoint is present we can't rewrite the stream directly
    __ movzbl(temp_reg, at_bcp(0));
    __ cmpl(temp_reg, Bytecodes::_breakpoint);
    __ jcc(Assembler::notEqual, L_fast_patch);
    __ get_method(temp_reg);
    // Let breakpoint table handling rewrite to quicker bytecode
    __ call_VM(noreg, CAST_FROM_FN_PTR(address, InterpreterRuntime::set_original_bytecode_at), temp_reg, rbcp, bc_reg);
#ifndef ASSERT
    __ jmpb(L_patch_done);
#else
    __ jmp(L_patch_done);
#endif
    __ bind(L_fast_patch);
  }

#ifdef ASSERT
  Label L_okay;
  __ load_unsigned_byte(temp_reg, at_bcp(0));
  __ cmpl(temp_reg, (int) Bytecodes::java_code(bc));
  __ jcc(Assembler::equal, L_okay);
  __ cmpl(temp_reg, bc_reg);
  __ jcc(Assembler::equal, L_okay);
  __ stop("patching the wrong bytecode");
  __ bind(L_okay);
#endif

  // patch bytecode
  __ movb(at_bcp(0), bc_reg);
  __ bind(L_patch_done);
}
// Individual instructions


void TemplateTable::nop() {
  transition(vtos, vtos);
  // nothing to do
}

void TemplateTable::shouldnotreachhere() {
  transition(vtos, vtos);
  __ stop("shouldnotreachhere bytecode");
}

void TemplateTable::aconst_null() {
  transition(vtos, atos);
  __ xorl(rax, rax);
}

void TemplateTable::iconst(int value) {
  transition(vtos, itos);
  if (value == 0) {
    __ xorl(rax, rax);
  } else {
    __ movl(rax, value);
  }
}

void TemplateTable::lconst(int value) {
  transition(vtos, ltos);
  if (value == 0) {
    __ xorl(rax, rax);
  } else {
    __ movl(rax, value);
  }
#ifndef _LP64
  assert(value >= 0, "check this code");
  __ xorptr(rdx, rdx);
#endif
}



void TemplateTable::fconst(int value) {
  transition(vtos, ftos);
  if (UseSSE >= 1) {
    static float one = 1.0f, two = 2.0f;
    switch (value) {
    case 0:
      __ xorps(xmm0, xmm0);
      break;
    case 1:
      __ movflt(xmm0, ExternalAddress((address) &one));
      break;
    case 2:
      __ movflt(xmm0, ExternalAddress((address) &two));
      break;
    default:
      ShouldNotReachHere();
      break;
    }
  } else {
#ifdef _LP64
    ShouldNotReachHere();
#else
           if (value == 0) { __ fldz();
    } else if (value == 1) { __ fld1();
    } else if (value == 2) { __ fld1(); __ fld1(); __ faddp(); // should do a better solution here
    } else                 { ShouldNotReachHere();
    }
#endif // _LP64
  }
}

void TemplateTable::dconst(int value) {
  transition(vtos, dtos);
  if (UseSSE >= 2) {
    static double one = 1.0;
    switch (value) {
    case 0:
      __ xorpd(xmm0, xmm0);
      break;
    case 1:
      __ movdbl(xmm0, ExternalAddress((address) &one));
      break;
    default:
      ShouldNotReachHere();
      break;
    }
  } else {
#ifdef _LP64
    ShouldNotReachHere();
#else
           if (value == 0) { __ fldz();
    } else if (value == 1) { __ fld1();
    } else                 { ShouldNotReachHere();
    }
#endif
  }
}

void TemplateTable::bipush() {
  transition(vtos, itos);
  __ load_signed_byte(rax, at_bcp(1));
}

void TemplateTable::sipush() {
  transition(vtos, itos);
  __ load_unsigned_short(rax, at_bcp(1));
  __ bswapl(rax);
  __ sarl(rax, 16);
}

void TemplateTable::ldc(bool wide) {
  transition(vtos, vtos);
  Register rarg = NOT_LP64(rcx) LP64_ONLY(c_rarg1);
  Label call_ldc, notFloat, notClass, notInt, Done;

  if (wide) {
    __ get_unsigned_2_byte_index_at_bcp(rbx, 1);
  } else {
    __ load_unsigned_byte(rbx, at_bcp(1));
  }

  __ get_cpool_and_tags(rcx, rax);
  const int base_offset = ConstantPool::header_size() * wordSize;
  const int tags_offset = Array<u1>::base_offset_in_bytes();

  // get type
  __ movzbl(rdx, Address(rax, rbx, Address::times_1, tags_offset));

  // unresolved class - get the resolved class
  __ cmpl(rdx, JVM_CONSTANT_UnresolvedClass);
  __ jccb(Assembler::equal, call_ldc);

  // unresolved class in error state - call into runtime to throw the error
  // from the first resolution attempt
  __ cmpl(rdx, JVM_CONSTANT_UnresolvedClassInError);
  __ jccb(Assembler::equal, call_ldc);

  // resolved class - need to call vm to get java mirror of the class
  __ cmpl(rdx, JVM_CONSTANT_Class);
  __ jcc(Assembler::notEqual, notClass);

  __ bind(call_ldc);

  __ movl(rarg, wide);
  call_VM(rax, CAST_FROM_FN_PTR(address, InterpreterRuntime::ldc), rarg);

  __ push(atos);
  __ jmp(Done);

  __ bind(notClass);
  __ cmpl(rdx, JVM_CONSTANT_Float);
  __ jccb(Assembler::notEqual, notFloat);

  // ftos
  __ load_float(Address(rcx, rbx, Address::times_ptr, base_offset));
  __ push(ftos);
  __ jmp(Done);

  __ bind(notFloat);
  __ cmpl(rdx, JVM_CONSTANT_Integer);
  __ jccb(Assembler::notEqual, notInt);

  // itos
  __ movl(rax, Address(rcx, rbx, Address::times_ptr, base_offset));
  __ push(itos);
  __ jmp(Done);

  // assume the tag is for condy; if not, the VM runtime will tell us
  __ bind(notInt);
  condy_helper(Done);

  __ bind(Done);
}

// Fast path for caching oop constants.
void TemplateTable::fast_aldc(bool wide) {
  transition(vtos, atos);

  Register result = rax;
  Register tmp = rdx;
  Register rarg = NOT_LP64(rcx) LP64_ONLY(c_rarg1);
  int index_size = wide ? sizeof(u2) : sizeof(u1);

  Label resolved;

  // We are resolved if the resolved reference cache entry contains a
  // non-null object (String, MethodType, etc.)
  assert_different_registers(result, tmp);
  __ get_cache_index_at_bcp(tmp, 1, index_size);
  __ load_resolved_reference_at_index(result, tmp);
  __ testptr(result, result);
  __ jcc(Assembler::notZero, resolved);

  address entry = CAST_FROM_FN_PTR(address, InterpreterRuntime::resolve_ldc);

  // first time invocation - must resolve first
  __ movl(rarg, (int)bytecode());
  __ call_VM(result, entry, rarg);
  __ bind(resolved);

  { // Check for the null sentinel.
    // If we just called the VM, that already did the mapping for us,
    // but it's harmless to retry.
    Label notNull;
    ExternalAddress null_sentinel((address)Universe::the_null_sentinel_addr());
    __ movptr(tmp, null_sentinel);
    __ cmpptr(tmp, result);
    BarrierSet::barrier_set()->asm_acmp_barrier(_masm, tmp, result);
    __ jccb(Assembler::notEqual, notNull);
    __ xorptr(result, result);  // NULL object reference
    __ bind(notNull);
  }

  if (VerifyOops) {
    __ verify_oop(result);
  }
}

void TemplateTable::ldc2_w() {
  transition(vtos, vtos);
  Label notDouble, notLong, Done;
  __ get_unsigned_2_byte_index_at_bcp(rbx, 1);

  __ get_cpool_and_tags(rcx, rax);
  const int base_offset = ConstantPool::header_size() * wordSize;
  const int tags_offset = Array<u1>::base_offset_in_bytes();

  // get type
  __ movzbl(rdx, Address(rax, rbx, Address::times_1, tags_offset));
  __ cmpl(rdx, JVM_CONSTANT_Double);
  __ jccb(Assembler::notEqual, notDouble);

  // dtos
  __ load_double(Address(rcx, rbx, Address::times_ptr, base_offset));
  __ push(dtos);

  __ jmp(Done);
  __ bind(notDouble);
  __ cmpl(rdx, JVM_CONSTANT_Long);
  __ jccb(Assembler::notEqual, notLong);

  // ltos
  __ movptr(rax, Address(rcx, rbx, Address::times_ptr, base_offset + 0 * wordSize));
  NOT_LP64(__ movptr(rdx, Address(rcx, rbx, Address::times_ptr, base_offset + 1 * wordSize)));
  __ push(ltos);
  __ jmp(Done);

  __ bind(notLong);
  condy_helper(Done);

  __ bind(Done);
}

void TemplateTable::condy_helper(Label& Done) {
  const Register obj = rax;
  const Register off = rbx;
  const Register flags = rcx;
  const Register rarg = NOT_LP64(rcx) LP64_ONLY(c_rarg1);
  __ movl(rarg, (int)bytecode());
  call_VM(obj, CAST_FROM_FN_PTR(address, InterpreterRuntime::resolve_ldc), rarg);
#ifndef _LP64
  // borrow rdi from locals
  __ get_thread(rdi);
  __ get_vm_result_2(flags, rdi);
  __ restore_locals();
#else
  __ get_vm_result_2(flags, r15_thread);
#endif
  // VMr = obj = base address to find primitive value to push
  // VMr2 = flags = (tos, off) using format of CPCE::_flags
  __ movl(off, flags);
  __ andl(off, ConstantPoolCacheEntry::field_index_mask);
  const Address field(obj, off, Address::times_1, 0*wordSize);

  // What sort of thing are we loading?
  __ shrl(flags, ConstantPoolCacheEntry::tos_state_shift);
  __ andl(flags, ConstantPoolCacheEntry::tos_state_mask);

  switch (bytecode()) {
  case Bytecodes::_ldc:
  case Bytecodes::_ldc_w:
    {
      // tos in (itos, ftos, stos, btos, ctos, ztos)
      Label notInt, notFloat, notShort, notByte, notChar, notBool;
      __ cmpl(flags, itos);
      __ jcc(Assembler::notEqual, notInt);
      // itos
      __ movl(rax, field);
      __ push(itos);
      __ jmp(Done);

      __ bind(notInt);
      __ cmpl(flags, ftos);
      __ jcc(Assembler::notEqual, notFloat);
      // ftos
      __ load_float(field);
      __ push(ftos);
      __ jmp(Done);

      __ bind(notFloat);
      __ cmpl(flags, stos);
      __ jcc(Assembler::notEqual, notShort);
      // stos
      __ load_signed_short(rax, field);
      __ push(stos);
      __ jmp(Done);

      __ bind(notShort);
      __ cmpl(flags, btos);
      __ jcc(Assembler::notEqual, notByte);
      // btos
      __ load_signed_byte(rax, field);
      __ push(btos);
      __ jmp(Done);

      __ bind(notByte);
      __ cmpl(flags, ctos);
      __ jcc(Assembler::notEqual, notChar);
      // ctos
      __ load_unsigned_short(rax, field);
      __ push(ctos);
      __ jmp(Done);

      __ bind(notChar);
      __ cmpl(flags, ztos);
      __ jcc(Assembler::notEqual, notBool);
      // ztos
      __ load_signed_byte(rax, field);
      __ push(ztos);
      __ jmp(Done);

      __ bind(notBool);
      break;
    }

  case Bytecodes::_ldc2_w:
    {
      Label notLong, notDouble;
      __ cmpl(flags, ltos);
      __ jcc(Assembler::notEqual, notLong);
      // ltos
      __ movptr(rax, field);
      NOT_LP64(__ movptr(rdx, field.plus_disp(4)));
      __ push(ltos);
      __ jmp(Done);

      __ bind(notLong);
      __ cmpl(flags, dtos);
      __ jcc(Assembler::notEqual, notDouble);
      // dtos
      __ load_double(field);
      __ push(dtos);
      __ jmp(Done);

      __ bind(notDouble);
      break;
    }

  default:
    ShouldNotReachHere();
  }

  __ stop("bad ldc/condy");
}

void TemplateTable::locals_index(Register reg, int offset) {
  __ load_unsigned_byte(reg, at_bcp(offset));
  __ negptr(reg);
}

void TemplateTable::iload() {
  iload_internal();
}

void TemplateTable::nofast_iload() {
  iload_internal(may_not_rewrite);
}

void TemplateTable::iload_internal(RewriteControl rc) {
  transition(vtos, itos);
  if (RewriteFrequentPairs && rc == may_rewrite) {
    Label rewrite, done;
    const Register bc = LP64_ONLY(c_rarg3) NOT_LP64(rcx);
    LP64_ONLY(assert(rbx != bc, "register damaged"));

    // get next byte
    __ load_unsigned_byte(rbx,
                          at_bcp(Bytecodes::length_for(Bytecodes::_iload)));
    // if _iload, wait to rewrite to iload2.  We only want to rewrite the
    // last two iloads in a pair.  Comparing against fast_iload means that
    // the next bytecode is neither an iload or a caload, and therefore
    // an iload pair.
    __ cmpl(rbx, Bytecodes::_iload);
    __ jcc(Assembler::equal, done);

    __ cmpl(rbx, Bytecodes::_fast_iload);
    __ movl(bc, Bytecodes::_fast_iload2);

    __ jccb(Assembler::equal, rewrite);

    // if _caload, rewrite to fast_icaload
    __ cmpl(rbx, Bytecodes::_caload);
    __ movl(bc, Bytecodes::_fast_icaload);
    __ jccb(Assembler::equal, rewrite);

    // rewrite so iload doesn't check again.
    __ movl(bc, Bytecodes::_fast_iload);

    // rewrite
    // bc: fast bytecode
    __ bind(rewrite);
    patch_bytecode(Bytecodes::_iload, bc, rbx, false);
    __ bind(done);
  }

  // Get the local value into tos
  locals_index(rbx);
  __ movl(rax, iaddress(rbx));
}

void TemplateTable::fast_iload2() {
  transition(vtos, itos);
  locals_index(rbx);
  __ movl(rax, iaddress(rbx));
  __ push(itos);
  locals_index(rbx, 3);
  __ movl(rax, iaddress(rbx));
}

void TemplateTable::fast_iload() {
  transition(vtos, itos);
  locals_index(rbx);
  __ movl(rax, iaddress(rbx));
}

void TemplateTable::lload() {
  transition(vtos, ltos);
  locals_index(rbx);
  __ movptr(rax, laddress(rbx));
  NOT_LP64(__ movl(rdx, haddress(rbx)));
}

void TemplateTable::fload() {
  transition(vtos, ftos);
  locals_index(rbx);
  __ load_float(faddress(rbx));
}

void TemplateTable::dload() {
  transition(vtos, dtos);
  locals_index(rbx);
  __ load_double(daddress(rbx));
}

void TemplateTable::aload() {
  transition(vtos, atos);
  locals_index(rbx);
  __ movptr(rax, aaddress(rbx));
}

void TemplateTable::locals_index_wide(Register reg) {
  __ load_unsigned_short(reg, at_bcp(2));
  __ bswapl(reg);
  __ shrl(reg, 16);
  __ negptr(reg);
}

void TemplateTable::wide_iload() {
  transition(vtos, itos);
  locals_index_wide(rbx);
  __ movl(rax, iaddress(rbx));
}

void TemplateTable::wide_lload() {
  transition(vtos, ltos);
  locals_index_wide(rbx);
  __ movptr(rax, laddress(rbx));
  NOT_LP64(__ movl(rdx, haddress(rbx)));
}

void TemplateTable::wide_fload() {
  transition(vtos, ftos);
  locals_index_wide(rbx);
  __ load_float(faddress(rbx));
}

void TemplateTable::wide_dload() {
  transition(vtos, dtos);
  locals_index_wide(rbx);
  __ load_double(daddress(rbx));
}

void TemplateTable::wide_aload() {
  transition(vtos, atos);
  locals_index_wide(rbx);
  __ movptr(rax, aaddress(rbx));
}

void TemplateTable::index_check(Register array, Register index) {
  // Pop ptr into array
  __ pop_ptr(array);
  index_check_without_pop(array, index);
}

void TemplateTable::index_check_without_pop(Register array, Register index) {
  // destroys rbx
  // check array
  __ null_check(array, arrayOopDesc::length_offset_in_bytes());
  // sign extend index for use by indexed load
  __ movl2ptr(index, index);
  // check index
  __ cmpl(index, Address(array, arrayOopDesc::length_offset_in_bytes()));
  if (index != rbx) {
    // ??? convention: move aberrant index into rbx for exception message
    assert(rbx != array, "different registers");
    __ movl(rbx, index);
  }
  __ jump_cc(Assembler::aboveEqual,
             ExternalAddress(Interpreter::_throw_ArrayIndexOutOfBoundsException_entry));
}


void TemplateTable::iaload() {
  transition(itos, itos);
  // rax: index
  // rdx: array
  index_check(rdx, rax); // kills rbx
  BarrierSet::barrier_set()->interpreter_read_barrier_not_null(_masm, rdx);
  __ movl(rax, Address(rdx, rax,
                       Address::times_4,
                       arrayOopDesc::base_offset_in_bytes(T_INT)));
}

void TemplateTable::laload() {
  transition(itos, ltos);
  // rax: index
  // rdx: array
  index_check(rdx, rax); // kills rbx
  NOT_LP64(__ mov(rbx, rax));
  // rbx,: index
  BarrierSet::barrier_set()->interpreter_read_barrier_not_null(_masm, rdx);
  __ movptr(rax, Address(rdx, rbx, Address::times_8, arrayOopDesc::base_offset_in_bytes(T_LONG) + 0 * wordSize));
  NOT_LP64(__ movl(rdx, Address(rdx, rbx, Address::times_8, arrayOopDesc::base_offset_in_bytes(T_LONG) + 1 * wordSize)));
}



void TemplateTable::faload() {
  transition(itos, ftos);
  // rax: index
  // rdx: array
  index_check(rdx, rax); // kills rbx
  BarrierSet::barrier_set()->interpreter_read_barrier_not_null(_masm, rdx);
  __ load_float(Address(rdx, rax,
                        Address::times_4,
                        arrayOopDesc::base_offset_in_bytes(T_FLOAT)));
}

void TemplateTable::daload() {
  transition(itos, dtos);
  // rax: index
  // rdx: array
  index_check(rdx, rax); // kills rbx
  BarrierSet::barrier_set()->interpreter_read_barrier_not_null(_masm, rdx);
  __ load_double(Address(rdx, rax,
                         Address::times_8,
                         arrayOopDesc::base_offset_in_bytes(T_DOUBLE)));
}

void TemplateTable::aaload() {
  transition(itos, atos);
  // rax: index
  // rdx: array
  index_check(rdx, rax); // kills rbx
  BarrierSet::barrier_set()->interpreter_read_barrier_not_null(_masm, rdx);
  __ load_heap_oop(rax, Address(rdx, rax,
                                UseCompressedOops ? Address::times_4 : Address::times_ptr,
                                arrayOopDesc::base_offset_in_bytes(T_OBJECT)));
}

void TemplateTable::baload() {
  transition(itos, itos);
  // rax: index
  // rdx: array
  index_check(rdx, rax); // kills rbx
  BarrierSet::barrier_set()->interpreter_read_barrier_not_null(_masm, rdx);
  __ load_signed_byte(rax, Address(rdx, rax, Address::times_1, arrayOopDesc::base_offset_in_bytes(T_BYTE)));
}

void TemplateTable::caload() {
  transition(itos, itos);
  // rax: index
  // rdx: array
  index_check(rdx, rax); // kills rbx
  BarrierSet::barrier_set()->interpreter_read_barrier_not_null(_masm, rdx);
  __ load_unsigned_short(rax, Address(rdx, rax, Address::times_2, arrayOopDesc::base_offset_in_bytes(T_CHAR)));
}

// iload followed by caload frequent pair
void TemplateTable::fast_icaload() {
  transition(vtos, itos);
  // load index out of locals
  locals_index(rbx);
  __ movl(rax, iaddress(rbx));

  // rax: index
  // rdx: array
  index_check(rdx, rax); // kills rbx
  BarrierSet::barrier_set()->interpreter_read_barrier_not_null(_masm, rdx);
  __ load_unsigned_short(rax,
                         Address(rdx, rax,
                                 Address::times_2,
                                 arrayOopDesc::base_offset_in_bytes(T_CHAR)));
}


void TemplateTable::saload() {
  transition(itos, itos);
  // rax: index
  // rdx: array
  index_check(rdx, rax); // kills rbx
  BarrierSet::barrier_set()->interpreter_read_barrier_not_null(_masm, rdx);
  __ load_signed_short(rax, Address(rdx, rax, Address::times_2, arrayOopDesc::base_offset_in_bytes(T_SHORT)));
}

void TemplateTable::iload(int n) {
  transition(vtos, itos);
  __ movl(rax, iaddress(n));
}

void TemplateTable::lload(int n) {
  transition(vtos, ltos);
  __ movptr(rax, laddress(n));
  NOT_LP64(__ movptr(rdx, haddress(n)));
}

void TemplateTable::fload(int n) {
  transition(vtos, ftos);
  __ load_float(faddress(n));
}

void TemplateTable::dload(int n) {
  transition(vtos, dtos);
  __ load_double(daddress(n));
}

void TemplateTable::aload(int n) {
  transition(vtos, atos);
  __ movptr(rax, aaddress(n));
}

void TemplateTable::aload_0() {
  aload_0_internal();
}

void TemplateTable::nofast_aload_0() {
  aload_0_internal(may_not_rewrite);
}

void TemplateTable::aload_0_internal(RewriteControl rc) {
  transition(vtos, atos);
  // According to bytecode histograms, the pairs:
  //
  // _aload_0, _fast_igetfield
  // _aload_0, _fast_agetfield
  // _aload_0, _fast_fgetfield
  //
  // occur frequently. If RewriteFrequentPairs is set, the (slow)
  // _aload_0 bytecode checks if the next bytecode is either
  // _fast_igetfield, _fast_agetfield or _fast_fgetfield and then
  // rewrites the current bytecode into a pair bytecode; otherwise it
  // rewrites the current bytecode into _fast_aload_0 that doesn't do
  // the pair check anymore.
  //
  // Note: If the next bytecode is _getfield, the rewrite must be
  //       delayed, otherwise we may miss an opportunity for a pair.
  //
  // Also rewrite frequent pairs
  //   aload_0, aload_1
  //   aload_0, iload_1
  // These bytecodes with a small amount of code are most profitable
  // to rewrite
  if (RewriteFrequentPairs && rc == may_rewrite) {
    Label rewrite, done;

    const Register bc = LP64_ONLY(c_rarg3) NOT_LP64(rcx);
    LP64_ONLY(assert(rbx != bc, "register damaged"));

    // get next byte
    __ load_unsigned_byte(rbx, at_bcp(Bytecodes::length_for(Bytecodes::_aload_0)));

    // if _getfield then wait with rewrite
    __ cmpl(rbx, Bytecodes::_getfield);
    __ jcc(Assembler::equal, done);

    // if _igetfield then rewrite to _fast_iaccess_0
    assert(Bytecodes::java_code(Bytecodes::_fast_iaccess_0) == Bytecodes::_aload_0, "fix bytecode definition");
    __ cmpl(rbx, Bytecodes::_fast_igetfield);
    __ movl(bc, Bytecodes::_fast_iaccess_0);
    __ jccb(Assembler::equal, rewrite);

    // if _agetfield then rewrite to _fast_aaccess_0
    assert(Bytecodes::java_code(Bytecodes::_fast_aaccess_0) == Bytecodes::_aload_0, "fix bytecode definition");
    __ cmpl(rbx, Bytecodes::_fast_agetfield);
    __ movl(bc, Bytecodes::_fast_aaccess_0);
    __ jccb(Assembler::equal, rewrite);

    // if _fgetfield then rewrite to _fast_faccess_0
    assert(Bytecodes::java_code(Bytecodes::_fast_faccess_0) == Bytecodes::_aload_0, "fix bytecode definition");
    __ cmpl(rbx, Bytecodes::_fast_fgetfield);
    __ movl(bc, Bytecodes::_fast_faccess_0);
    __ jccb(Assembler::equal, rewrite);

    // else rewrite to _fast_aload0
    assert(Bytecodes::java_code(Bytecodes::_fast_aload_0) == Bytecodes::_aload_0, "fix bytecode definition");
    __ movl(bc, Bytecodes::_fast_aload_0);

    // rewrite
    // bc: fast bytecode
    __ bind(rewrite);
    patch_bytecode(Bytecodes::_aload_0, bc, rbx, false);

    __ bind(done);
  }

  // Do actual aload_0 (must do this after patch_bytecode which might call VM and GC might change oop).
  aload(0);
}

void TemplateTable::istore() {
  transition(itos, vtos);
  locals_index(rbx);
  __ movl(iaddress(rbx), rax);
}


void TemplateTable::lstore() {
  transition(ltos, vtos);
  locals_index(rbx);
  __ movptr(laddress(rbx), rax);
  NOT_LP64(__ movptr(haddress(rbx), rdx));
}

void TemplateTable::fstore() {
  transition(ftos, vtos);
  locals_index(rbx);
  __ store_float(faddress(rbx));
}

void TemplateTable::dstore() {
  transition(dtos, vtos);
  locals_index(rbx);
  __ store_double(daddress(rbx));
}

void TemplateTable::astore() {
  transition(vtos, vtos);
  __ pop_ptr(rax);
  locals_index(rbx);
  __ movptr(aaddress(rbx), rax);
}

void TemplateTable::wide_istore() {
  transition(vtos, vtos);
  __ pop_i();
  locals_index_wide(rbx);
  __ movl(iaddress(rbx), rax);
}

void TemplateTable::wide_lstore() {
  transition(vtos, vtos);
  NOT_LP64(__ pop_l(rax, rdx));
  LP64_ONLY(__ pop_l());
  locals_index_wide(rbx);
  __ movptr(laddress(rbx), rax);
  NOT_LP64(__ movl(haddress(rbx), rdx));
}

void TemplateTable::wide_fstore() {
#ifdef _LP64
  transition(vtos, vtos);
  __ pop_f(xmm0);
  locals_index_wide(rbx);
  __ movflt(faddress(rbx), xmm0);
#else
  wide_istore();
#endif
}

void TemplateTable::wide_dstore() {
#ifdef _LP64
  transition(vtos, vtos);
  __ pop_d(xmm0);
  locals_index_wide(rbx);
  __ movdbl(daddress(rbx), xmm0);
#else
  wide_lstore();
#endif
}

void TemplateTable::wide_astore() {
  transition(vtos, vtos);
  __ pop_ptr(rax);
  locals_index_wide(rbx);
  __ movptr(aaddress(rbx), rax);
}

void TemplateTable::iastore() {
  transition(itos, vtos);
  __ pop_i(rbx);
  // rax: value
  // rbx: index
  // rdx: array
  index_check(rdx, rbx); // prefer index in rbx
  BarrierSet::barrier_set()->interpreter_write_barrier(_masm, rdx);
  __ movl(Address(rdx, rbx,
                  Address::times_4,
                  arrayOopDesc::base_offset_in_bytes(T_INT)),
          rax);
}

void TemplateTable::lastore() {
  transition(ltos, vtos);
  __ pop_i(rbx);
  // rax,: low(value)
  // rcx: array
  // rdx: high(value)
  index_check(rcx, rbx);  // prefer index in rbx,
  // rbx,: index
  BarrierSet::barrier_set()->interpreter_write_barrier(_masm, rcx);
  __ movptr(Address(rcx, rbx, Address::times_8, arrayOopDesc::base_offset_in_bytes(T_LONG) + 0 * wordSize), rax);
  NOT_LP64(__ movl(Address(rcx, rbx, Address::times_8, arrayOopDesc::base_offset_in_bytes(T_LONG) + 1 * wordSize), rdx));
}


void TemplateTable::fastore() {
  transition(ftos, vtos);
  __ pop_i(rbx);
  // value is in UseSSE >= 1 ? xmm0 : ST(0)
  // rbx:  index
  // rdx:  array
  index_check(rdx, rbx); // prefer index in rbx
  BarrierSet::barrier_set()->interpreter_write_barrier(_masm, rdx);
  __ store_float(Address(rdx, rbx, Address::times_4, arrayOopDesc::base_offset_in_bytes(T_FLOAT)));
}

void TemplateTable::dastore() {
  transition(dtos, vtos);
  __ pop_i(rbx);
  // value is in UseSSE >= 2 ? xmm0 : ST(0)
  // rbx:  index
  // rdx:  array
  index_check(rdx, rbx); // prefer index in rbx
  BarrierSet::barrier_set()->interpreter_write_barrier(_masm, rdx);
  __ store_double(Address(rdx, rbx, Address::times_8, arrayOopDesc::base_offset_in_bytes(T_DOUBLE)));
}

void TemplateTable::aastore() {
  Label is_null, ok_is_subtype, done;
  transition(vtos, vtos);
  // stack: ..., array, index, value
  __ movptr(rax, at_tos());    // value
  __ movl(rcx, at_tos_p1()); // index
  __ movptr(rdx, at_tos_p2()); // array

  Address element_address(rdx, rcx,
                          UseCompressedOops? Address::times_4 : Address::times_ptr,
                          arrayOopDesc::base_offset_in_bytes(T_OBJECT));

  index_check_without_pop(rdx, rcx);     // kills rbx
  BarrierSet::barrier_set()->interpreter_write_barrier(_masm, rdx);
  __ testptr(rax, rax);
  __ jcc(Assembler::zero, is_null);

  // Move subklass into rbx
  __ load_klass(rbx, rax);
  // Move superklass into rax
  __ load_klass(rax, rdx);
  __ movptr(rax, Address(rax,
                         ObjArrayKlass::element_klass_offset()));
  // Compress array + index*oopSize + 12 into a single register.  Frees rcx.
  __ lea(rdx, element_address);

  // Generate subtype check.  Blows rcx, rdi
  // Superklass in rax.  Subklass in rbx.
  __ gen_subtype_check(rbx, ok_is_subtype);

  // Come here on failure
  // object is at TOS
  __ jump(ExternalAddress(Interpreter::_throw_ArrayStoreException_entry));

  // Come here on success
  __ bind(ok_is_subtype);

  // Get the value we will store
  __ movptr(rax, at_tos());
  // Now store using the appropriate barrier
  do_oop_store(_masm, Address(rdx, 0), rax, _bs->kind(), true);
  __ jmp(done);

  // Have a NULL in rax, rdx=array, ecx=index.  Store NULL at ary[idx]
  __ bind(is_null);
  __ profile_null_seen(rbx);

  // Store a NULL
  do_oop_store(_masm, element_address, noreg, _bs->kind(), true);

  // Pop stack arguments
  __ bind(done);
  __ addptr(rsp, 3 * Interpreter::stackElementSize);
}

void TemplateTable::bastore() {
  transition(itos, vtos);
  __ pop_i(rbx);
  // rax: value
  // rbx: index
  // rdx: array
  index_check(rdx, rbx); // prefer index in rbx
  BarrierSet::barrier_set()->interpreter_write_barrier(_masm, rdx);
  // Need to check whether array is boolean or byte
  // since both types share the bastore bytecode.
  __ load_klass(rcx, rdx);
  __ movl(rcx, Address(rcx, Klass::layout_helper_offset()));
  int diffbit = Klass::layout_helper_boolean_diffbit();
  __ testl(rcx, diffbit);
  Label L_skip;
  __ jccb(Assembler::zero, L_skip);
  __ andl(rax, 1);  // if it is a T_BOOLEAN array, mask the stored value to 0/1
  __ bind(L_skip);
  __ movb(Address(rdx, rbx,
                  Address::times_1,
                  arrayOopDesc::base_offset_in_bytes(T_BYTE)),
          rax);
}

void TemplateTable::castore() {
  transition(itos, vtos);
  __ pop_i(rbx);
  // rax: value
  // rbx: index
  // rdx: array
  index_check(rdx, rbx);  // prefer index in rbx
  BarrierSet::barrier_set()->interpreter_write_barrier(_masm, rdx);
  __ movw(Address(rdx, rbx,
                  Address::times_2,
                  arrayOopDesc::base_offset_in_bytes(T_CHAR)),
          rax);
}


void TemplateTable::sastore() {
  castore();
}

void TemplateTable::istore(int n) {
  transition(itos, vtos);
  __ movl(iaddress(n), rax);
}

void TemplateTable::lstore(int n) {
  transition(ltos, vtos);
  __ movptr(laddress(n), rax);
  NOT_LP64(__ movptr(haddress(n), rdx));
}

void TemplateTable::fstore(int n) {
  transition(ftos, vtos);
  __ store_float(faddress(n));
}

void TemplateTable::dstore(int n) {
  transition(dtos, vtos);
  __ store_double(daddress(n));
}


void TemplateTable::astore(int n) {
  transition(vtos, vtos);
  __ pop_ptr(rax);
  __ movptr(aaddress(n), rax);
}

void TemplateTable::pop() {
  transition(vtos, vtos);
  __ addptr(rsp, Interpreter::stackElementSize);
}

void TemplateTable::pop2() {
  transition(vtos, vtos);
  __ addptr(rsp, 2 * Interpreter::stackElementSize);
}


void TemplateTable::dup() {
  transition(vtos, vtos);
  __ load_ptr(0, rax);
  __ push_ptr(rax);
  // stack: ..., a, a
}

void TemplateTable::dup_x1() {
  transition(vtos, vtos);
  // stack: ..., a, b
  __ load_ptr( 0, rax);  // load b
  __ load_ptr( 1, rcx);  // load a
  __ store_ptr(1, rax);  // store b
  __ store_ptr(0, rcx);  // store a
  __ push_ptr(rax);      // push b
  // stack: ..., b, a, b
}

void TemplateTable::dup_x2() {
  transition(vtos, vtos);
  // stack: ..., a, b, c
  __ load_ptr( 0, rax);  // load c
  __ load_ptr( 2, rcx);  // load a
  __ store_ptr(2, rax);  // store c in a
  __ push_ptr(rax);      // push c
  // stack: ..., c, b, c, c
  __ load_ptr( 2, rax);  // load b
  __ store_ptr(2, rcx);  // store a in b
  // stack: ..., c, a, c, c
  __ store_ptr(1, rax);  // store b in c
  // stack: ..., c, a, b, c
}

void TemplateTable::dup2() {
  transition(vtos, vtos);
  // stack: ..., a, b
  __ load_ptr(1, rax);  // load a
  __ push_ptr(rax);     // push a
  __ load_ptr(1, rax);  // load b
  __ push_ptr(rax);     // push b
  // stack: ..., a, b, a, b
}


void TemplateTable::dup2_x1() {
  transition(vtos, vtos);
  // stack: ..., a, b, c
  __ load_ptr( 0, rcx);  // load c
  __ load_ptr( 1, rax);  // load b
  __ push_ptr(rax);      // push b
  __ push_ptr(rcx);      // push c
  // stack: ..., a, b, c, b, c
  __ store_ptr(3, rcx);  // store c in b
  // stack: ..., a, c, c, b, c
  __ load_ptr( 4, rcx);  // load a
  __ store_ptr(2, rcx);  // store a in 2nd c
  // stack: ..., a, c, a, b, c
  __ store_ptr(4, rax);  // store b in a
  // stack: ..., b, c, a, b, c
}

void TemplateTable::dup2_x2() {
  transition(vtos, vtos);
  // stack: ..., a, b, c, d
  __ load_ptr( 0, rcx);  // load d
  __ load_ptr( 1, rax);  // load c
  __ push_ptr(rax);      // push c
  __ push_ptr(rcx);      // push d
  // stack: ..., a, b, c, d, c, d
  __ load_ptr( 4, rax);  // load b
  __ store_ptr(2, rax);  // store b in d
  __ store_ptr(4, rcx);  // store d in b
  // stack: ..., a, d, c, b, c, d
  __ load_ptr( 5, rcx);  // load a
  __ load_ptr( 3, rax);  // load c
  __ store_ptr(3, rcx);  // store a in c
  __ store_ptr(5, rax);  // store c in a
  // stack: ..., c, d, a, b, c, d
}

void TemplateTable::swap() {
  transition(vtos, vtos);
  // stack: ..., a, b
  __ load_ptr( 1, rcx);  // load a
  __ load_ptr( 0, rax);  // load b
  __ store_ptr(0, rcx);  // store a in b
  __ store_ptr(1, rax);  // store b in a
  // stack: ..., b, a
}

void TemplateTable::iop2(Operation op) {
  transition(itos, itos);
  switch (op) {
  case add  :                    __ pop_i(rdx); __ addl (rax, rdx); break;
  case sub  : __ movl(rdx, rax); __ pop_i(rax); __ subl (rax, rdx); break;
  case mul  :                    __ pop_i(rdx); __ imull(rax, rdx); break;
  case _and :                    __ pop_i(rdx); __ andl (rax, rdx); break;
  case _or  :                    __ pop_i(rdx); __ orl  (rax, rdx); break;
  case _xor :                    __ pop_i(rdx); __ xorl (rax, rdx); break;
  case shl  : __ movl(rcx, rax); __ pop_i(rax); __ shll (rax);      break;
  case shr  : __ movl(rcx, rax); __ pop_i(rax); __ sarl (rax);      break;
  case ushr : __ movl(rcx, rax); __ pop_i(rax); __ shrl (rax);      break;
  default   : ShouldNotReachHere();
  }
}

void TemplateTable::lop2(Operation op) {
  transition(ltos, ltos);
#ifdef _LP64
  switch (op) {
  case add  :                    __ pop_l(rdx); __ addptr(rax, rdx); break;
  case sub  : __ mov(rdx, rax);  __ pop_l(rax); __ subptr(rax, rdx); break;
  case _and :                    __ pop_l(rdx); __ andptr(rax, rdx); break;
  case _or  :                    __ pop_l(rdx); __ orptr (rax, rdx); break;
  case _xor :                    __ pop_l(rdx); __ xorptr(rax, rdx); break;
  default   : ShouldNotReachHere();
  }
#else
  __ pop_l(rbx, rcx);
  switch (op) {
    case add  : __ addl(rax, rbx); __ adcl(rdx, rcx); break;
    case sub  : __ subl(rbx, rax); __ sbbl(rcx, rdx);
                __ mov (rax, rbx); __ mov (rdx, rcx); break;
    case _and : __ andl(rax, rbx); __ andl(rdx, rcx); break;
    case _or  : __ orl (rax, rbx); __ orl (rdx, rcx); break;
    case _xor : __ xorl(rax, rbx); __ xorl(rdx, rcx); break;
    default   : ShouldNotReachHere();
  }
#endif
}

void TemplateTable::idiv() {
  transition(itos, itos);
  __ movl(rcx, rax);
  __ pop_i(rax);
  // Note: could xor rax and ecx and compare with (-1 ^ min_int). If
  //       they are not equal, one could do a normal division (no correction
  //       needed), which may speed up this implementation for the common case.
  //       (see also JVM spec., p.243 & p.271)
  __ corrected_idivl(rcx);
}

void TemplateTable::irem() {
  transition(itos, itos);
  __ movl(rcx, rax);
  __ pop_i(rax);
  // Note: could xor rax and ecx and compare with (-1 ^ min_int). If
  //       they are not equal, one could do a normal division (no correction
  //       needed), which may speed up this implementation for the common case.
  //       (see also JVM spec., p.243 & p.271)
  __ corrected_idivl(rcx);
  __ movl(rax, rdx);
}

void TemplateTable::lmul() {
  transition(ltos, ltos);
#ifdef _LP64
  __ pop_l(rdx);
  __ imulq(rax, rdx);
#else
  __ pop_l(rbx, rcx);
  __ push(rcx); __ push(rbx);
  __ push(rdx); __ push(rax);
  __ lmul(2 * wordSize, 0);
  __ addptr(rsp, 4 * wordSize);  // take off temporaries
#endif
}

void TemplateTable::ldiv() {
  transition(ltos, ltos);
#ifdef _LP64
  __ mov(rcx, rax);
  __ pop_l(rax);
  // generate explicit div0 check
  __ testq(rcx, rcx);
  __ jump_cc(Assembler::zero,
             ExternalAddress(Interpreter::_throw_ArithmeticException_entry));
  // Note: could xor rax and rcx and compare with (-1 ^ min_int). If
  //       they are not equal, one could do a normal division (no correction
  //       needed), which may speed up this implementation for the common case.
  //       (see also JVM spec., p.243 & p.271)
  __ corrected_idivq(rcx); // kills rbx
#else
  __ pop_l(rbx, rcx);
  __ push(rcx); __ push(rbx);
  __ push(rdx); __ push(rax);
  // check if y = 0
  __ orl(rax, rdx);
  __ jump_cc(Assembler::zero,
             ExternalAddress(Interpreter::_throw_ArithmeticException_entry));
  __ call_VM_leaf(CAST_FROM_FN_PTR(address, SharedRuntime::ldiv));
  __ addptr(rsp, 4 * wordSize);  // take off temporaries
#endif
}

void TemplateTable::lrem() {
  transition(ltos, ltos);
#ifdef _LP64
  __ mov(rcx, rax);
  __ pop_l(rax);
  __ testq(rcx, rcx);
  __ jump_cc(Assembler::zero,
             ExternalAddress(Interpreter::_throw_ArithmeticException_entry));
  // Note: could xor rax and rcx and compare with (-1 ^ min_int). If
  //       they are not equal, one could do a normal division (no correction
  //       needed), which may speed up this implementation for the common case.
  //       (see also JVM spec., p.243 & p.271)
  __ corrected_idivq(rcx); // kills rbx
  __ mov(rax, rdx);
#else
  __ pop_l(rbx, rcx);
  __ push(rcx); __ push(rbx);
  __ push(rdx); __ push(rax);
  // check if y = 0
  __ orl(rax, rdx);
  __ jump_cc(Assembler::zero,
             ExternalAddress(Interpreter::_throw_ArithmeticException_entry));
  __ call_VM_leaf(CAST_FROM_FN_PTR(address, SharedRuntime::lrem));
  __ addptr(rsp, 4 * wordSize);
#endif
}

void TemplateTable::lshl() {
  transition(itos, ltos);
  __ movl(rcx, rax);                             // get shift count
  #ifdef _LP64
  __ pop_l(rax);                                 // get shift value
  __ shlq(rax);
#else
  __ pop_l(rax, rdx);                            // get shift value
  __ lshl(rdx, rax);
#endif
}

void TemplateTable::lshr() {
#ifdef _LP64
  transition(itos, ltos);
  __ movl(rcx, rax);                             // get shift count
  __ pop_l(rax);                                 // get shift value
  __ sarq(rax);
#else
  transition(itos, ltos);
  __ mov(rcx, rax);                              // get shift count
  __ pop_l(rax, rdx);                            // get shift value
  __ lshr(rdx, rax, true);
#endif
}

void TemplateTable::lushr() {
  transition(itos, ltos);
#ifdef _LP64
  __ movl(rcx, rax);                             // get shift count
  __ pop_l(rax);                                 // get shift value
  __ shrq(rax);
#else
  __ mov(rcx, rax);                              // get shift count
  __ pop_l(rax, rdx);                            // get shift value
  __ lshr(rdx, rax);
#endif
}

void TemplateTable::fop2(Operation op) {
  transition(ftos, ftos);

  if (UseSSE >= 1) {
    switch (op) {
    case add:
      __ addss(xmm0, at_rsp());
      __ addptr(rsp, Interpreter::stackElementSize);
      break;
    case sub:
      __ movflt(xmm1, xmm0);
      __ pop_f(xmm0);
      __ subss(xmm0, xmm1);
      break;
    case mul:
      __ mulss(xmm0, at_rsp());
      __ addptr(rsp, Interpreter::stackElementSize);
      break;
    case div:
      __ movflt(xmm1, xmm0);
      __ pop_f(xmm0);
      __ divss(xmm0, xmm1);
      break;
    case rem:
      // On x86_64 platforms the SharedRuntime::frem method is called to perform the
      // modulo operation. The frem method calls the function
      // double fmod(double x, double y) in math.h. The documentation of fmod states:
      // "If x or y is a NaN, a NaN is returned." without specifying what type of NaN
      // (signalling or quiet) is returned.
      //
      // On x86_32 platforms the FPU is used to perform the modulo operation. The
      // reason is that on 32-bit Windows the sign of modulo operations diverges from
      // what is considered the standard (e.g., -0.0f % -3.14f is 0.0f (and not -0.0f).
      // The fprem instruction used on x86_32 is functionally equivalent to
      // SharedRuntime::frem in that it returns a NaN.
#ifdef _LP64
      __ movflt(xmm1, xmm0);
      __ pop_f(xmm0);
      __ call_VM_leaf(CAST_FROM_FN_PTR(address, SharedRuntime::frem), 2);
#else
      __ push_f(xmm0);
      __ pop_f();
      __ fld_s(at_rsp());
      __ fremr(rax);
      __ f2ieee();
      __ pop(rax);  // pop second operand off the stack
      __ push_f();
      __ pop_f(xmm0);
#endif
      break;
    default:
      ShouldNotReachHere();
      break;
    }
  } else {
#ifdef _LP64
    ShouldNotReachHere();
#else
    switch (op) {
    case add: __ fadd_s (at_rsp());                break;
    case sub: __ fsubr_s(at_rsp());                break;
    case mul: __ fmul_s (at_rsp());                break;
    case div: __ fdivr_s(at_rsp());                break;
    case rem: __ fld_s  (at_rsp()); __ fremr(rax); break;
    default : ShouldNotReachHere();
    }
    __ f2ieee();
    __ pop(rax);  // pop second operand off the stack
#endif // _LP64
  }
}

void TemplateTable::dop2(Operation op) {
  transition(dtos, dtos);
  if (UseSSE >= 2) {
    switch (op) {
    case add:
      __ addsd(xmm0, at_rsp());
      __ addptr(rsp, 2 * Interpreter::stackElementSize);
      break;
    case sub:
      __ movdbl(xmm1, xmm0);
      __ pop_d(xmm0);
      __ subsd(xmm0, xmm1);
      break;
    case mul:
      __ mulsd(xmm0, at_rsp());
      __ addptr(rsp, 2 * Interpreter::stackElementSize);
      break;
    case div:
      __ movdbl(xmm1, xmm0);
      __ pop_d(xmm0);
      __ divsd(xmm0, xmm1);
      break;
    case rem:
      // Similar to fop2(), the modulo operation is performed using the
      // SharedRuntime::drem method (on x86_64 platforms) or using the
      // FPU (on x86_32 platforms) for the same reasons as mentioned in fop2().
#ifdef _LP64
      __ movdbl(xmm1, xmm0);
      __ pop_d(xmm0);
      __ call_VM_leaf(CAST_FROM_FN_PTR(address, SharedRuntime::drem), 2);
#else
      __ push_d(xmm0);
      __ pop_d();
      __ fld_d(at_rsp());
      __ fremr(rax);
      __ d2ieee();
      __ pop(rax);
      __ pop(rdx);
      __ push_d();
      __ pop_d(xmm0);
#endif
      break;
    default:
      ShouldNotReachHere();
      break;
    }
  } else {
#ifdef _LP64
    ShouldNotReachHere();
#else
    switch (op) {
    case add: __ fadd_d (at_rsp());                break;
    case sub: __ fsubr_d(at_rsp());                break;
    case mul: {
      Label L_strict;
      Label L_join;
      const Address access_flags      (rcx, Method::access_flags_offset());
      __ get_method(rcx);
      __ movl(rcx, access_flags);
      __ testl(rcx, JVM_ACC_STRICT);
      __ jccb(Assembler::notZero, L_strict);
      __ fmul_d (at_rsp());
      __ jmpb(L_join);
      __ bind(L_strict);
      __ fld_x(ExternalAddress(StubRoutines::addr_fpu_subnormal_bias1()));
      __ fmulp();
      __ fmul_d (at_rsp());
      __ fld_x(ExternalAddress(StubRoutines::addr_fpu_subnormal_bias2()));
      __ fmulp();
      __ bind(L_join);
      break;
    }
    case div: {
      Label L_strict;
      Label L_join;
      const Address access_flags      (rcx, Method::access_flags_offset());
      __ get_method(rcx);
      __ movl(rcx, access_flags);
      __ testl(rcx, JVM_ACC_STRICT);
      __ jccb(Assembler::notZero, L_strict);
      __ fdivr_d(at_rsp());
      __ jmp(L_join);
      __ bind(L_strict);
      __ fld_x(ExternalAddress(StubRoutines::addr_fpu_subnormal_bias1()));
      __ fmul_d (at_rsp());
      __ fdivrp();
      __ fld_x(ExternalAddress(StubRoutines::addr_fpu_subnormal_bias2()));
      __ fmulp();
      __ bind(L_join);
      break;
    }
    case rem: __ fld_d  (at_rsp()); __ fremr(rax); break;
    default : ShouldNotReachHere();
    }
    __ d2ieee();
    // Pop double precision number from rsp.
    __ pop(rax);
    __ pop(rdx);
#endif
  }
}

void TemplateTable::ineg() {
  transition(itos, itos);
  __ negl(rax);
}

void TemplateTable::lneg() {
  transition(ltos, ltos);
  LP64_ONLY(__ negq(rax));
  NOT_LP64(__ lneg(rdx, rax));
}

// Note: 'double' and 'long long' have 32-bits alignment on x86.
static jlong* double_quadword(jlong *adr, jlong lo, jlong hi) {
  // Use the expression (adr)&(~0xF) to provide 128-bits aligned address
  // of 128-bits operands for SSE instructions.
  jlong *operand = (jlong*)(((intptr_t)adr)&((intptr_t)(~0xF)));
  // Store the value to a 128-bits operand.
  operand[0] = lo;
  operand[1] = hi;
  return operand;
}

// Buffer for 128-bits masks used by SSE instructions.
static jlong float_signflip_pool[2*2];
static jlong double_signflip_pool[2*2];

void TemplateTable::fneg() {
  transition(ftos, ftos);
  if (UseSSE >= 1) {
    static jlong *float_signflip  = double_quadword(&float_signflip_pool[1],  CONST64(0x8000000080000000),  CONST64(0x8000000080000000));
    __ xorps(xmm0, ExternalAddress((address) float_signflip));
  } else {
    LP64_ONLY(ShouldNotReachHere());
    NOT_LP64(__ fchs());
  }
}

void TemplateTable::dneg() {
  transition(dtos, dtos);
  if (UseSSE >= 2) {
    static jlong *double_signflip =
      double_quadword(&double_signflip_pool[1], CONST64(0x8000000000000000), CONST64(0x8000000000000000));
    __ xorpd(xmm0, ExternalAddress((address) double_signflip));
  } else {
#ifdef _LP64
    ShouldNotReachHere();
#else
    __ fchs();
#endif
  }
}

void TemplateTable::iinc() {
  transition(vtos, vtos);
  __ load_signed_byte(rdx, at_bcp(2)); // get constant
  locals_index(rbx);
  __ addl(iaddress(rbx), rdx);
}

void TemplateTable::wide_iinc() {
  transition(vtos, vtos);
  __ movl(rdx, at_bcp(4)); // get constant
  locals_index_wide(rbx);
  __ bswapl(rdx); // swap bytes & sign-extend constant
  __ sarl(rdx, 16);
  __ addl(iaddress(rbx), rdx);
  // Note: should probably use only one movl to get both
  //       the index and the constant -> fix this
}

void TemplateTable::convert() {
#ifdef _LP64
  // Checking
#ifdef ASSERT
  {
    TosState tos_in  = ilgl;
    TosState tos_out = ilgl;
    switch (bytecode()) {
    case Bytecodes::_i2l: // fall through
    case Bytecodes::_i2f: // fall through
    case Bytecodes::_i2d: // fall through
    case Bytecodes::_i2b: // fall through
    case Bytecodes::_i2c: // fall through
    case Bytecodes::_i2s: tos_in = itos; break;
    case Bytecodes::_l2i: // fall through
    case Bytecodes::_l2f: // fall through
    case Bytecodes::_l2d: tos_in = ltos; break;
    case Bytecodes::_f2i: // fall through
    case Bytecodes::_f2l: // fall through
    case Bytecodes::_f2d: tos_in = ftos; break;
    case Bytecodes::_d2i: // fall through
    case Bytecodes::_d2l: // fall through
    case Bytecodes::_d2f: tos_in = dtos; break;
    default             : ShouldNotReachHere();
    }
    switch (bytecode()) {
    case Bytecodes::_l2i: // fall through
    case Bytecodes::_f2i: // fall through
    case Bytecodes::_d2i: // fall through
    case Bytecodes::_i2b: // fall through
    case Bytecodes::_i2c: // fall through
    case Bytecodes::_i2s: tos_out = itos; break;
    case Bytecodes::_i2l: // fall through
    case Bytecodes::_f2l: // fall through
    case Bytecodes::_d2l: tos_out = ltos; break;
    case Bytecodes::_i2f: // fall through
    case Bytecodes::_l2f: // fall through
    case Bytecodes::_d2f: tos_out = ftos; break;
    case Bytecodes::_i2d: // fall through
    case Bytecodes::_l2d: // fall through
    case Bytecodes::_f2d: tos_out = dtos; break;
    default             : ShouldNotReachHere();
    }
    transition(tos_in, tos_out);
  }
#endif // ASSERT

  static const int64_t is_nan = 0x8000000000000000L;

  // Conversion
  switch (bytecode()) {
  case Bytecodes::_i2l:
    __ movslq(rax, rax);
    break;
  case Bytecodes::_i2f:
    __ cvtsi2ssl(xmm0, rax);
    break;
  case Bytecodes::_i2d:
    __ cvtsi2sdl(xmm0, rax);
    break;
  case Bytecodes::_i2b:
    __ movsbl(rax, rax);
    break;
  case Bytecodes::_i2c:
    __ movzwl(rax, rax);
    break;
  case Bytecodes::_i2s:
    __ movswl(rax, rax);
    break;
  case Bytecodes::_l2i:
    __ movl(rax, rax);
    break;
  case Bytecodes::_l2f:
    __ cvtsi2ssq(xmm0, rax);
    break;
  case Bytecodes::_l2d:
    __ cvtsi2sdq(xmm0, rax);
    break;
  case Bytecodes::_f2i:
  {
    Label L;
    __ cvttss2sil(rax, xmm0);
    __ cmpl(rax, 0x80000000); // NaN or overflow/underflow?
    __ jcc(Assembler::notEqual, L);
    __ call_VM_leaf(CAST_FROM_FN_PTR(address, SharedRuntime::f2i), 1);
    __ bind(L);
  }
    break;
  case Bytecodes::_f2l:
  {
    Label L;
    __ cvttss2siq(rax, xmm0);
    // NaN or overflow/underflow?
    __ cmp64(rax, ExternalAddress((address) &is_nan));
    __ jcc(Assembler::notEqual, L);
    __ call_VM_leaf(CAST_FROM_FN_PTR(address, SharedRuntime::f2l), 1);
    __ bind(L);
  }
    break;
  case Bytecodes::_f2d:
    __ cvtss2sd(xmm0, xmm0);
    break;
  case Bytecodes::_d2i:
  {
    Label L;
    __ cvttsd2sil(rax, xmm0);
    __ cmpl(rax, 0x80000000); // NaN or overflow/underflow?
    __ jcc(Assembler::notEqual, L);
    __ call_VM_leaf(CAST_FROM_FN_PTR(address, SharedRuntime::d2i), 1);
    __ bind(L);
  }
    break;
  case Bytecodes::_d2l:
  {
    Label L;
    __ cvttsd2siq(rax, xmm0);
    // NaN or overflow/underflow?
    __ cmp64(rax, ExternalAddress((address) &is_nan));
    __ jcc(Assembler::notEqual, L);
    __ call_VM_leaf(CAST_FROM_FN_PTR(address, SharedRuntime::d2l), 1);
    __ bind(L);
  }
    break;
  case Bytecodes::_d2f:
    __ cvtsd2ss(xmm0, xmm0);
    break;
  default:
    ShouldNotReachHere();
  }
#else
  // Checking
#ifdef ASSERT
  { TosState tos_in  = ilgl;
    TosState tos_out = ilgl;
    switch (bytecode()) {
      case Bytecodes::_i2l: // fall through
      case Bytecodes::_i2f: // fall through
      case Bytecodes::_i2d: // fall through
      case Bytecodes::_i2b: // fall through
      case Bytecodes::_i2c: // fall through
      case Bytecodes::_i2s: tos_in = itos; break;
      case Bytecodes::_l2i: // fall through
      case Bytecodes::_l2f: // fall through
      case Bytecodes::_l2d: tos_in = ltos; break;
      case Bytecodes::_f2i: // fall through
      case Bytecodes::_f2l: // fall through
      case Bytecodes::_f2d: tos_in = ftos; break;
      case Bytecodes::_d2i: // fall through
      case Bytecodes::_d2l: // fall through
      case Bytecodes::_d2f: tos_in = dtos; break;
      default             : ShouldNotReachHere();
    }
    switch (bytecode()) {
      case Bytecodes::_l2i: // fall through
      case Bytecodes::_f2i: // fall through
      case Bytecodes::_d2i: // fall through
      case Bytecodes::_i2b: // fall through
      case Bytecodes::_i2c: // fall through
      case Bytecodes::_i2s: tos_out = itos; break;
      case Bytecodes::_i2l: // fall through
      case Bytecodes::_f2l: // fall through
      case Bytecodes::_d2l: tos_out = ltos; break;
      case Bytecodes::_i2f: // fall through
      case Bytecodes::_l2f: // fall through
      case Bytecodes::_d2f: tos_out = ftos; break;
      case Bytecodes::_i2d: // fall through
      case Bytecodes::_l2d: // fall through
      case Bytecodes::_f2d: tos_out = dtos; break;
      default             : ShouldNotReachHere();
    }
    transition(tos_in, tos_out);
  }
#endif // ASSERT

  // Conversion
  // (Note: use push(rcx)/pop(rcx) for 1/2-word stack-ptr manipulation)
  switch (bytecode()) {
    case Bytecodes::_i2l:
      __ extend_sign(rdx, rax);
      break;
    case Bytecodes::_i2f:
      if (UseSSE >= 1) {
        __ cvtsi2ssl(xmm0, rax);
      } else {
        __ push(rax);          // store int on tos
        __ fild_s(at_rsp());   // load int to ST0
        __ f2ieee();           // truncate to float size
        __ pop(rcx);           // adjust rsp
      }
      break;
    case Bytecodes::_i2d:
      if (UseSSE >= 2) {
        __ cvtsi2sdl(xmm0, rax);
      } else {
      __ push(rax);          // add one slot for d2ieee()
      __ push(rax);          // store int on tos
      __ fild_s(at_rsp());   // load int to ST0
      __ d2ieee();           // truncate to double size
      __ pop(rcx);           // adjust rsp
      __ pop(rcx);
      }
      break;
    case Bytecodes::_i2b:
      __ shll(rax, 24);      // truncate upper 24 bits
      __ sarl(rax, 24);      // and sign-extend byte
      LP64_ONLY(__ movsbl(rax, rax));
      break;
    case Bytecodes::_i2c:
      __ andl(rax, 0xFFFF);  // truncate upper 16 bits
      LP64_ONLY(__ movzwl(rax, rax));
      break;
    case Bytecodes::_i2s:
      __ shll(rax, 16);      // truncate upper 16 bits
      __ sarl(rax, 16);      // and sign-extend short
      LP64_ONLY(__ movswl(rax, rax));
      break;
    case Bytecodes::_l2i:
      /* nothing to do */
      break;
    case Bytecodes::_l2f:
      // On 64-bit platforms, the cvtsi2ssq instruction is used to convert
      // 64-bit long values to floats. On 32-bit platforms it is not possible
      // to use that instruction with 64-bit operands, therefore the FPU is
      // used to perform the conversion.
      __ push(rdx);          // store long on tos
      __ push(rax);
      __ fild_d(at_rsp());   // load long to ST0
      __ f2ieee();           // truncate to float size
      __ pop(rcx);           // adjust rsp
      __ pop(rcx);
      if (UseSSE >= 1) {
        __ push_f();
        __ pop_f(xmm0);
      }
      break;
    case Bytecodes::_l2d:
      // On 32-bit platforms the FPU is used for conversion because on
      // 32-bit platforms it is not not possible to use the cvtsi2sdq
      // instruction with 64-bit operands.
      __ push(rdx);          // store long on tos
      __ push(rax);
      __ fild_d(at_rsp());   // load long to ST0
      __ d2ieee();           // truncate to double size
      __ pop(rcx);           // adjust rsp
      __ pop(rcx);
      if (UseSSE >= 2) {
        __ push_d();
        __ pop_d(xmm0);
      }
      break;
    case Bytecodes::_f2i:
      // SharedRuntime::f2i does not differentiate between sNaNs and qNaNs
      // as it returns 0 for any NaN.
      if (UseSSE >= 1) {
        __ push_f(xmm0);
      } else {
        __ push(rcx);          // reserve space for argument
        __ fstp_s(at_rsp());   // pass float argument on stack
      }
      __ call_VM_leaf(CAST_FROM_FN_PTR(address, SharedRuntime::f2i), 1);
      break;
    case Bytecodes::_f2l:
      // SharedRuntime::f2l does not differentiate between sNaNs and qNaNs
      // as it returns 0 for any NaN.
      if (UseSSE >= 1) {
       __ push_f(xmm0);
      } else {
        __ push(rcx);          // reserve space for argument
        __ fstp_s(at_rsp());   // pass float argument on stack
      }
      __ call_VM_leaf(CAST_FROM_FN_PTR(address, SharedRuntime::f2l), 1);
      break;
    case Bytecodes::_f2d:
      if (UseSSE < 1) {
        /* nothing to do */
      } else if (UseSSE == 1) {
        __ push_f(xmm0);
        __ pop_f();
      } else { // UseSSE >= 2
        __ cvtss2sd(xmm0, xmm0);
      }
      break;
    case Bytecodes::_d2i:
      if (UseSSE >= 2) {
        __ push_d(xmm0);
      } else {
        __ push(rcx);          // reserve space for argument
        __ push(rcx);
        __ fstp_d(at_rsp());   // pass double argument on stack
      }
      __ call_VM_leaf(CAST_FROM_FN_PTR(address, SharedRuntime::d2i), 2);
      break;
    case Bytecodes::_d2l:
      if (UseSSE >= 2) {
        __ push_d(xmm0);
      } else {
        __ push(rcx);          // reserve space for argument
        __ push(rcx);
        __ fstp_d(at_rsp());   // pass double argument on stack
      }
      __ call_VM_leaf(CAST_FROM_FN_PTR(address, SharedRuntime::d2l), 2);
      break;
    case Bytecodes::_d2f:
      if (UseSSE <= 1) {
        __ push(rcx);          // reserve space for f2ieee()
        __ f2ieee();           // truncate to float size
        __ pop(rcx);           // adjust rsp
        if (UseSSE == 1) {
          // The cvtsd2ss instruction is not available if UseSSE==1, therefore
          // the conversion is performed using the FPU in this case.
          __ push_f();
          __ pop_f(xmm0);
        }
      } else { // UseSSE >= 2
        __ cvtsd2ss(xmm0, xmm0);
      }
      break;
    default             :
      ShouldNotReachHere();
  }
#endif
}

void TemplateTable::lcmp() {
  transition(ltos, itos);
#ifdef _LP64
  Label done;
  __ pop_l(rdx);
  __ cmpq(rdx, rax);
  __ movl(rax, -1);
  __ jccb(Assembler::less, done);
  __ setb(Assembler::notEqual, rax);
  __ movzbl(rax, rax);
  __ bind(done);
#else

  // y = rdx:rax
  __ pop_l(rbx, rcx);             // get x = rcx:rbx
  __ lcmp2int(rcx, rbx, rdx, rax);// rcx := cmp(x, y)
  __ mov(rax, rcx);
#endif
}

void TemplateTable::float_cmp(bool is_float, int unordered_result) {
  if ((is_float && UseSSE >= 1) ||
      (!is_float && UseSSE >= 2)) {
    Label done;
    if (is_float) {
      // XXX get rid of pop here, use ... reg, mem32
      __ pop_f(xmm1);
      __ ucomiss(xmm1, xmm0);
    } else {
      // XXX get rid of pop here, use ... reg, mem64
      __ pop_d(xmm1);
      __ ucomisd(xmm1, xmm0);
    }
    if (unordered_result < 0) {
      __ movl(rax, -1);
      __ jccb(Assembler::parity, done);
      __ jccb(Assembler::below, done);
      __ setb(Assembler::notEqual, rdx);
      __ movzbl(rax, rdx);
    } else {
      __ movl(rax, 1);
      __ jccb(Assembler::parity, done);
      __ jccb(Assembler::above, done);
      __ movl(rax, 0);
      __ jccb(Assembler::equal, done);
      __ decrementl(rax);
    }
    __ bind(done);
  } else {
#ifdef _LP64
    ShouldNotReachHere();
#else
    if (is_float) {
      __ fld_s(at_rsp());
    } else {
      __ fld_d(at_rsp());
      __ pop(rdx);
    }
    __ pop(rcx);
    __ fcmp2int(rax, unordered_result < 0);
#endif // _LP64
  }
}

void TemplateTable::branch(bool is_jsr, bool is_wide) {
  __ get_method(rcx); // rcx holds method
  __ profile_taken_branch(rax, rbx); // rax holds updated MDP, rbx
                                     // holds bumped taken count

  const ByteSize be_offset = MethodCounters::backedge_counter_offset() +
                             InvocationCounter::counter_offset();
  const ByteSize inv_offset = MethodCounters::invocation_counter_offset() +
                              InvocationCounter::counter_offset();

  // Load up edx with the branch displacement
  if (is_wide) {
    __ movl(rdx, at_bcp(1));
  } else {
    __ load_signed_short(rdx, at_bcp(1));
  }
  __ bswapl(rdx);

  if (!is_wide) {
    __ sarl(rdx, 16);
  }
  LP64_ONLY(__ movl2ptr(rdx, rdx));

  // Handle all the JSR stuff here, then exit.
  // It's much shorter and cleaner than intermingling with the non-JSR
  // normal-branch stuff occurring below.
  if (is_jsr) {
    // Pre-load the next target bytecode into rbx
    __ load_unsigned_byte(rbx, Address(rbcp, rdx, Address::times_1, 0));

    // compute return address as bci in rax
    __ lea(rax, at_bcp((is_wide ? 5 : 3) -
                        in_bytes(ConstMethod::codes_offset())));
    __ subptr(rax, Address(rcx, Method::const_offset()));
    // Adjust the bcp in r13 by the displacement in rdx
    __ addptr(rbcp, rdx);
    // jsr returns atos that is not an oop
    __ push_i(rax);
    __ dispatch_only(vtos, true);
    return;
  }

  // Normal (non-jsr) branch handling

  // Adjust the bcp in r13 by the displacement in rdx
  __ addptr(rbcp, rdx);

  assert(UseLoopCounter || !UseOnStackReplacement,
         "on-stack-replacement requires loop counters");
  Label backedge_counter_overflow;
  Label profile_method;
  Label dispatch;
  if (UseLoopCounter) {
    // increment backedge counter for backward branches
    // rax: MDO
    // rbx: MDO bumped taken-count
    // rcx: method
    // rdx: target offset
    // r13: target bcp
    // r14: locals pointer
    __ testl(rdx, rdx);             // check if forward or backward branch
    __ jcc(Assembler::positive, dispatch); // count only if backward branch

    // check if MethodCounters exists
    Label has_counters;
    __ movptr(rax, Address(rcx, Method::method_counters_offset()));
    __ testptr(rax, rax);
    __ jcc(Assembler::notZero, has_counters);
    __ push(rdx);
    __ push(rcx);
    __ call_VM(noreg, CAST_FROM_FN_PTR(address, InterpreterRuntime::build_method_counters),
               rcx);
    __ pop(rcx);
    __ pop(rdx);
    __ movptr(rax, Address(rcx, Method::method_counters_offset()));
    __ testptr(rax, rax);
    __ jcc(Assembler::zero, dispatch);
    __ bind(has_counters);

    if (TieredCompilation) {
      Label no_mdo;
      int increment = InvocationCounter::count_increment;
      if (ProfileInterpreter) {
        // Are we profiling?
        __ movptr(rbx, Address(rcx, in_bytes(Method::method_data_offset())));
        __ testptr(rbx, rbx);
        __ jccb(Assembler::zero, no_mdo);
        // Increment the MDO backedge counter
        const Address mdo_backedge_counter(rbx, in_bytes(MethodData::backedge_counter_offset()) +
                                           in_bytes(InvocationCounter::counter_offset()));
        const Address mask(rbx, in_bytes(MethodData::backedge_mask_offset()));
        __ increment_mask_and_jump(mdo_backedge_counter, increment, mask,
                                   rax, false, Assembler::zero, &backedge_counter_overflow);
        __ jmp(dispatch);
      }
      __ bind(no_mdo);
      // Increment backedge counter in MethodCounters*
      __ movptr(rcx, Address(rcx, Method::method_counters_offset()));
      const Address mask(rcx, in_bytes(MethodCounters::backedge_mask_offset()));
      __ increment_mask_and_jump(Address(rcx, be_offset), increment, mask,
                                 rax, false, Assembler::zero, &backedge_counter_overflow);
    } else { // not TieredCompilation
      // increment counter
      __ movptr(rcx, Address(rcx, Method::method_counters_offset()));
      __ movl(rax, Address(rcx, be_offset));        // load backedge counter
      __ incrementl(rax, InvocationCounter::count_increment); // increment counter
      __ movl(Address(rcx, be_offset), rax);        // store counter

      __ movl(rax, Address(rcx, inv_offset));    // load invocation counter

      __ andl(rax, InvocationCounter::count_mask_value); // and the status bits
      __ addl(rax, Address(rcx, be_offset));        // add both counters

      if (ProfileInterpreter) {
        // Test to see if we should create a method data oop
        __ cmp32(rax, Address(rcx, in_bytes(MethodCounters::interpreter_profile_limit_offset())));
        __ jcc(Assembler::less, dispatch);

        // if no method data exists, go to profile method
        __ test_method_data_pointer(rax, profile_method);

        if (UseOnStackReplacement) {
          // check for overflow against rbx which is the MDO taken count
          __ cmp32(rbx, Address(rcx, in_bytes(MethodCounters::interpreter_backward_branch_limit_offset())));
          __ jcc(Assembler::below, dispatch);

          // When ProfileInterpreter is on, the backedge_count comes
          // from the MethodData*, which value does not get reset on
          // the call to frequency_counter_overflow().  To avoid
          // excessive calls to the overflow routine while the method is
          // being compiled, add a second test to make sure the overflow
          // function is called only once every overflow_frequency.
          const int overflow_frequency = 1024;
          __ andl(rbx, overflow_frequency - 1);
          __ jcc(Assembler::zero, backedge_counter_overflow);

        }
      } else {
        if (UseOnStackReplacement) {
          // check for overflow against rax, which is the sum of the
          // counters
          __ cmp32(rax, Address(rcx, in_bytes(MethodCounters::interpreter_backward_branch_limit_offset())));
          __ jcc(Assembler::aboveEqual, backedge_counter_overflow);

        }
      }
    }
    __ bind(dispatch);
  }

  // Pre-load the next target bytecode into rbx
  __ load_unsigned_byte(rbx, Address(rbcp, 0));

  // continue with the bytecode @ target
  // rax: return bci for jsr's, unused otherwise
  // rbx: target bytecode
  // r13: target bcp
  __ dispatch_only(vtos, true);

  if (UseLoopCounter) {
    if (ProfileInterpreter) {
      // Out-of-line code to allocate method data oop.
      __ bind(profile_method);
      __ call_VM(noreg, CAST_FROM_FN_PTR(address, InterpreterRuntime::profile_method));
      __ set_method_data_pointer_for_bcp();
      __ jmp(dispatch);
    }

    if (UseOnStackReplacement) {
      // invocation counter overflow
      __ bind(backedge_counter_overflow);
      __ negptr(rdx);
      __ addptr(rdx, rbcp); // branch bcp
      // IcoResult frequency_counter_overflow([JavaThread*], address branch_bcp)
      __ call_VM(noreg,
                 CAST_FROM_FN_PTR(address,
                                  InterpreterRuntime::frequency_counter_overflow),
                 rdx);

      // rax: osr nmethod (osr ok) or NULL (osr not possible)
      // rdx: scratch
      // r14: locals pointer
      // r13: bcp
      __ testptr(rax, rax);                        // test result
      __ jcc(Assembler::zero, dispatch);         // no osr if null
      // nmethod may have been invalidated (VM may block upon call_VM return)
      __ cmpb(Address(rax, nmethod::state_offset()), nmethod::in_use);
      __ jcc(Assembler::notEqual, dispatch);

      // We have the address of an on stack replacement routine in rax.
      // In preparation of invoking it, first we must migrate the locals
      // and monitors from off the interpreter frame on the stack.
      // Ensure to save the osr nmethod over the migration call,
      // it will be preserved in rbx.
      __ mov(rbx, rax);

      NOT_LP64(__ get_thread(rcx));

      call_VM(noreg, CAST_FROM_FN_PTR(address, SharedRuntime::OSR_migration_begin));

      // rax is OSR buffer, move it to expected parameter location
      LP64_ONLY(__ mov(j_rarg0, rax));
      NOT_LP64(__ mov(rcx, rax));
      // We use j_rarg definitions here so that registers don't conflict as parameter
      // registers change across platforms as we are in the midst of a calling
      // sequence to the OSR nmethod and we don't want collision. These are NOT parameters.

      const Register retaddr   = LP64_ONLY(j_rarg2) NOT_LP64(rdi);
      const Register sender_sp = LP64_ONLY(j_rarg1) NOT_LP64(rdx);

      // pop the interpreter frame
      __ movptr(sender_sp, Address(rbp, frame::interpreter_frame_sender_sp_offset * wordSize)); // get sender sp
      __ leave();                                // remove frame anchor
      __ pop(retaddr);                           // get return address
      __ mov(rsp, sender_sp);                   // set sp to sender sp
      // Ensure compiled code always sees stack at proper alignment
      __ andptr(rsp, -(StackAlignmentInBytes));

      // unlike x86 we need no specialized return from compiled code
      // to the interpreter or the call stub.

      // push the return address
      __ push(retaddr);

      // and begin the OSR nmethod
      __ jmp(Address(rbx, nmethod::osr_entry_point_offset()));
    }
  }
}

void TemplateTable::if_0cmp(Condition cc) {
  transition(itos, vtos);
  // assume branch is more often taken than not (loops use backward branches)
  Label not_taken;
  __ testl(rax, rax);
  __ jcc(j_not(cc), not_taken);
  branch(false, false);
  __ bind(not_taken);
  __ profile_not_taken_branch(rax);
}

void TemplateTable::if_icmp(Condition cc) {
  transition(itos, vtos);
  // assume branch is more often taken than not (loops use backward branches)
  Label not_taken;
  __ pop_i(rdx);
  __ cmpl(rdx, rax);
  __ jcc(j_not(cc), not_taken);
  branch(false, false);
  __ bind(not_taken);
  __ profile_not_taken_branch(rax);
}

void TemplateTable::if_nullcmp(Condition cc) {
  transition(atos, vtos);
  // assume branch is more often taken than not (loops use backward branches)
  Label not_taken;
  __ testptr(rax, rax);
  __ jcc(j_not(cc), not_taken);
  branch(false, false);
  __ bind(not_taken);
  __ profile_not_taken_branch(rax);
}

void TemplateTable::if_acmp(Condition cc) {
  transition(atos, vtos);
  // assume branch is more often taken than not (loops use backward branches)
  Label not_taken;
  __ pop_ptr(rdx);
  __ cmpoop(rdx, rax);
  __ jcc(j_not(cc), not_taken);
  branch(false, false);
  __ bind(not_taken);
  __ profile_not_taken_branch(rax);
}

void TemplateTable::ret() {
  transition(vtos, vtos);
  locals_index(rbx);
  LP64_ONLY(__ movslq(rbx, iaddress(rbx))); // get return bci, compute return bcp
  NOT_LP64(__ movptr(rbx, iaddress(rbx)));
  __ profile_ret(rbx, rcx);
  __ get_method(rax);
  __ movptr(rbcp, Address(rax, Method::const_offset()));
  __ lea(rbcp, Address(rbcp, rbx, Address::times_1,
                      ConstMethod::codes_offset()));
  __ dispatch_next(vtos, 0, true);
}

void TemplateTable::wide_ret() {
  transition(vtos, vtos);
  locals_index_wide(rbx);
  __ movptr(rbx, aaddress(rbx)); // get return bci, compute return bcp
  __ profile_ret(rbx, rcx);
  __ get_method(rax);
  __ movptr(rbcp, Address(rax, Method::const_offset()));
  __ lea(rbcp, Address(rbcp, rbx, Address::times_1, ConstMethod::codes_offset()));
  __ dispatch_next(vtos, 0, true);
}

void TemplateTable::tableswitch() {
  Label default_case, continue_execution;
  transition(itos, vtos);

  // align r13/rsi
  __ lea(rbx, at_bcp(BytesPerInt));
  __ andptr(rbx, -BytesPerInt);
  // load lo & hi
  __ movl(rcx, Address(rbx, BytesPerInt));
  __ movl(rdx, Address(rbx, 2 * BytesPerInt));
  __ bswapl(rcx);
  __ bswapl(rdx);
  // check against lo & hi
  __ cmpl(rax, rcx);
  __ jcc(Assembler::less, default_case);
  __ cmpl(rax, rdx);
  __ jcc(Assembler::greater, default_case);
  // lookup dispatch offset
  __ subl(rax, rcx);
  __ movl(rdx, Address(rbx, rax, Address::times_4, 3 * BytesPerInt));
  __ profile_switch_case(rax, rbx, rcx);
  // continue execution
  __ bind(continue_execution);
  __ bswapl(rdx);
  LP64_ONLY(__ movl2ptr(rdx, rdx));
  __ load_unsigned_byte(rbx, Address(rbcp, rdx, Address::times_1));
  __ addptr(rbcp, rdx);
  __ dispatch_only(vtos, true);
  // handle default
  __ bind(default_case);
  __ profile_switch_default(rax);
  __ movl(rdx, Address(rbx, 0));
  __ jmp(continue_execution);
}

void TemplateTable::lookupswitch() {
  transition(itos, itos);
  __ stop("lookupswitch bytecode should have been rewritten");
}

void TemplateTable::fast_linearswitch() {
  transition(itos, vtos);
  Label loop_entry, loop, found, continue_execution;
  // bswap rax so we can avoid bswapping the table entries
  __ bswapl(rax);
  // align r13
  __ lea(rbx, at_bcp(BytesPerInt)); // btw: should be able to get rid of
                                    // this instruction (change offsets
                                    // below)
  __ andptr(rbx, -BytesPerInt);
  // set counter
  __ movl(rcx, Address(rbx, BytesPerInt));
  __ bswapl(rcx);
  __ jmpb(loop_entry);
  // table search
  __ bind(loop);
  __ cmpl(rax, Address(rbx, rcx, Address::times_8, 2 * BytesPerInt));
  __ jcc(Assembler::equal, found);
  __ bind(loop_entry);
  __ decrementl(rcx);
  __ jcc(Assembler::greaterEqual, loop);
  // default case
  __ profile_switch_default(rax);
  __ movl(rdx, Address(rbx, 0));
  __ jmp(continue_execution);
  // entry found -> get offset
  __ bind(found);
  __ movl(rdx, Address(rbx, rcx, Address::times_8, 3 * BytesPerInt));
  __ profile_switch_case(rcx, rax, rbx);
  // continue execution
  __ bind(continue_execution);
  __ bswapl(rdx);
  __ movl2ptr(rdx, rdx);
  __ load_unsigned_byte(rbx, Address(rbcp, rdx, Address::times_1));
  __ addptr(rbcp, rdx);
  __ dispatch_only(vtos, true);
}

void TemplateTable::fast_binaryswitch() {
  transition(itos, vtos);
  // Implementation using the following core algorithm:
  //
  // int binary_search(int key, LookupswitchPair* array, int n) {
  //   // Binary search according to "Methodik des Programmierens" by
  //   // Edsger W. Dijkstra and W.H.J. Feijen, Addison Wesley Germany 1985.
  //   int i = 0;
  //   int j = n;
  //   while (i+1 < j) {
  //     // invariant P: 0 <= i < j <= n and (a[i] <= key < a[j] or Q)
  //     // with      Q: for all i: 0 <= i < n: key < a[i]
  //     // where a stands for the array and assuming that the (inexisting)
  //     // element a[n] is infinitely big.
  //     int h = (i + j) >> 1;
  //     // i < h < j
  //     if (key < array[h].fast_match()) {
  //       j = h;
  //     } else {
  //       i = h;
  //     }
  //   }
  //   // R: a[i] <= key < a[i+1] or Q
  //   // (i.e., if key is within array, i is the correct index)
  //   return i;
  // }

  // Register allocation
  const Register key   = rax; // already set (tosca)
  const Register array = rbx;
  const Register i     = rcx;
  const Register j     = rdx;
  const Register h     = rdi;
  const Register temp  = rsi;

  // Find array start
  NOT_LP64(__ save_bcp());

  __ lea(array, at_bcp(3 * BytesPerInt)); // btw: should be able to
                                          // get rid of this
                                          // instruction (change
                                          // offsets below)
  __ andptr(array, -BytesPerInt);

  // Initialize i & j
  __ xorl(i, i);                            // i = 0;
  __ movl(j, Address(array, -BytesPerInt)); // j = length(array);

  // Convert j into native byteordering
  __ bswapl(j);

  // And start
  Label entry;
  __ jmp(entry);

  // binary search loop
  {
    Label loop;
    __ bind(loop);
    // int h = (i + j) >> 1;
    __ leal(h, Address(i, j, Address::times_1)); // h = i + j;
    __ sarl(h, 1);                               // h = (i + j) >> 1;
    // if (key < array[h].fast_match()) {
    //   j = h;
    // } else {
    //   i = h;
    // }
    // Convert array[h].match to native byte-ordering before compare
    __ movl(temp, Address(array, h, Address::times_8));
    __ bswapl(temp);
    __ cmpl(key, temp);
    // j = h if (key <  array[h].fast_match())
    __ cmov32(Assembler::less, j, h);
    // i = h if (key >= array[h].fast_match())
    __ cmov32(Assembler::greaterEqual, i, h);
    // while (i+1 < j)
    __ bind(entry);
    __ leal(h, Address(i, 1)); // i+1
    __ cmpl(h, j);             // i+1 < j
    __ jcc(Assembler::less, loop);
  }

  // end of binary search, result index is i (must check again!)
  Label default_case;
  // Convert array[i].match to native byte-ordering before compare
  __ movl(temp, Address(array, i, Address::times_8));
  __ bswapl(temp);
  __ cmpl(key, temp);
  __ jcc(Assembler::notEqual, default_case);

  // entry found -> j = offset
  __ movl(j , Address(array, i, Address::times_8, BytesPerInt));
  __ profile_switch_case(i, key, array);
  __ bswapl(j);
  LP64_ONLY(__ movslq(j, j));

  NOT_LP64(__ restore_bcp());
  NOT_LP64(__ restore_locals());                           // restore rdi

  __ load_unsigned_byte(rbx, Address(rbcp, j, Address::times_1));
  __ addptr(rbcp, j);
  __ dispatch_only(vtos, true);

  // default case -> j = default offset
  __ bind(default_case);
  __ profile_switch_default(i);
  __ movl(j, Address(array, -2 * BytesPerInt));
  __ bswapl(j);
  LP64_ONLY(__ movslq(j, j));

  NOT_LP64(__ restore_bcp());
  NOT_LP64(__ restore_locals());

  __ load_unsigned_byte(rbx, Address(rbcp, j, Address::times_1));
  __ addptr(rbcp, j);
  __ dispatch_only(vtos, true);
}

void TemplateTable::_return(TosState state) {
  transition(state, state);

  assert(_desc->calls_vm(),
         "inconsistent calls_vm information"); // call in remove_activation

  if (_desc->bytecode() == Bytecodes::_return_register_finalizer) {
    assert(state == vtos, "only valid state");
    Register robj = LP64_ONLY(c_rarg1) NOT_LP64(rax);
    __ movptr(robj, aaddress(0));
    __ load_klass(rdi, robj);
    __ movl(rdi, Address(rdi, Klass::access_flags_offset()));
    __ testl(rdi, JVM_ACC_HAS_FINALIZER);
    Label skip_register_finalizer;
    __ jcc(Assembler::zero, skip_register_finalizer);

    __ call_VM(noreg, CAST_FROM_FN_PTR(address, InterpreterRuntime::register_finalizer), robj);

    __ bind(skip_register_finalizer);
  }

  if (SafepointMechanism::uses_thread_local_poll() && _desc->bytecode() != Bytecodes::_return_register_finalizer) {
    Label no_safepoint;
    NOT_PRODUCT(__ block_comment("Thread-local Safepoint poll"));
#ifdef _LP64
    __ testb(Address(r15_thread, Thread::polling_page_offset()), SafepointMechanism::poll_bit());
#else
    const Register thread = rdi;
    __ get_thread(thread);
    __ testb(Address(thread, Thread::polling_page_offset()), SafepointMechanism::poll_bit());
#endif
    __ jcc(Assembler::zero, no_safepoint);
    __ push(state);
    __ call_VM(noreg, CAST_FROM_FN_PTR(address,
                                    InterpreterRuntime::at_safepoint));
    __ pop(state);
    __ bind(no_safepoint);
  }

  // Narrow result if state is itos but result type is smaller.
  // Need to narrow in the return bytecode rather than in generate_return_entry
  // since compiled code callers expect the result to already be narrowed.
  if (state == itos) {
    __ narrow(rax);
  }
  __ remove_activation(state, rbcp);

  __ jmp(rbcp);
}

// ----------------------------------------------------------------------------
// Volatile variables demand their effects be made known to all CPU's
// in order.  Store buffers on most chips allow reads & writes to
// reorder; the JMM's ReadAfterWrite.java test fails in -Xint mode
// without some kind of memory barrier (i.e., it's not sufficient that
// the interpreter does not reorder volatile references, the hardware
// also must not reorder them).
//
// According to the new Java Memory Model (JMM):
// (1) All volatiles are serialized wrt to each other.  ALSO reads &
//     writes act as aquire & release, so:
// (2) A read cannot let unrelated NON-volatile memory refs that
//     happen after the read float up to before the read.  It's OK for
//     non-volatile memory refs that happen before the volatile read to
//     float down below it.
// (3) Similar a volatile write cannot let unrelated NON-volatile
//     memory refs that happen BEFORE the write float down to after the
//     write.  It's OK for non-volatile memory refs that happen after the
//     volatile write to float up before it.
//
// We only put in barriers around volatile refs (they are expensive),
// not _between_ memory refs (that would require us to track the
// flavor of the previous memory refs).  Requirements (2) and (3)
// require some barriers before volatile stores and after volatile
// loads.  These nearly cover requirement (1) but miss the
// volatile-store-volatile-load case.  This final case is placed after
// volatile-stores although it could just as well go before
// volatile-loads.

void TemplateTable::volatile_barrier(Assembler::Membar_mask_bits order_constraint ) {
  // Helper function to insert a is-volatile test and memory barrier
  if(!os::is_MP()) return;    // Not needed on single CPU
  __ membar(order_constraint);
}

void TemplateTable::resolve_cache_and_index(int byte_no,
                                            Register Rcache,
                                            Register index,
                                            size_t index_size) {
  const Register temp = rbx;
  assert_different_registers(Rcache, index, temp);

  Label resolved;

  Bytecodes::Code code = bytecode();
  switch (code) {
  case Bytecodes::_nofast_getfield: code = Bytecodes::_getfield; break;
  case Bytecodes::_nofast_putfield: code = Bytecodes::_putfield; break;
  default: break;
  }

  assert(byte_no == f1_byte || byte_no == f2_byte, "byte_no out of range");
  __ get_cache_and_index_and_bytecode_at_bcp(Rcache, index, temp, byte_no, 1, index_size);
  __ cmpl(temp, code);  // have we resolved this bytecode?
  __ jcc(Assembler::equal, resolved);

  // resolve first time through
  address entry = CAST_FROM_FN_PTR(address, InterpreterRuntime::resolve_from_cache);
  __ movl(temp, code);
  __ call_VM(noreg, entry, temp);
  // Update registers with resolved info
  __ get_cache_and_index_at_bcp(Rcache, index, 1, index_size);
  __ bind(resolved);
}

// The cache and index registers must be set before call
void TemplateTable::load_field_cp_cache_entry(Register obj,
                                              Register cache,
                                              Register index,
                                              Register off,
                                              Register flags,
                                              bool is_static = false) {
  assert_different_registers(cache, index, flags, off);

  ByteSize cp_base_offset = ConstantPoolCache::base_offset();
  // Field offset
  __ movptr(off, Address(cache, index, Address::times_ptr,
                         in_bytes(cp_base_offset +
                                  ConstantPoolCacheEntry::f2_offset())));
  // Flags
  __ movl(flags, Address(cache, index, Address::times_ptr,
                         in_bytes(cp_base_offset +
                                  ConstantPoolCacheEntry::flags_offset())));

  // klass overwrite register
  if (is_static) {
    __ movptr(obj, Address(cache, index, Address::times_ptr,
                           in_bytes(cp_base_offset +
                                    ConstantPoolCacheEntry::f1_offset())));
    const int mirror_offset = in_bytes(Klass::java_mirror_offset());
    __ movptr(obj, Address(obj, mirror_offset));
    __ resolve_oop_handle(obj);
  }
}

void TemplateTable::load_invoke_cp_cache_entry(int byte_no,
                                               Register method,
                                               Register itable_index,
                                               Register flags,
                                               bool is_invokevirtual,
                                               bool is_invokevfinal, /*unused*/
                                               bool is_invokedynamic) {
  // setup registers
  const Register cache = rcx;
  const Register index = rdx;
  assert_different_registers(method, flags);
  assert_different_registers(method, cache, index);
  assert_different_registers(itable_index, flags);
  assert_different_registers(itable_index, cache, index);
  // determine constant pool cache field offsets
  assert(is_invokevirtual == (byte_no == f2_byte), "is_invokevirtual flag redundant");
  const int method_offset = in_bytes(
    ConstantPoolCache::base_offset() +
      ((byte_no == f2_byte)
       ? ConstantPoolCacheEntry::f2_offset()
       : ConstantPoolCacheEntry::f1_offset()));
  const int flags_offset = in_bytes(ConstantPoolCache::base_offset() +
                                    ConstantPoolCacheEntry::flags_offset());
  // access constant pool cache fields
  const int index_offset = in_bytes(ConstantPoolCache::base_offset() +
                                    ConstantPoolCacheEntry::f2_offset());

  size_t index_size = (is_invokedynamic ? sizeof(u4) : sizeof(u2));
  resolve_cache_and_index(byte_no, cache, index, index_size);
    __ movptr(method, Address(cache, index, Address::times_ptr, method_offset));

  if (itable_index != noreg) {
    // pick up itable or appendix index from f2 also:
    __ movptr(itable_index, Address(cache, index, Address::times_ptr, index_offset));
  }
  __ movl(flags, Address(cache, index, Address::times_ptr, flags_offset));
}

// The registers cache and index expected to be set before call.
// Correct values of the cache and index registers are preserved.
void TemplateTable::jvmti_post_field_access(Register cache,
                                            Register index,
                                            bool is_static,
                                            bool has_tos) {
  if (JvmtiExport::can_post_field_access()) {
    // Check to see if a field access watch has been set before we take
    // the time to call into the VM.
    Label L1;
    assert_different_registers(cache, index, rax);
    __ mov32(rax, ExternalAddress((address) JvmtiExport::get_field_access_count_addr()));
    __ testl(rax,rax);
    __ jcc(Assembler::zero, L1);

    // cache entry pointer
    __ addptr(cache, in_bytes(ConstantPoolCache::base_offset()));
    __ shll(index, LogBytesPerWord);
    __ addptr(cache, index);
    if (is_static) {
      __ xorptr(rax, rax);      // NULL object reference
    } else {
      __ pop(atos);         // Get the object
      __ verify_oop(rax);
      __ push(atos);        // Restore stack state
    }
    // rax,:   object pointer or NULL
    // cache: cache entry pointer
    __ call_VM(noreg, CAST_FROM_FN_PTR(address, InterpreterRuntime::post_field_access),
               rax, cache);
    __ get_cache_and_index_at_bcp(cache, index, 1);
    __ bind(L1);
  }
}

void TemplateTable::pop_and_check_object(Register r) {
  __ pop_ptr(r);
  __ null_check(r);  // for field access must check obj.
  __ verify_oop(r);
}

void TemplateTable::getfield_or_static(int byte_no, bool is_static, RewriteControl rc) {
  transition(vtos, vtos);

  const Register cache = rcx;
  const Register index = rdx;
  const Register obj   = LP64_ONLY(c_rarg3) NOT_LP64(rcx);
  const Register off   = rbx;
  const Register flags = rax;
  const Register bc    = LP64_ONLY(c_rarg3) NOT_LP64(rcx); // uses same reg as obj, so don't mix them

  resolve_cache_and_index(byte_no, cache, index, sizeof(u2));
  jvmti_post_field_access(cache, index, is_static, false);
  load_field_cp_cache_entry(obj, cache, index, off, flags, is_static);

  if (!is_static) pop_and_check_object(obj);
  BarrierSet::barrier_set()->interpreter_read_barrier_not_null(_masm, obj);

  const Address field(obj, off, Address::times_1, 0*wordSize);
  NOT_LP64(const Address hi(obj, off, Address::times_1, 1*wordSize));

  Label Done, notByte, notBool, notInt, notShort, notChar, notLong, notFloat, notObj, notDouble;

  __ shrl(flags, ConstantPoolCacheEntry::tos_state_shift);
  // Make sure we don't need to mask edx after the above shift
  assert(btos == 0, "change code, btos != 0");

  __ andl(flags, ConstantPoolCacheEntry::tos_state_mask);

  __ jcc(Assembler::notZero, notByte);
  // btos
  __ load_signed_byte(rax, field);
  __ push(btos);
  // Rewrite bytecode to be faster
  if (!is_static && rc == may_rewrite) {
    patch_bytecode(Bytecodes::_fast_bgetfield, bc, rbx);
  }
  __ jmp(Done);

  __ bind(notByte);
  __ cmpl(flags, ztos);
  __ jcc(Assembler::notEqual, notBool);

  // ztos (same code as btos)
  __ load_signed_byte(rax, field);
  __ push(ztos);
  // Rewrite bytecode to be faster
  if (!is_static && rc == may_rewrite) {
    // use btos rewriting, no truncating to t/f bit is needed for getfield.
    patch_bytecode(Bytecodes::_fast_bgetfield, bc, rbx);
  }
  __ jmp(Done);

  __ bind(notBool);
  __ cmpl(flags, atos);
  __ jcc(Assembler::notEqual, notObj);
  // atos
  __ load_heap_oop(rax, field);
  __ push(atos);
  if (!is_static && rc == may_rewrite) {
    patch_bytecode(Bytecodes::_fast_agetfield, bc, rbx);
  }
  __ jmp(Done);

  __ bind(notObj);
  __ cmpl(flags, itos);
  __ jcc(Assembler::notEqual, notInt);
  // itos
  __ movl(rax, field);
  __ push(itos);
  // Rewrite bytecode to be faster
  if (!is_static && rc == may_rewrite) {
    patch_bytecode(Bytecodes::_fast_igetfield, bc, rbx);
  }
  __ jmp(Done);

  __ bind(notInt);
  __ cmpl(flags, ctos);
  __ jcc(Assembler::notEqual, notChar);
  // ctos
  __ load_unsigned_short(rax, field);
  __ push(ctos);
  // Rewrite bytecode to be faster
  if (!is_static && rc == may_rewrite) {
    patch_bytecode(Bytecodes::_fast_cgetfield, bc, rbx);
  }
  __ jmp(Done);

  __ bind(notChar);
  __ cmpl(flags, stos);
  __ jcc(Assembler::notEqual, notShort);
  // stos
  __ load_signed_short(rax, field);
  __ push(stos);
  // Rewrite bytecode to be faster
  if (!is_static && rc == may_rewrite) {
    patch_bytecode(Bytecodes::_fast_sgetfield, bc, rbx);
  }
  __ jmp(Done);

  __ bind(notShort);
  __ cmpl(flags, ltos);
  __ jcc(Assembler::notEqual, notLong);
  // ltos

#ifndef _LP64
  // Generate code as if volatile.  There just aren't enough registers to
  // save that information and this code is faster than the test.
  __ fild_d(field);                // Must load atomically
  __ subptr(rsp,2*wordSize);    // Make space for store
  __ fistp_d(Address(rsp,0));
  __ pop(rax);
  __ pop(rdx);
#else
  __ movq(rax, field);
#endif

  __ push(ltos);
  // Rewrite bytecode to be faster
  LP64_ONLY(if (!is_static && rc == may_rewrite) patch_bytecode(Bytecodes::_fast_lgetfield, bc, rbx));
  __ jmp(Done);

  __ bind(notLong);
  __ cmpl(flags, ftos);
  __ jcc(Assembler::notEqual, notFloat);
  // ftos

  __ load_float(field);
  __ push(ftos);
  // Rewrite bytecode to be faster
  if (!is_static && rc == may_rewrite) {
    patch_bytecode(Bytecodes::_fast_fgetfield, bc, rbx);
  }
  __ jmp(Done);

  __ bind(notFloat);
#ifdef ASSERT
  __ cmpl(flags, dtos);
  __ jcc(Assembler::notEqual, notDouble);
#endif
  // dtos
  __ load_double(field);
  __ push(dtos);
  // Rewrite bytecode to be faster
  if (!is_static && rc == may_rewrite) {
    patch_bytecode(Bytecodes::_fast_dgetfield, bc, rbx);
  }
#ifdef ASSERT
  __ jmp(Done);


  __ bind(notDouble);
  __ stop("Bad state");
#endif

  __ bind(Done);
  // [jk] not needed currently
  // volatile_barrier(Assembler::Membar_mask_bits(Assembler::LoadLoad |
  //                                              Assembler::LoadStore));
}

void TemplateTable::getfield(int byte_no) {
  getfield_or_static(byte_no, false);
}

void TemplateTable::nofast_getfield(int byte_no) {
  getfield_or_static(byte_no, false, may_not_rewrite);
}

void TemplateTable::getstatic(int byte_no) {
  getfield_or_static(byte_no, true);
}


// The registers cache and index expected to be set before call.
// The function may destroy various registers, just not the cache and index registers.
void TemplateTable::jvmti_post_field_mod(Register cache, Register index, bool is_static) {

  const Register robj = LP64_ONLY(c_rarg2)   NOT_LP64(rax);
  const Register RBX  = LP64_ONLY(c_rarg1)   NOT_LP64(rbx);
  const Register RCX  = LP64_ONLY(c_rarg3)   NOT_LP64(rcx);
  const Register RDX  = LP64_ONLY(rscratch1) NOT_LP64(rdx);

  ByteSize cp_base_offset = ConstantPoolCache::base_offset();

  if (JvmtiExport::can_post_field_modification()) {
    // Check to see if a field modification watch has been set before
    // we take the time to call into the VM.
    Label L1;
    assert_different_registers(cache, index, rax);
    __ mov32(rax, ExternalAddress((address)JvmtiExport::get_field_modification_count_addr()));
    __ testl(rax, rax);
    __ jcc(Assembler::zero, L1);

    __ get_cache_and_index_at_bcp(robj, RDX, 1);


    if (is_static) {
      // Life is simple.  Null out the object pointer.
      __ xorl(RBX, RBX);

    } else {
      // Life is harder. The stack holds the value on top, followed by
      // the object.  We don't know the size of the value, though; it
      // could be one or two words depending on its type. As a result,
      // we must find the type to determine where the object is.
#ifndef _LP64
      Label two_word, valsize_known;
#endif
      __ movl(RCX, Address(robj, RDX,
                           Address::times_ptr,
                           in_bytes(cp_base_offset +
                                     ConstantPoolCacheEntry::flags_offset())));
      NOT_LP64(__ mov(rbx, rsp));
      __ shrl(RCX, ConstantPoolCacheEntry::tos_state_shift);

      // Make sure we don't need to mask rcx after the above shift
      ConstantPoolCacheEntry::verify_tos_state_shift();
#ifdef _LP64
      __ movptr(c_rarg1, at_tos_p1());  // initially assume a one word jvalue
      __ cmpl(c_rarg3, ltos);
      __ cmovptr(Assembler::equal,
                 c_rarg1, at_tos_p2()); // ltos (two word jvalue)
      __ cmpl(c_rarg3, dtos);
      __ cmovptr(Assembler::equal,
                 c_rarg1, at_tos_p2()); // dtos (two word jvalue)
#else
      __ cmpl(rcx, ltos);
      __ jccb(Assembler::equal, two_word);
      __ cmpl(rcx, dtos);
      __ jccb(Assembler::equal, two_word);
      __ addptr(rbx, Interpreter::expr_offset_in_bytes(1)); // one word jvalue (not ltos, dtos)
      __ jmpb(valsize_known);

      __ bind(two_word);
      __ addptr(rbx, Interpreter::expr_offset_in_bytes(2)); // two words jvalue

      __ bind(valsize_known);
      // setup object pointer
      __ movptr(rbx, Address(rbx, 0));
#endif
    }
    // cache entry pointer
    __ addptr(robj, in_bytes(cp_base_offset));
    __ shll(RDX, LogBytesPerWord);
    __ addptr(robj, RDX);
    // object (tos)
    __ mov(RCX, rsp);
    // c_rarg1: object pointer set up above (NULL if static)
    // c_rarg2: cache entry pointer
    // c_rarg3: jvalue object on the stack
    __ call_VM(noreg,
               CAST_FROM_FN_PTR(address,
                                InterpreterRuntime::post_field_modification),
               RBX, robj, RCX);
    __ get_cache_and_index_at_bcp(cache, index, 1);
    __ bind(L1);
  }
}

void TemplateTable::putfield_or_static(int byte_no, bool is_static, RewriteControl rc) {
  transition(vtos, vtos);

  const Register cache = rcx;
  const Register index = rdx;
  const Register obj   = rcx;
  const Register off   = rbx;
  const Register flags = rax;
  const Register bc    = LP64_ONLY(c_rarg3) NOT_LP64(rcx);

  resolve_cache_and_index(byte_no, cache, index, sizeof(u2));
  jvmti_post_field_mod(cache, index, is_static);
  load_field_cp_cache_entry(obj, cache, index, off, flags, is_static);

  // [jk] not needed currently
  // volatile_barrier(Assembler::Membar_mask_bits(Assembler::LoadStore |
  //                                              Assembler::StoreStore));

  Label notVolatile, Done;
  __ movl(rdx, flags);
  __ shrl(rdx, ConstantPoolCacheEntry::is_volatile_shift);
  __ andl(rdx, 0x1);

  // field addresses
  const Address field(obj, off, Address::times_1, 0*wordSize);
  NOT_LP64( const Address hi(obj, off, Address::times_1, 1*wordSize);)

  Label notByte, notBool, notInt, notShort, notChar,
        notLong, notFloat, notObj, notDouble;

  __ shrl(flags, ConstantPoolCacheEntry::tos_state_shift);

  assert(btos == 0, "change code, btos != 0");
  __ andl(flags, ConstantPoolCacheEntry::tos_state_mask);
  __ jcc(Assembler::notZero, notByte);

  // btos
  {
    __ pop(btos);
    if (!is_static) pop_and_check_object(obj);
    BarrierSet::barrier_set()->interpreter_write_barrier(_masm, obj);
    __ movb(field, rax);
    if (!is_static && rc == may_rewrite) {
      patch_bytecode(Bytecodes::_fast_bputfield, bc, rbx, true, byte_no);
    }
    __ jmp(Done);
  }

  __ bind(notByte);
  __ cmpl(flags, ztos);
  __ jcc(Assembler::notEqual, notBool);

  // ztos
  {
    __ pop(ztos);
    if (!is_static) pop_and_check_object(obj);
    BarrierSet::barrier_set()->interpreter_write_barrier(_masm, obj);
    __ andl(rax, 0x1);
    __ movb(field, rax);
    if (!is_static && rc == may_rewrite) {
      patch_bytecode(Bytecodes::_fast_zputfield, bc, rbx, true, byte_no);
    }
    __ jmp(Done);
  }

  __ bind(notBool);
  __ cmpl(flags, atos);
  __ jcc(Assembler::notEqual, notObj);

  // atos
  {
    __ pop(atos);
    if (!is_static) pop_and_check_object(obj);
    BarrierSet::barrier_set()->interpreter_write_barrier(_masm, obj);
    // Store into the field
    do_oop_store(_masm, field, rax, _bs->kind(), false);
    if (!is_static && rc == may_rewrite) {
      patch_bytecode(Bytecodes::_fast_aputfield, bc, rbx, true, byte_no);
    }
    __ jmp(Done);
  }

  __ bind(notObj);
  __ cmpl(flags, itos);
  __ jcc(Assembler::notEqual, notInt);

  // itos
  {
    __ pop(itos);
    if (!is_static) pop_and_check_object(obj);
    BarrierSet::barrier_set()->interpreter_write_barrier(_masm, obj);
    __ movl(field, rax);
    if (!is_static && rc == may_rewrite) {
      patch_bytecode(Bytecodes::_fast_iputfield, bc, rbx, true, byte_no);
    }
    __ jmp(Done);
  }

  __ bind(notInt);
  __ cmpl(flags, ctos);
  __ jcc(Assembler::notEqual, notChar);

  // ctos
  {
    __ pop(ctos);
    if (!is_static) pop_and_check_object(obj);
    BarrierSet::barrier_set()->interpreter_write_barrier(_masm, obj);
    __ movw(field, rax);
    if (!is_static && rc == may_rewrite) {
      patch_bytecode(Bytecodes::_fast_cputfield, bc, rbx, true, byte_no);
    }
    __ jmp(Done);
  }

  __ bind(notChar);
  __ cmpl(flags, stos);
  __ jcc(Assembler::notEqual, notShort);

  // stos
  {
    __ pop(stos);
    if (!is_static) pop_and_check_object(obj);
    BarrierSet::barrier_set()->interpreter_write_barrier(_masm, obj);
    __ movw(field, rax);
    if (!is_static && rc == may_rewrite) {
      patch_bytecode(Bytecodes::_fast_sputfield, bc, rbx, true, byte_no);
    }
    __ jmp(Done);
  }

  __ bind(notShort);
  __ cmpl(flags, ltos);
  __ jcc(Assembler::notEqual, notLong);

  // ltos
#ifdef _LP64
  {
    __ pop(ltos);
    if (!is_static) pop_and_check_object(obj);
    BarrierSet::barrier_set()->interpreter_write_barrier(_masm, obj);
    __ movq(field, rax);
    if (!is_static && rc == may_rewrite) {
      patch_bytecode(Bytecodes::_fast_lputfield, bc, rbx, true, byte_no);
    }
    __ jmp(Done);
  }
#else
  {
    Label notVolatileLong;
    __ testl(rdx, rdx);
    __ jcc(Assembler::zero, notVolatileLong);

    __ pop(ltos);  // overwrites rdx, do this after testing volatile.
    if (!is_static) pop_and_check_object(obj);

    // Replace with real volatile test
    __ push(rdx);
    __ push(rax);                 // Must update atomically with FIST
    __ fild_d(Address(rsp,0));    // So load into FPU register
    __ fistp_d(field);            // and put into memory atomically
    __ addptr(rsp, 2*wordSize);
    // volatile_barrier();
    volatile_barrier(Assembler::Membar_mask_bits(Assembler::StoreLoad |
                                                 Assembler::StoreStore));
    // Don't rewrite volatile version
    __ jmp(notVolatile);

    __ bind(notVolatileLong);

    __ pop(ltos);  // overwrites rdx
    if (!is_static) pop_and_check_object(obj);
    __ movptr(hi, rdx);
    __ movptr(field, rax);
    // Don't rewrite to _fast_lputfield for potential volatile case.
    __ jmp(notVolatile);
  }
#endif // _LP64

  __ bind(notLong);
  __ cmpl(flags, ftos);
  __ jcc(Assembler::notEqual, notFloat);

  // ftos
  {
    __ pop(ftos);
    if (!is_static) pop_and_check_object(obj);
    BarrierSet::barrier_set()->interpreter_write_barrier(_masm, obj);
    __ store_float(field);
    if (!is_static && rc == may_rewrite) {
      patch_bytecode(Bytecodes::_fast_fputfield, bc, rbx, true, byte_no);
    }
    __ jmp(Done);
  }

  __ bind(notFloat);
#ifdef ASSERT
  __ cmpl(flags, dtos);
  __ jcc(Assembler::notEqual, notDouble);
#endif

  // dtos
  {
    __ pop(dtos);
    if (!is_static) pop_and_check_object(obj);
    BarrierSet::barrier_set()->interpreter_write_barrier(_masm, obj);
    __ store_double(field);
    if (!is_static && rc == may_rewrite) {
      patch_bytecode(Bytecodes::_fast_dputfield, bc, rbx, true, byte_no);
    }
  }

#ifdef ASSERT
  __ jmp(Done);

  __ bind(notDouble);
  __ stop("Bad state");
#endif

  __ bind(Done);

  // Check for volatile store
  __ testl(rdx, rdx);
  __ jcc(Assembler::zero, notVolatile);
  volatile_barrier(Assembler::Membar_mask_bits(Assembler::StoreLoad |
                                               Assembler::StoreStore));
  __ bind(notVolatile);
}

void TemplateTable::putfield(int byte_no) {
  putfield_or_static(byte_no, false);
}

void TemplateTable::nofast_putfield(int byte_no) {
  putfield_or_static(byte_no, false, may_not_rewrite);
}

void TemplateTable::putstatic(int byte_no) {
  putfield_or_static(byte_no, true);
}

void TemplateTable::jvmti_post_fast_field_mod() {

  const Register scratch = LP64_ONLY(c_rarg3) NOT_LP64(rcx);

  if (JvmtiExport::can_post_field_modification()) {
    // Check to see if a field modification watch has been set before
    // we take the time to call into the VM.
    Label L2;
    __ mov32(scratch, ExternalAddress((address)JvmtiExport::get_field_modification_count_addr()));
    __ testl(scratch, scratch);
    __ jcc(Assembler::zero, L2);
    __ pop_ptr(rbx);                  // copy the object pointer from tos
    __ verify_oop(rbx);
    __ push_ptr(rbx);                 // put the object pointer back on tos
    // Save tos values before call_VM() clobbers them. Since we have
    // to do it for every data type, we use the saved values as the
    // jvalue object.
    switch (bytecode()) {          // load values into the jvalue object
    case Bytecodes::_fast_aputfield: __ push_ptr(rax); break;
    case Bytecodes::_fast_bputfield: // fall through
    case Bytecodes::_fast_zputfield: // fall through
    case Bytecodes::_fast_sputfield: // fall through
    case Bytecodes::_fast_cputfield: // fall through
    case Bytecodes::_fast_iputfield: __ push_i(rax); break;
    case Bytecodes::_fast_dputfield: __ push(dtos); break;
    case Bytecodes::_fast_fputfield: __ push(ftos); break;
    case Bytecodes::_fast_lputfield: __ push_l(rax); break;

    default:
      ShouldNotReachHere();
    }
    __ mov(scratch, rsp);             // points to jvalue on the stack
    // access constant pool cache entry
    LP64_ONLY(__ get_cache_entry_pointer_at_bcp(c_rarg2, rax, 1));
    NOT_LP64(__ get_cache_entry_pointer_at_bcp(rax, rdx, 1));
    __ verify_oop(rbx);
    // rbx: object pointer copied above
    // c_rarg2: cache entry pointer
    // c_rarg3: jvalue object on the stack
    LP64_ONLY(__ call_VM(noreg, CAST_FROM_FN_PTR(address, InterpreterRuntime::post_field_modification), rbx, c_rarg2, c_rarg3));
    NOT_LP64(__ call_VM(noreg, CAST_FROM_FN_PTR(address, InterpreterRuntime::post_field_modification), rbx, rax, rcx));

    switch (bytecode()) {             // restore tos values
    case Bytecodes::_fast_aputfield: __ pop_ptr(rax); break;
    case Bytecodes::_fast_bputfield: // fall through
    case Bytecodes::_fast_zputfield: // fall through
    case Bytecodes::_fast_sputfield: // fall through
    case Bytecodes::_fast_cputfield: // fall through
    case Bytecodes::_fast_iputfield: __ pop_i(rax); break;
    case Bytecodes::_fast_dputfield: __ pop(dtos); break;
    case Bytecodes::_fast_fputfield: __ pop(ftos); break;
    case Bytecodes::_fast_lputfield: __ pop_l(rax); break;
    default: break;
    }
    __ bind(L2);
  }
}

void TemplateTable::fast_storefield(TosState state) {
  transition(state, vtos);

  ByteSize base = ConstantPoolCache::base_offset();

  jvmti_post_fast_field_mod();

  // access constant pool cache
  __ get_cache_and_index_at_bcp(rcx, rbx, 1);

  // test for volatile with rdx but rdx is tos register for lputfield.
  __ movl(rdx, Address(rcx, rbx, Address::times_ptr,
                       in_bytes(base +
                                ConstantPoolCacheEntry::flags_offset())));

  // replace index with field offset from cache entry
  __ movptr(rbx, Address(rcx, rbx, Address::times_ptr,
                         in_bytes(base + ConstantPoolCacheEntry::f2_offset())));

  // [jk] not needed currently
  // volatile_barrier(Assembler::Membar_mask_bits(Assembler::LoadStore |
  //                                              Assembler::StoreStore));

  Label notVolatile;
  __ shrl(rdx, ConstantPoolCacheEntry::is_volatile_shift);
  __ andl(rdx, 0x1);

  // Get object from stack
  pop_and_check_object(rcx);
  BarrierSet::barrier_set()->interpreter_write_barrier(_masm, rcx);

  // field address
  const Address field(rcx, rbx, Address::times_1);

  // access field
  switch (bytecode()) {
  case Bytecodes::_fast_aputfield:
    do_oop_store(_masm, field, rax, _bs->kind(), false);
    break;
  case Bytecodes::_fast_lputfield:
#ifdef _LP64
  __ movq(field, rax);
#else
  __ stop("should not be rewritten");
#endif
    break;
  case Bytecodes::_fast_iputfield:
    __ movl(field, rax);
    break;
  case Bytecodes::_fast_zputfield:
    __ andl(rax, 0x1);  // boolean is true if LSB is 1
    // fall through to bputfield
  case Bytecodes::_fast_bputfield:
    __ movb(field, rax);
    break;
  case Bytecodes::_fast_sputfield:
    // fall through
  case Bytecodes::_fast_cputfield:
    __ movw(field, rax);
    break;
  case Bytecodes::_fast_fputfield:
    __ store_float(field);
    break;
  case Bytecodes::_fast_dputfield:
    __ store_double(field);
    break;
  default:
    ShouldNotReachHere();
  }

  // Check for volatile store
  __ testl(rdx, rdx);
  __ jcc(Assembler::zero, notVolatile);
  volatile_barrier(Assembler::Membar_mask_bits(Assembler::StoreLoad |
                                               Assembler::StoreStore));
  __ bind(notVolatile);
}

void TemplateTable::fast_accessfield(TosState state) {
  transition(atos, state);

  // Do the JVMTI work here to avoid disturbing the register state below
  if (JvmtiExport::can_post_field_access()) {
    // Check to see if a field access watch has been set before we
    // take the time to call into the VM.
    Label L1;
    __ mov32(rcx, ExternalAddress((address) JvmtiExport::get_field_access_count_addr()));
    __ testl(rcx, rcx);
    __ jcc(Assembler::zero, L1);
    // access constant pool cache entry
    LP64_ONLY(__ get_cache_entry_pointer_at_bcp(c_rarg2, rcx, 1));
    NOT_LP64(__ get_cache_entry_pointer_at_bcp(rcx, rdx, 1));
    __ verify_oop(rax);
    __ push_ptr(rax);  // save object pointer before call_VM() clobbers it
    LP64_ONLY(__ mov(c_rarg1, rax));
    // c_rarg1: object pointer copied above
    // c_rarg2: cache entry pointer
    LP64_ONLY(__ call_VM(noreg, CAST_FROM_FN_PTR(address, InterpreterRuntime::post_field_access), c_rarg1, c_rarg2));
    NOT_LP64(__ call_VM(noreg, CAST_FROM_FN_PTR(address, InterpreterRuntime::post_field_access), rax, rcx));
    __ pop_ptr(rax); // restore object pointer
    __ bind(L1);
  }

  // access constant pool cache
  __ get_cache_and_index_at_bcp(rcx, rbx, 1);
  // replace index with field offset from cache entry
  // [jk] not needed currently
  // if (os::is_MP()) {
  //   __ movl(rdx, Address(rcx, rbx, Address::times_8,
  //                        in_bytes(ConstantPoolCache::base_offset() +
  //                                 ConstantPoolCacheEntry::flags_offset())));
  //   __ shrl(rdx, ConstantPoolCacheEntry::is_volatile_shift);
  //   __ andl(rdx, 0x1);
  // }
  __ movptr(rbx, Address(rcx, rbx, Address::times_ptr,
                         in_bytes(ConstantPoolCache::base_offset() +
                                  ConstantPoolCacheEntry::f2_offset())));

  // rax: object
  __ verify_oop(rax);
  __ null_check(rax);
  BarrierSet::barrier_set()->interpreter_read_barrier_not_null(_masm, rax);
  Address field(rax, rbx, Address::times_1);

  // access field
  switch (bytecode()) {
  case Bytecodes::_fast_agetfield:
    __ load_heap_oop(rax, field);
    __ verify_oop(rax);
    break;
  case Bytecodes::_fast_lgetfield:
#ifdef _LP64
  __ movq(rax, field);
#else
  __ stop("should not be rewritten");
#endif
    break;
  case Bytecodes::_fast_igetfield:
    __ movl(rax, field);
    break;
  case Bytecodes::_fast_bgetfield:
    __ movsbl(rax, field);
    break;
  case Bytecodes::_fast_sgetfield:
    __ load_signed_short(rax, field);
    break;
  case Bytecodes::_fast_cgetfield:
    __ load_unsigned_short(rax, field);
    break;
  case Bytecodes::_fast_fgetfield:
    __ load_float(field);
    break;
  case Bytecodes::_fast_dgetfield:
    __ load_double(field);
    break;
  default:
    ShouldNotReachHere();
  }
  // [jk] not needed currently
  // if (os::is_MP()) {
  //   Label notVolatile;
  //   __ testl(rdx, rdx);
  //   __ jcc(Assembler::zero, notVolatile);
  //   __ membar(Assembler::LoadLoad);
  //   __ bind(notVolatile);
  //};
}

void TemplateTable::fast_xaccess(TosState state) {
  transition(vtos, state);

  // get receiver
  __ movptr(rax, aaddress(0));
  // access constant pool cache
  __ get_cache_and_index_at_bcp(rcx, rdx, 2);
  __ movptr(rbx,
            Address(rcx, rdx, Address::times_ptr,
                    in_bytes(ConstantPoolCache::base_offset() +
                             ConstantPoolCacheEntry::f2_offset())));
  // make sure exception is reported in correct bcp range (getfield is
  // next instruction)
  __ increment(rbcp);
  __ null_check(rax);
  BarrierSet::barrier_set()->interpreter_read_barrier_not_null(_masm, rax);
  const Address field = Address(rax, rbx, Address::times_1, 0*wordSize);
  switch (state) {
  case itos:
    __ movl(rax, field);
    break;
  case atos:
    __ load_heap_oop(rax, field);
    __ verify_oop(rax);
    break;
  case ftos:
    __ load_float(field);
    break;
  default:
    ShouldNotReachHere();
  }

  // [jk] not needed currently
  // if (os::is_MP()) {
  //   Label notVolatile;
  //   __ movl(rdx, Address(rcx, rdx, Address::times_8,
  //                        in_bytes(ConstantPoolCache::base_offset() +
  //                                 ConstantPoolCacheEntry::flags_offset())));
  //   __ shrl(rdx, ConstantPoolCacheEntry::is_volatile_shift);
  //   __ testl(rdx, 0x1);
  //   __ jcc(Assembler::zero, notVolatile);
  //   __ membar(Assembler::LoadLoad);
  //   __ bind(notVolatile);
  // }

  __ decrement(rbcp);
}

//-----------------------------------------------------------------------------
// Calls

void TemplateTable::count_calls(Register method, Register temp) {
  // implemented elsewhere
  ShouldNotReachHere();
}

void TemplateTable::prepare_invoke(int byte_no,
                                   Register method,  // linked method (or i-klass)
                                   Register index,   // itable index, MethodType, etc.
                                   Register recv,    // if caller wants to see it
                                   Register flags    // if caller wants to test it
                                   ) {
  // determine flags
  const Bytecodes::Code code = bytecode();
  const bool is_invokeinterface  = code == Bytecodes::_invokeinterface;
  const bool is_invokedynamic    = code == Bytecodes::_invokedynamic;
  const bool is_invokehandle     = code == Bytecodes::_invokehandle;
  const bool is_invokevirtual    = code == Bytecodes::_invokevirtual;
  const bool is_invokespecial    = code == Bytecodes::_invokespecial;
  const bool load_receiver       = (recv  != noreg);
  const bool save_flags          = (flags != noreg);
  assert(load_receiver == (code != Bytecodes::_invokestatic && code != Bytecodes::_invokedynamic), "");
  assert(save_flags    == (is_invokeinterface || is_invokevirtual), "need flags for vfinal");
  assert(flags == noreg || flags == rdx, "");
  assert(recv  == noreg || recv  == rcx, "");

  // setup registers & access constant pool cache
  if (recv  == noreg)  recv  = rcx;
  if (flags == noreg)  flags = rdx;
  assert_different_registers(method, index, recv, flags);

  // save 'interpreter return address'
  __ save_bcp();

  load_invoke_cp_cache_entry(byte_no, method, index, flags, is_invokevirtual, false, is_invokedynamic);

  // maybe push appendix to arguments (just before return address)
  if (is_invokedynamic || is_invokehandle) {
    Label L_no_push;
    __ testl(flags, (1 << ConstantPoolCacheEntry::has_appendix_shift));
    __ jcc(Assembler::zero, L_no_push);
    // Push the appendix as a trailing parameter.
    // This must be done before we get the receiver,
    // since the parameter_size includes it.
    __ push(rbx);
    __ mov(rbx, index);
    assert(ConstantPoolCacheEntry::_indy_resolved_references_appendix_offset == 0, "appendix expected at index+0");
    __ load_resolved_reference_at_index(index, rbx);
    __ pop(rbx);
    __ push(index);  // push appendix (MethodType, CallSite, etc.)
    __ bind(L_no_push);
  }

  // load receiver if needed (after appendix is pushed so parameter size is correct)
  // Note: no return address pushed yet
  if (load_receiver) {
    __ movl(recv, flags);
    __ andl(recv, ConstantPoolCacheEntry::parameter_size_mask);
    const int no_return_pc_pushed_yet = -1;  // argument slot correction before we push return address
    const int receiver_is_at_end      = -1;  // back off one slot to get receiver
    Address recv_addr = __ argument_address(recv, no_return_pc_pushed_yet + receiver_is_at_end);
    __ movptr(recv, recv_addr);
    __ verify_oop(recv);
  }

  if (save_flags) {
    __ movl(rbcp, flags);
  }

  // compute return type
  __ shrl(flags, ConstantPoolCacheEntry::tos_state_shift);
  // Make sure we don't need to mask flags after the above shift
  ConstantPoolCacheEntry::verify_tos_state_shift();
  // load return address
  {
    const address table_addr = (address) Interpreter::invoke_return_entry_table_for(code);
    ExternalAddress table(table_addr);
    LP64_ONLY(__ lea(rscratch1, table));
    LP64_ONLY(__ movptr(flags, Address(rscratch1, flags, Address::times_ptr)));
    NOT_LP64(__ movptr(flags, ArrayAddress(table, Address(noreg, flags, Address::times_ptr))));
  }

  // push return address
  __ push(flags);

  // Restore flags value from the constant pool cache, and restore rsi
  // for later null checks.  r13 is the bytecode pointer
  if (save_flags) {
    __ movl(flags, rbcp);
    __ restore_bcp();
  }
}

void TemplateTable::invokevirtual_helper(Register index,
                                         Register recv,
                                         Register flags) {
  // Uses temporary registers rax, rdx
  assert_different_registers(index, recv, rax, rdx);
  assert(index == rbx, "");
  assert(recv  == rcx, "");

  // Test for an invoke of a final method
  Label notFinal;
  __ movl(rax, flags);
  __ andl(rax, (1 << ConstantPoolCacheEntry::is_vfinal_shift));
  __ jcc(Assembler::zero, notFinal);

  const Register method = index;  // method must be rbx
  assert(method == rbx,
         "Method* must be rbx for interpreter calling convention");

  // do the call - the index is actually the method to call
  // that is, f2 is a vtable index if !is_vfinal, else f2 is a Method*

  // It's final, need a null check here!
  __ null_check(recv);

  // profile this call
  __ profile_final_call(rax);
  __ profile_arguments_type(rax, method, rbcp, true);

  __ jump_from_interpreted(method, rax);

  __ bind(notFinal);

  // get receiver klass
  __ null_check(recv, oopDesc::klass_offset_in_bytes());
  __ load_klass(rax, recv);

  // profile this call
  __ profile_virtual_call(rax, rlocals, rdx);
  // get target Method* & entry point
  __ lookup_virtual_method(rax, index, method);
  __ profile_called_method(method, rdx, rbcp);

  __ profile_arguments_type(rdx, method, rbcp, true);
  __ jump_from_interpreted(method, rdx);
}

void TemplateTable::invokevirtual(int byte_no) {
  transition(vtos, vtos);
  assert(byte_no == f2_byte, "use this argument");
  prepare_invoke(byte_no,
                 rbx,    // method or vtable index
                 noreg,  // unused itable index
                 rcx, rdx); // recv, flags

  // rbx: index
  // rcx: receiver
  // rdx: flags

  invokevirtual_helper(rbx, rcx, rdx);
}

void TemplateTable::invokespecial(int byte_no) {
  transition(vtos, vtos);
  assert(byte_no == f1_byte, "use this argument");
  prepare_invoke(byte_no, rbx, noreg,  // get f1 Method*
                 rcx);  // get receiver also for null check
  __ verify_oop(rcx);
  __ null_check(rcx);
  // do the call
  __ profile_call(rax);
  __ profile_arguments_type(rax, rbx, rbcp, false);
  __ jump_from_interpreted(rbx, rax);
}

void TemplateTable::invokestatic(int byte_no) {
  transition(vtos, vtos);
  assert(byte_no == f1_byte, "use this argument");
  prepare_invoke(byte_no, rbx);  // get f1 Method*
  // do the call
  __ profile_call(rax);
  __ profile_arguments_type(rax, rbx, rbcp, false);
  __ jump_from_interpreted(rbx, rax);
}


void TemplateTable::fast_invokevfinal(int byte_no) {
  transition(vtos, vtos);
  assert(byte_no == f2_byte, "use this argument");
  __ stop("fast_invokevfinal not used on x86");
}


void TemplateTable::invokeinterface(int byte_no) {
  transition(vtos, vtos);
  assert(byte_no == f1_byte, "use this argument");
  prepare_invoke(byte_no, rax, rbx,  // get f1 Klass*, f2 Method*
                 rcx, rdx); // recv, flags

  // rax: reference klass (from f1)
  // rbx: method (from f2)
  // rcx: receiver
  // rdx: flags

  // Special case of invokeinterface called for virtual method of
  // java.lang.Object.  See cpCacheOop.cpp for details.
  // This code isn't produced by javac, but could be produced by
  // another compliant java compiler.
  Label notMethod;
  __ movl(rlocals, rdx);
  __ andl(rlocals, (1 << ConstantPoolCacheEntry::is_forced_virtual_shift));

  __ jcc(Assembler::zero, notMethod);

  invokevirtual_helper(rbx, rcx, rdx);
  __ bind(notMethod);

  // Get receiver klass into rdx - also a null check
  __ restore_locals();  // restore r14
  __ null_check(rcx, oopDesc::klass_offset_in_bytes());
  __ load_klass(rdx, rcx);

  Label no_such_interface, no_such_method;

  // Preserve method for throw_AbstractMethodErrorVerbose.
  __ mov(rcx, rbx);
  // Receiver subtype check against REFC.
  // Superklass in rax. Subklass in rdx. Blows rcx, rdi.
  __ lookup_interface_method(// inputs: rec. class, interface, itable index
                             rdx, rax, noreg,
                             // outputs: scan temp. reg, scan temp. reg
                             rbcp, rlocals,
                             no_such_interface,
                             /*return_method=*/false);

  // profile this call
  __ restore_bcp(); // rbcp was destroyed by receiver type check
  __ profile_virtual_call(rdx, rbcp, rlocals);

  // Get declaring interface class from method, and itable index
  __ movptr(rax, Address(rbx, Method::const_offset()));
  __ movptr(rax, Address(rax, ConstMethod::constants_offset()));
  __ movptr(rax, Address(rax, ConstantPool::pool_holder_offset_in_bytes()));
  __ movl(rbx, Address(rbx, Method::itable_index_offset()));
  __ subl(rbx, Method::itable_index_max);
  __ negl(rbx);

  // Preserve recvKlass for throw_AbstractMethodErrorVerbose.
  __ mov(rlocals, rdx);
  __ lookup_interface_method(// inputs: rec. class, interface, itable index
                             rlocals, rax, rbx,
                             // outputs: method, scan temp. reg
                             rbx, rbcp,
                             no_such_interface);

  // rbx: Method* to call
  // rcx: receiver
  // Check for abstract method error
  // Note: This should be done more efficiently via a throw_abstract_method_error
  //       interpreter entry point and a conditional jump to it in case of a null
  //       method.
  __ testptr(rbx, rbx);
  __ jcc(Assembler::zero, no_such_method);

  __ profile_called_method(rbx, rbcp, rdx);
  __ profile_arguments_type(rdx, rbx, rbcp, true);

  // do the call
  // rcx: receiver
  // rbx,: Method*
  __ jump_from_interpreted(rbx, rdx);
  __ should_not_reach_here();

  // exception handling code follows...
  // note: must restore interpreter registers to canonical
  //       state for exception handling to work correctly!

  __ bind(no_such_method);
  // throw exception
  __ pop(rbx);           // pop return address (pushed by prepare_invoke)
  __ restore_bcp();      // rbcp must be correct for exception handler   (was destroyed)
  __ restore_locals();   // make sure locals pointer is correct as well (was destroyed)
  // Pass arguments for generating a verbose error message.
#ifdef _LP64
  Register recvKlass = c_rarg1;
  Register method    = c_rarg2;
  if (recvKlass != rdx) { __ movq(recvKlass, rdx); }
  if (method != rcx)    { __ movq(method, rcx);    }
#else
  Register recvKlass = rdx;
  Register method    = rcx;
#endif
  __ call_VM(noreg, CAST_FROM_FN_PTR(address, InterpreterRuntime::throw_AbstractMethodErrorVerbose),
             recvKlass, method);
  // The call_VM checks for exception, so we should never return here.
  __ should_not_reach_here();

  __ bind(no_such_interface);
  // throw exception
  __ pop(rbx);           // pop return address (pushed by prepare_invoke)
  __ restore_bcp();      // rbcp must be correct for exception handler   (was destroyed)
  __ restore_locals();   // make sure locals pointer is correct as well (was destroyed)
  // Pass arguments for generating a verbose error message.
  LP64_ONLY( if (recvKlass != rdx) { __ movq(recvKlass, rdx); } )
  __ call_VM(noreg, CAST_FROM_FN_PTR(address, InterpreterRuntime::throw_IncompatibleClassChangeErrorVerbose),
             recvKlass, rax);
  // the call_VM checks for exception, so we should never return here.
  __ should_not_reach_here();
}

void TemplateTable::invokehandle(int byte_no) {
  transition(vtos, vtos);
  assert(byte_no == f1_byte, "use this argument");
  const Register rbx_method = rbx;
  const Register rax_mtype  = rax;
  const Register rcx_recv   = rcx;
  const Register rdx_flags  = rdx;

  prepare_invoke(byte_no, rbx_method, rax_mtype, rcx_recv);
  __ verify_method_ptr(rbx_method);
  __ verify_oop(rcx_recv);
  __ null_check(rcx_recv);

  // rax: MethodType object (from cpool->resolved_references[f1], if necessary)
  // rbx: MH.invokeExact_MT method (from f2)

  // Note:  rax_mtype is already pushed (if necessary) by prepare_invoke

  // FIXME: profile the LambdaForm also
  __ profile_final_call(rax);
  __ profile_arguments_type(rdx, rbx_method, rbcp, true);

  __ jump_from_interpreted(rbx_method, rdx);
}

void TemplateTable::invokedynamic(int byte_no) {
  transition(vtos, vtos);
  assert(byte_no == f1_byte, "use this argument");

  const Register rbx_method   = rbx;
  const Register rax_callsite = rax;

  prepare_invoke(byte_no, rbx_method, rax_callsite);

  // rax: CallSite object (from cpool->resolved_references[f1])
  // rbx: MH.linkToCallSite method (from f2)

  // Note:  rax_callsite is already pushed by prepare_invoke

  // %%% should make a type profile for any invokedynamic that takes a ref argument
  // profile this call
  __ profile_call(rbcp);
  __ profile_arguments_type(rdx, rbx_method, rbcp, false);

  __ verify_oop(rax_callsite);

  __ jump_from_interpreted(rbx_method, rdx);
}

//-----------------------------------------------------------------------------
// Allocation

void TemplateTable::_new() {
  transition(vtos, atos);
  __ get_unsigned_2_byte_index_at_bcp(rdx, 1);
  Label slow_case;
  Label slow_case_no_pop;
  Label done;
  Label initialize_header;
  Label initialize_object;  // including clearing the fields

  __ get_cpool_and_tags(rcx, rax);

  // Make sure the class we're about to instantiate has been resolved.
  // This is done before loading InstanceKlass to be consistent with the order
  // how Constant Pool is updated (see ConstantPool::klass_at_put)
  const int tags_offset = Array<u1>::base_offset_in_bytes();
  __ cmpb(Address(rax, rdx, Address::times_1, tags_offset), JVM_CONSTANT_Class);
  __ jcc(Assembler::notEqual, slow_case_no_pop);

  // get InstanceKlass
  __ load_resolved_klass_at_index(rcx, rdx, rcx);
  __ push(rcx);  // save the contexts of klass for initializing the header

  // make sure klass is initialized & doesn't have finalizer
  // make sure klass is fully initialized
  __ cmpb(Address(rcx, InstanceKlass::init_state_offset()), InstanceKlass::fully_initialized);
  __ jcc(Assembler::notEqual, slow_case);

  // get instance_size in InstanceKlass (scaled to a count of bytes)
  __ movl(rdx, Address(rcx, Klass::layout_helper_offset()));
  // test to see if it has a finalizer or is malformed in some way
  __ testl(rdx, Klass::_lh_instance_slow_path_bit);
  __ jcc(Assembler::notZero, slow_case);

  // Allocate the instance:
  //  If TLAB is enabled:
  //    Try to allocate in the TLAB.
  //    If fails, go to the slow path.
  //  Else If inline contiguous allocations are enabled:
  //    Try to allocate in eden.
  //    If fails due to heap end, go to slow path.
  //
  //  If TLAB is enabled OR inline contiguous is enabled:
  //    Initialize the allocation.
  //    Exit.
  //
  //  Go to slow path.

  const bool allow_shared_alloc =
    Universe::heap()->supports_inline_contig_alloc();

  const Register thread = LP64_ONLY(r15_thread) NOT_LP64(rcx);
#ifndef _LP64
  if (UseTLAB || allow_shared_alloc) {
    __ get_thread(thread);
  }
#endif // _LP64

  if (UseTLAB) {
    uint oop_extra_words = Universe::heap()->oop_extra_words();
    if (oop_extra_words > 0) {
      __ addptr(rdx, oop_extra_words * HeapWordSize);
    }

    __ movptr(rax, Address(thread, in_bytes(JavaThread::tlab_top_offset())));
    __ lea(rbx, Address(rax, rdx, Address::times_1));
    __ cmpptr(rbx, Address(thread, in_bytes(JavaThread::tlab_end_offset())));
    __ jcc(Assembler::above, slow_case);
    __ movptr(Address(thread, in_bytes(JavaThread::tlab_top_offset())), rbx);
    Universe::heap()->compile_prepare_oop(_masm, rax);
    if (ZeroTLAB) {
      // the fields have been already cleared
      __ jmp(initialize_header);
    } else {
      // initialize both the header and fields
      __ jmp(initialize_object);
    }
  } else {
    // Allocation in the shared Eden, if allowed.
    //
    // rdx: instance size in bytes
    if (allow_shared_alloc) {
      ExternalAddress heap_top((address)Universe::heap()->top_addr());
      ExternalAddress heap_end((address)Universe::heap()->end_addr());

      Label retry;
      __ bind(retry);
      __ movptr(rax, heap_top);
      __ lea(rbx, Address(rax, rdx, Address::times_1));
      __ cmpptr(rbx, heap_end);
      __ jcc(Assembler::above, slow_case);

      // Compare rax, with the top addr, and if still equal, store the new
      // top addr in rbx, at the address of the top addr pointer. Sets ZF if was
      // equal, and clears it otherwise. Use lock prefix for atomicity on MPs.
      //
      // rax,: object begin
      // rbx,: object end
      // rdx: instance size in bytes
      __ locked_cmpxchgptr(rbx, heap_top);

      // if someone beat us on the allocation, try again, otherwise continue
      __ jcc(Assembler::notEqual, retry);

      __ incr_allocated_bytes(thread, rdx, 0);
    }
  }

  // If UseTLAB or allow_shared_alloc are true, the object is created above and
  // there is an initialize need. Otherwise, skip and go to the slow path.
  if (UseTLAB || allow_shared_alloc) {
    // The object is initialized before the header.  If the object size is
    // zero, go directly to the header initialization.
    __ bind(initialize_object);
    __ decrement(rdx, sizeof(oopDesc));
    __ jcc(Assembler::zero, initialize_header);

    // Initialize topmost object field, divide rdx by 8, check if odd and
    // test if zero.
    __ xorl(rcx, rcx);    // use zero reg to clear memory (shorter code)
    __ shrl(rdx, LogBytesPerLong); // divide by 2*oopSize and set carry flag if odd

    // rdx must have been multiple of 8
#ifdef ASSERT
    // make sure rdx was multiple of 8
    Label L;
    // Ignore partial flag stall after shrl() since it is debug VM
    __ jccb(Assembler::carryClear, L);
    __ stop("object size is not multiple of 2 - adjust this code");
    __ bind(L);
    // rdx must be > 0, no extra check needed here
#endif

    // initialize remaining object fields: rdx was a multiple of 8
    { Label loop;
    __ bind(loop);
    __ movptr(Address(rax, rdx, Address::times_8, sizeof(oopDesc) - 1*oopSize), rcx);
    NOT_LP64(__ movptr(Address(rax, rdx, Address::times_8, sizeof(oopDesc) - 2*oopSize), rcx));
    __ decrement(rdx);
    __ jcc(Assembler::notZero, loop);
    }

    // initialize object header only.
    __ bind(initialize_header);
    if (UseBiasedLocking) {
      __ pop(rcx);   // get saved klass back in the register.
      __ movptr(rbx, Address(rcx, Klass::prototype_header_offset()));
      __ movptr(Address(rax, oopDesc::mark_offset_in_bytes ()), rbx);
    } else {
      __ movptr(Address(rax, oopDesc::mark_offset_in_bytes ()),
                (intptr_t)markOopDesc::prototype()); // header
      __ pop(rcx);   // get saved klass back in the register.
    }
#ifdef _LP64
    __ xorl(rsi, rsi); // use zero reg to clear memory (shorter code)
    __ store_klass_gap(rax, rsi);  // zero klass gap for compressed oops
#endif
    __ store_klass(rax, rcx);  // klass

    {
      SkipIfEqual skip_if(_masm, &DTraceAllocProbes, 0);
      // Trigger dtrace event for fastpath
      __ push(atos);
      __ call_VM_leaf(
           CAST_FROM_FN_PTR(address, SharedRuntime::dtrace_object_alloc), rax);
      __ pop(atos);
    }

    __ jmp(done);
  }

  // slow case
  __ bind(slow_case);
  __ pop(rcx);   // restore stack pointer to what it was when we came in.
  __ bind(slow_case_no_pop);

  Register rarg1 = LP64_ONLY(c_rarg1) NOT_LP64(rax);
  Register rarg2 = LP64_ONLY(c_rarg2) NOT_LP64(rdx);

  __ get_constant_pool(rarg1);
  __ get_unsigned_2_byte_index_at_bcp(rarg2, 1);
  call_VM(rax, CAST_FROM_FN_PTR(address, InterpreterRuntime::_new), rarg1, rarg2);
   __ verify_oop(rax);

  // continue
  __ bind(done);
}

void TemplateTable::newarray() {
  transition(itos, atos);
  Register rarg1 = LP64_ONLY(c_rarg1) NOT_LP64(rdx);
  __ load_unsigned_byte(rarg1, at_bcp(1));
  call_VM(rax, CAST_FROM_FN_PTR(address, InterpreterRuntime::newarray),
          rarg1, rax);
}

void TemplateTable::anewarray() {
  transition(itos, atos);

  Register rarg1 = LP64_ONLY(c_rarg1) NOT_LP64(rcx);
  Register rarg2 = LP64_ONLY(c_rarg2) NOT_LP64(rdx);

  __ get_unsigned_2_byte_index_at_bcp(rarg2, 1);
  __ get_constant_pool(rarg1);
  call_VM(rax, CAST_FROM_FN_PTR(address, InterpreterRuntime::anewarray),
          rarg1, rarg2, rax);
}

void TemplateTable::arraylength() {
  transition(atos, itos);
  __ null_check(rax, arrayOopDesc::length_offset_in_bytes());
  __ movl(rax, Address(rax, arrayOopDesc::length_offset_in_bytes()));
}

void TemplateTable::checkcast() {
  transition(atos, atos);
  Label done, is_null, ok_is_subtype, quicked, resolved;
  __ testptr(rax, rax); // object is in rax
  __ jcc(Assembler::zero, is_null);

  // Get cpool & tags index
  __ get_cpool_and_tags(rcx, rdx); // rcx=cpool, rdx=tags array
  __ get_unsigned_2_byte_index_at_bcp(rbx, 1); // rbx=index
  // See if bytecode has already been quicked
  __ cmpb(Address(rdx, rbx,
                  Address::times_1,
                  Array<u1>::base_offset_in_bytes()),
          JVM_CONSTANT_Class);
  __ jcc(Assembler::equal, quicked);
  __ push(atos); // save receiver for result, and for GC
  call_VM(noreg, CAST_FROM_FN_PTR(address, InterpreterRuntime::quicken_io_cc));

  // vm_result_2 has metadata result
#ifndef _LP64
  // borrow rdi from locals
  __ get_thread(rdi);
  __ get_vm_result_2(rax, rdi);
  __ restore_locals();
#else
  __ get_vm_result_2(rax, r15_thread);
#endif

  __ pop_ptr(rdx); // restore receiver
  __ jmpb(resolved);

  // Get superklass in rax and subklass in rbx
  __ bind(quicked);
  __ mov(rdx, rax); // Save object in rdx; rax needed for subtype check
  __ load_resolved_klass_at_index(rcx, rbx, rax);

  __ bind(resolved);
  __ load_klass(rbx, rdx);

  // Generate subtype check.  Blows rcx, rdi.  Object in rdx.
  // Superklass in rax.  Subklass in rbx.
  __ gen_subtype_check(rbx, ok_is_subtype);

  // Come here on failure
  __ push_ptr(rdx);
  // object is at TOS
  __ jump(ExternalAddress(Interpreter::_throw_ClassCastException_entry));

  // Come here on success
  __ bind(ok_is_subtype);
  __ mov(rax, rdx); // Restore object in rdx

  // Collect counts on whether this check-cast sees NULLs a lot or not.
  if (ProfileInterpreter) {
    __ jmp(done);
    __ bind(is_null);
    __ profile_null_seen(rcx);
  } else {
    __ bind(is_null);   // same as 'done'
  }
  __ bind(done);
}

void TemplateTable::instanceof() {
  transition(atos, itos);
  Label done, is_null, ok_is_subtype, quicked, resolved;
  __ testptr(rax, rax);
  __ jcc(Assembler::zero, is_null);

  // Get cpool & tags index
  __ get_cpool_and_tags(rcx, rdx); // rcx=cpool, rdx=tags array
  __ get_unsigned_2_byte_index_at_bcp(rbx, 1); // rbx=index
  // See if bytecode has already been quicked
  __ cmpb(Address(rdx, rbx,
                  Address::times_1,
                  Array<u1>::base_offset_in_bytes()),
          JVM_CONSTANT_Class);
  __ jcc(Assembler::equal, quicked);

  __ push(atos); // save receiver for result, and for GC
  call_VM(noreg, CAST_FROM_FN_PTR(address, InterpreterRuntime::quicken_io_cc));
  // vm_result_2 has metadata result

#ifndef _LP64
  // borrow rdi from locals
  __ get_thread(rdi);
  __ get_vm_result_2(rax, rdi);
  __ restore_locals();
#else
  __ get_vm_result_2(rax, r15_thread);
#endif

  __ pop_ptr(rdx); // restore receiver
  __ verify_oop(rdx);
  __ load_klass(rdx, rdx);
  __ jmpb(resolved);

  // Get superklass in rax and subklass in rdx
  __ bind(quicked);
  __ load_klass(rdx, rax);
  __ load_resolved_klass_at_index(rcx, rbx, rax);

  __ bind(resolved);

  // Generate subtype check.  Blows rcx, rdi
  // Superklass in rax.  Subklass in rdx.
  __ gen_subtype_check(rdx, ok_is_subtype);

  // Come here on failure
  __ xorl(rax, rax);
  __ jmpb(done);
  // Come here on success
  __ bind(ok_is_subtype);
  __ movl(rax, 1);

  // Collect counts on whether this test sees NULLs a lot or not.
  if (ProfileInterpreter) {
    __ jmp(done);
    __ bind(is_null);
    __ profile_null_seen(rcx);
  } else {
    __ bind(is_null);   // same as 'done'
  }
  __ bind(done);
  // rax = 0: obj == NULL or  obj is not an instanceof the specified klass
  // rax = 1: obj != NULL and obj is     an instanceof the specified klass
}


//----------------------------------------------------------------------------------------------------
// Breakpoints
void TemplateTable::_breakpoint() {
  // Note: We get here even if we are single stepping..
  // jbug insists on setting breakpoints at every bytecode
  // even if we are in single step mode.

  transition(vtos, vtos);

  Register rarg = LP64_ONLY(c_rarg1) NOT_LP64(rcx);

  // get the unpatched byte code
  __ get_method(rarg);
  __ call_VM(noreg,
             CAST_FROM_FN_PTR(address,
                              InterpreterRuntime::get_original_bytecode_at),
             rarg, rbcp);
  __ mov(rbx, rax);  // why?

  // post the breakpoint event
  __ get_method(rarg);
  __ call_VM(noreg,
             CAST_FROM_FN_PTR(address, InterpreterRuntime::_breakpoint),
             rarg, rbcp);

  // complete the execution of original bytecode
  __ dispatch_only_normal(vtos);
}

//-----------------------------------------------------------------------------
// Exceptions

void TemplateTable::athrow() {
  transition(atos, vtos);
  __ null_check(rax);
  __ jump(ExternalAddress(Interpreter::throw_exception_entry()));
}

//-----------------------------------------------------------------------------
// Synchronization
//
// Note: monitorenter & exit are symmetric routines; which is reflected
//       in the assembly code structure as well
//
// Stack layout:
//
// [expressions  ] <--- rsp               = expression stack top
// ..
// [expressions  ]
// [monitor entry] <--- monitor block top = expression stack bot
// ..
// [monitor entry]
// [frame data   ] <--- monitor block bot
// ...
// [saved rbp    ] <--- rbp
void TemplateTable::monitorenter() {
  transition(atos, vtos);

  // check for NULL object
  __ null_check(rax);

  BarrierSet::barrier_set()->interpreter_write_barrier(_masm, rax);

  const Address monitor_block_top(
        rbp, frame::interpreter_frame_monitor_block_top_offset * wordSize);
  const Address monitor_block_bot(
        rbp, frame::interpreter_frame_initial_sp_offset * wordSize);
  const int entry_size = frame::interpreter_frame_monitor_size() * wordSize;

  Label allocated;

  Register rtop = LP64_ONLY(c_rarg3) NOT_LP64(rcx);
  Register rbot = LP64_ONLY(c_rarg2) NOT_LP64(rbx);
  Register rmon = LP64_ONLY(c_rarg1) NOT_LP64(rdx);

  // initialize entry pointer
  __ xorl(rmon, rmon); // points to free slot or NULL

  // find a free slot in the monitor block (result in rmon)
  {
    Label entry, loop, exit;
    __ movptr(rtop, monitor_block_top); // points to current entry,
                                        // starting with top-most entry
    __ lea(rbot, monitor_block_bot);    // points to word before bottom
                                        // of monitor block
    __ jmpb_if_possible(entry);

    __ bind(loop);
    // check if current entry is used
    __ cmpptr(Address(rtop, BasicObjectLock::obj_offset_in_bytes()), (int32_t) NULL_WORD);
    // if not used then remember entry in rmon
    __ cmovptr(Assembler::equal, rmon, rtop);   // cmov => cmovptr
    // check if current entry is for same object
    __ shenandoah_lock_check(rtop); // Invariant
    __ cmpptr(rax, Address(rtop, BasicObjectLock::obj_offset_in_bytes()));
    // if same object then stop searching
    __ jccb(Assembler::equal, exit);
    // otherwise advance to next entry
    __ addptr(rtop, entry_size);
    __ bind(entry);
    // check if bottom reached
    __ cmpptr(rtop, rbot);
    // if not at bottom then check this entry
    __ jcc(Assembler::notEqual, loop);
    __ bind(exit);
  }

  __ testptr(rmon, rmon); // check if a slot has been found
  __ jcc(Assembler::notZero, allocated); // if found, continue with that one

  // allocate one if there's no free slot
  {
    Label entry, loop;
    // 1. compute new pointers          // rsp: old expression stack top
    __ movptr(rmon, monitor_block_bot); // rmon: old expression stack bottom
    __ subptr(rsp, entry_size);         // move expression stack top
    __ subptr(rmon, entry_size);        // move expression stack bottom
    __ mov(rtop, rsp);                  // set start value for copy loop
    __ movptr(monitor_block_bot, rmon); // set new monitor block bottom
    __ jmp(entry);
    // 2. move expression stack contents
    __ bind(loop);
    __ movptr(rbot, Address(rtop, entry_size)); // load expression stack
                                                // word from old location
    __ movptr(Address(rtop, 0), rbot);          // and store it at new location
    __ addptr(rtop, wordSize);                  // advance to next word
    __ bind(entry);
    __ cmpptr(rtop, rmon);                      // check if bottom reached
    __ jcc(Assembler::notEqual, loop);          // if not at bottom then
                                                // copy next word
  }

  // call run-time routine
  // rmon: points to monitor entry
  __ bind(allocated);

  // Increment bcp to point to the next bytecode, so exception
  // handling for async. exceptions work correctly.
  // The object has already been poped from the stack, so the
  // expression stack looks correct.
  __ increment(rbcp);

  // store object
  __ shenandoah_store_addr_check(rax); // Invariant
  __ movptr(Address(rmon, BasicObjectLock::obj_offset_in_bytes()), rax);
  __ lock_object(rmon);

  // check to make sure this monitor doesn't cause stack overflow after locking
  __ save_bcp();  // in case of exception
  __ generate_stack_overflow_check(0);

  // The bcp has already been incremented. Just need to dispatch to
  // next instruction.
  __ dispatch_next(vtos);
}

void TemplateTable::monitorexit() {
  transition(atos, vtos);

  // check for NULL object
  __ null_check(rax);

  BarrierSet::barrier_set()->interpreter_write_barrier(_masm, rax);

  const Address monitor_block_top(
        rbp, frame::interpreter_frame_monitor_block_top_offset * wordSize);
  const Address monitor_block_bot(
        rbp, frame::interpreter_frame_initial_sp_offset * wordSize);
  const int entry_size = frame::interpreter_frame_monitor_size() * wordSize;

  Register rtop = LP64_ONLY(c_rarg1) NOT_LP64(rdx);
  Register rbot = LP64_ONLY(c_rarg2) NOT_LP64(rbx);

  Label found;

  // find matching slot
  {
    Label entry, loop;
    __ movptr(rtop, monitor_block_top); // points to current entry,
                                        // starting with top-most entry
    __ lea(rbot, monitor_block_bot);    // points to word before bottom
                                        // of monitor block
    __ jmpb_if_possible(entry);

    __ bind(loop);
    // check if current entry is for same object
    __ shenandoah_lock_check(rtop); // Invariant
    __ cmpptr(rax, Address(rtop, BasicObjectLock::obj_offset_in_bytes()));
    // if same object then stop searching
    __ jcc(Assembler::equal, found);
    // otherwise advance to next entry
    __ addptr(rtop, entry_size);
    __ bind(entry);
    // check if bottom reached
    __ cmpptr(rtop, rbot);
    // if not at bottom then check this entry
    __ jcc(Assembler::notEqual, loop);
  }

  // error handling. Unlocking was not block-structured
  __ call_VM(noreg, CAST_FROM_FN_PTR(address,
                   InterpreterRuntime::throw_illegal_monitor_state_exception));
  __ should_not_reach_here();

  // call run-time routine
  __ bind(found);
  __ push_ptr(rax); // make sure object is on stack (contract with oopMaps)
  __ unlock_object(rtop);
  __ pop_ptr(rax); // discard object
}

// Wide instructions
void TemplateTable::wide() {
  transition(vtos, vtos);
  __ load_unsigned_byte(rbx, at_bcp(1));
  ExternalAddress wtable((address)Interpreter::_wentry_point);
  __ jump(ArrayAddress(wtable, Address(noreg, rbx, Address::times_ptr)));
  // Note: the rbcp increment step is part of the individual wide bytecode implementations
}

// Multi arrays
void TemplateTable::multianewarray() {
  transition(vtos, atos);

  Register rarg = LP64_ONLY(c_rarg1) NOT_LP64(rax);
  __ load_unsigned_byte(rax, at_bcp(3)); // get number of dimensions
  // last dim is on top of stack; we want address of first one:
  // first_addr = last_addr + (ndims - 1) * stackElementSize - 1*wordsize
  // the latter wordSize to point to the beginning of the array.
  __ lea(rarg, Address(rsp, rax, Interpreter::stackElementScale(), -wordSize));
  call_VM(rax, CAST_FROM_FN_PTR(address, InterpreterRuntime::multianewarray), rarg);
  __ load_unsigned_byte(rbx, at_bcp(3));
  __ lea(rsp, Address(rsp, rbx, Interpreter::stackElementScale()));  // get rid of counts
}<|MERGE_RESOLUTION|>--- conflicted
+++ resolved
@@ -156,12 +156,8 @@
   assert(val == noreg || val == rax, "parameter is just for looks");
   switch (barrier) {
 #if INCLUDE_ALL_GCS
-<<<<<<< HEAD
-    case BarrierSet::G1SATBCTLogging:
+    case BarrierSet::G1BarrierSet:
     case BarrierSet::Shenandoah:
-=======
-    case BarrierSet::G1BarrierSet:
->>>>>>> 8f6cd868
       {
         // flatten object address if needed
         // We do it regardless of precise because we need the registers
