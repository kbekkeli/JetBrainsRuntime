--- conflicted
+++ resolved
@@ -999,10 +999,6 @@
 
 
   if (!is_anonymous) {
-<<<<<<< HEAD
-    ClassLoaderData** cld_addr = java_lang_ClassLoader::loader_data_addr(BarrierSet::barrier_set()->write_barrier(loader()));
-=======
->>>>>>> e9709f82
     // First, Atomically set it
     ClassLoaderData* old = java_lang_ClassLoader::cmpxchg_loader_data(cld, loader(), NULL);
     if (old != NULL) {
