/*
 * Copyright (c) 2017, 2018, Oracle and/or its affiliates. All rights reserved.
 * DO NOT ALTER OR REMOVE COPYRIGHT NOTICES OR THIS FILE HEADER.
 *
 * This code is free software; you can redistribute it and/or modify it
 * under the terms of the GNU General Public License version 2 only, as
 * published by the Free Software Foundation.
 *
 * This code is distributed in the hope that it will be useful, but WITHOUT
 * ANY WARRANTY; without even the implied warranty of MERCHANTABILITY or
 * FITNESS FOR A PARTICULAR PURPOSE.  See the GNU General Public License
 * version 2 for more details (a copy is included in the LICENSE file that
 * accompanied this code).
 *
 * You should have received a copy of the GNU General Public License version
 * 2 along with this work; if not, write to the Free Software Foundation,
 * Inc., 51 Franklin St, Fifth Floor, Boston, MA 02110-1301 USA.
 *
 * Please contact Oracle, 500 Oracle Parkway, Redwood Shores, CA 94065 USA
 * or visit www.oracle.com if you need additional information or have any
 * questions.
 *
 */

#include "precompiled.hpp"
#include "classfile/protectionDomainCache.hpp"
#include "classfile/systemDictionary.hpp"
#include "logging/log.hpp"
#include "logging/logStream.hpp"
#include "memory/iterator.hpp"
#include "memory/resourceArea.hpp"
#include "oops/oop.inline.hpp"
#include "utilities/hashtable.inline.hpp"

unsigned int ProtectionDomainCacheTable::compute_hash(Handle protection_domain) {
  // Identity hash can safepoint, so keep protection domain in a Handle.
  return (unsigned int)(protection_domain->identity_hash());
}

int ProtectionDomainCacheTable::index_for(Handle protection_domain) {
  return hash_to_index(compute_hash(protection_domain));
}

ProtectionDomainCacheTable::ProtectionDomainCacheTable(int table_size)
  : Hashtable<oop, mtClass>(table_size, sizeof(ProtectionDomainCacheEntry))
{
}

void ProtectionDomainCacheTable::unlink(BoolObjectClosure* is_alive) {
  assert(SafepointSynchronize::is_at_safepoint(), "must be");
  for (int i = 0; i < table_size(); ++i) {
    ProtectionDomainCacheEntry** p = bucket_addr(i);
    ProtectionDomainCacheEntry* entry = bucket(i);
    while (entry != NULL) {
      if (is_alive->do_object_b(entry->object_no_keepalive())) {
        p = entry->next_addr();
      } else {
        LogTarget(Debug, protectiondomain) lt;
        if (lt.is_enabled()) {
          LogStream ls(lt);
          ls.print("protection domain unlinked: ");
          entry->object_no_keepalive()->print_value_on(&ls);
          ls.cr();
        }
        *p = entry->next();
        free_entry(entry);
      }
      entry = *p;
    }
  }
}

void ProtectionDomainCacheTable::oops_do(OopClosure* f) {
  for (int index = 0; index < table_size(); index++) {
    for (ProtectionDomainCacheEntry* probe = bucket(index);
                                     probe != NULL;
                                     probe = probe->next()) {
      probe->oops_do(f);
    }
  }
}

void ProtectionDomainCacheTable::print_on(outputStream* st) const {
  st->print_cr("Protection domain cache table (table_size=%d, classes=%d)",
               table_size(), number_of_entries());
  for (int index = 0; index < table_size(); index++) {
    for (ProtectionDomainCacheEntry* probe = bucket(index);
                                     probe != NULL;
                                     probe = probe->next()) {
      st->print_cr("%4d: protection_domain: " PTR_FORMAT, index, p2i(probe->object_no_keepalive()));
    }
  }
}

void ProtectionDomainCacheTable::verify() {
  verify_table<ProtectionDomainCacheEntry>("Protection Domain Table");
}

oop ProtectionDomainCacheEntry::object() {
  return RootAccess<ON_PHANTOM_OOP_REF>::oop_load(literal_addr());
}

oop ProtectionDomainEntry::object() {
  return _pd_cache->object();
}

// The object_no_keepalive() call peeks at the phantomly reachable oop without
// keeping it alive. This is okay to do in the VM thread state if it is not
// leaked out to become strongly reachable.
oop ProtectionDomainCacheEntry::object_no_keepalive() {
  return RootAccess<ON_PHANTOM_OOP_REF | AS_NO_KEEPALIVE>::oop_load(literal_addr());
}

oop ProtectionDomainEntry::object_no_keepalive() {
  return _pd_cache->object_no_keepalive();
}

void ProtectionDomainCacheEntry::verify() {
  guarantee(oopDesc::is_oop(object_no_keepalive()), "must be an oop");
}

ProtectionDomainCacheEntry* ProtectionDomainCacheTable::get(Handle protection_domain) {
  unsigned int hash = compute_hash(protection_domain);
  int index = hash_to_index(hash);

  ProtectionDomainCacheEntry* entry = find_entry(index, protection_domain);
  if (entry == NULL) {
    entry = add_entry(index, hash, protection_domain);
  }
  return entry;
}

ProtectionDomainCacheEntry* ProtectionDomainCacheTable::find_entry(int index, Handle protection_domain) {
  for (ProtectionDomainCacheEntry* e = bucket(index); e != NULL; e = e->next()) {
<<<<<<< HEAD
    if (oopDesc::equals(e->protection_domain(), protection_domain())) {
=======
    if (e->object_no_keepalive() == protection_domain()) {
>>>>>>> df648feb
      return e;
    }
  }

  return NULL;
}

ProtectionDomainCacheEntry* ProtectionDomainCacheTable::add_entry(int index, unsigned int hash, Handle protection_domain) {
  assert_locked_or_safepoint(SystemDictionary_lock);
  assert(index == index_for(protection_domain), "incorrect index?");
  assert(find_entry(index, protection_domain) == NULL, "no double entry");

  ProtectionDomainCacheEntry* p = new_entry(hash, protection_domain);
  Hashtable<oop, mtClass>::add_entry(index, p);
  return p;
}<|MERGE_RESOLUTION|>--- conflicted
+++ resolved
@@ -132,11 +132,7 @@
 
 ProtectionDomainCacheEntry* ProtectionDomainCacheTable::find_entry(int index, Handle protection_domain) {
   for (ProtectionDomainCacheEntry* e = bucket(index); e != NULL; e = e->next()) {
-<<<<<<< HEAD
-    if (oopDesc::equals(e->protection_domain(), protection_domain())) {
-=======
-    if (e->object_no_keepalive() == protection_domain()) {
->>>>>>> df648feb
+    if (oopDesc::equals(e->object_no_keepalive(), protection_domain())) {
       return e;
     }
   }
