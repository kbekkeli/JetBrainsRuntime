/*
 * Copyright (c) 2005, 2018, Oracle and/or its affiliates. All rights reserved.
 * DO NOT ALTER OR REMOVE COPYRIGHT NOTICES OR THIS FILE HEADER.
 *
 * This code is free software; you can redistribute it and/or modify it
 * under the terms of the GNU General Public License version 2 only, as
 * published by the Free Software Foundation.
 *
 * This code is distributed in the hope that it will be useful, but WITHOUT
 * ANY WARRANTY; without even the implied warranty of MERCHANTABILITY or
 * FITNESS FOR A PARTICULAR PURPOSE.  See the GNU General Public License
 * version 2 for more details (a copy is included in the LICENSE file that
 * accompanied this code).
 *
 * You should have received a copy of the GNU General Public License version
 * 2 along with this work; if not, write to the Free Software Foundation,
 * Inc., 51 Franklin St, Fifth Floor, Boston, MA 02110-1301 USA.
 *
 * Please contact Oracle, 500 Oracle Parkway, Redwood Shores, CA 94065 USA
 * or visit www.oracle.com if you need additional information or have any
 * questions.
 *
 */

#include "precompiled.hpp"
#include "jvm.h"
#include "classfile/symbolTable.hpp"
#include "classfile/systemDictionary.hpp"
#include "classfile/vmSymbols.hpp"
#include "gc/shared/gcLocker.inline.hpp"
#include "gc/shared/genCollectedHeap.hpp"
#include "gc/shared/vmGCOperations.hpp"
#include "memory/resourceArea.hpp"
#include "memory/universe.hpp"
#include "oops/objArrayKlass.hpp"
#include "oops/objArrayOop.inline.hpp"
#include "oops/oop.inline.hpp"
#include "runtime/javaCalls.hpp"
#include "runtime/jniHandles.hpp"
#include "runtime/os.hpp"
#include "runtime/reflectionUtils.hpp"
#include "runtime/thread.inline.hpp"
#include "runtime/threadSMR.hpp"
#include "runtime/vframe.hpp"
#include "runtime/vmThread.hpp"
#include "runtime/vm_operations.hpp"
#include "services/heapDumper.hpp"
#include "services/threadService.hpp"
#include "utilities/macros.hpp"
#include "utilities/ostream.hpp"
#if INCLUDE_ALL_GCS
#include "gc/parallel/parallelScavengeHeap.hpp"
#endif // INCLUDE_ALL_GCS

/*
 * HPROF binary format - description copied from:
 *   src/share/demo/jvmti/hprof/hprof_io.c
 *
 *
 *  header    "JAVA PROFILE 1.0.2" (0-terminated)
 *
 *  u4        size of identifiers. Identifiers are used to represent
 *            UTF8 strings, objects, stack traces, etc. They usually
 *            have the same size as host pointers. For example, on
 *            Solaris and Win32, the size is 4.
 * u4         high word
 * u4         low word    number of milliseconds since 0:00 GMT, 1/1/70
 * [record]*  a sequence of records.
 *
 *
 * Record format:
 *
 * u1         a TAG denoting the type of the record
 * u4         number of *microseconds* since the time stamp in the
 *            header. (wraps around in a little more than an hour)
 * u4         number of bytes *remaining* in the record. Note that
 *            this number excludes the tag and the length field itself.
 * [u1]*      BODY of the record (a sequence of bytes)
 *
 *
 * The following TAGs are supported:
 *
 * TAG           BODY       notes
 *----------------------------------------------------------
 * HPROF_UTF8               a UTF8-encoded name
 *
 *               id         name ID
 *               [u1]*      UTF8 characters (no trailing zero)
 *
 * HPROF_LOAD_CLASS         a newly loaded class
 *
 *                u4        class serial number (> 0)
 *                id        class object ID
 *                u4        stack trace serial number
 *                id        class name ID
 *
 * HPROF_UNLOAD_CLASS       an unloading class
 *
 *                u4        class serial_number
 *
 * HPROF_FRAME              a Java stack frame
 *
 *                id        stack frame ID
 *                id        method name ID
 *                id        method signature ID
 *                id        source file name ID
 *                u4        class serial number
 *                i4        line number. >0: normal
 *                                       -1: unknown
 *                                       -2: compiled method
 *                                       -3: native method
 *
 * HPROF_TRACE              a Java stack trace
 *
 *               u4         stack trace serial number
 *               u4         thread serial number
 *               u4         number of frames
 *               [id]*      stack frame IDs
 *
 *
 * HPROF_ALLOC_SITES        a set of heap allocation sites, obtained after GC
 *
 *               u2         flags 0x0001: incremental vs. complete
 *                                0x0002: sorted by allocation vs. live
 *                                0x0004: whether to force a GC
 *               u4         cutoff ratio
 *               u4         total live bytes
 *               u4         total live instances
 *               u8         total bytes allocated
 *               u8         total instances allocated
 *               u4         number of sites that follow
 *               [u1        is_array: 0:  normal object
 *                                    2:  object array
 *                                    4:  boolean array
 *                                    5:  char array
 *                                    6:  float array
 *                                    7:  double array
 *                                    8:  byte array
 *                                    9:  short array
 *                                    10: int array
 *                                    11: long array
 *                u4        class serial number (may be zero during startup)
 *                u4        stack trace serial number
 *                u4        number of bytes alive
 *                u4        number of instances alive
 *                u4        number of bytes allocated
 *                u4]*      number of instance allocated
 *
 * HPROF_START_THREAD       a newly started thread.
 *
 *               u4         thread serial number (> 0)
 *               id         thread object ID
 *               u4         stack trace serial number
 *               id         thread name ID
 *               id         thread group name ID
 *               id         thread group parent name ID
 *
 * HPROF_END_THREAD         a terminating thread.
 *
 *               u4         thread serial number
 *
 * HPROF_HEAP_SUMMARY       heap summary
 *
 *               u4         total live bytes
 *               u4         total live instances
 *               u8         total bytes allocated
 *               u8         total instances allocated
 *
 * HPROF_HEAP_DUMP          denote a heap dump
 *
 *               [heap dump sub-records]*
 *
 *                          There are four kinds of heap dump sub-records:
 *
 *               u1         sub-record type
 *
 *               HPROF_GC_ROOT_UNKNOWN         unknown root
 *
 *                          id         object ID
 *
 *               HPROF_GC_ROOT_THREAD_OBJ      thread object
 *
 *                          id         thread object ID  (may be 0 for a
 *                                     thread newly attached through JNI)
 *                          u4         thread sequence number
 *                          u4         stack trace sequence number
 *
 *               HPROF_GC_ROOT_JNI_GLOBAL      JNI global ref root
 *
 *                          id         object ID
 *                          id         JNI global ref ID
 *
 *               HPROF_GC_ROOT_JNI_LOCAL       JNI local ref
 *
 *                          id         object ID
 *                          u4         thread serial number
 *                          u4         frame # in stack trace (-1 for empty)
 *
 *               HPROF_GC_ROOT_JAVA_FRAME      Java stack frame
 *
 *                          id         object ID
 *                          u4         thread serial number
 *                          u4         frame # in stack trace (-1 for empty)
 *
 *               HPROF_GC_ROOT_NATIVE_STACK    Native stack
 *
 *                          id         object ID
 *                          u4         thread serial number
 *
 *               HPROF_GC_ROOT_STICKY_CLASS    System class
 *
 *                          id         object ID
 *
 *               HPROF_GC_ROOT_THREAD_BLOCK    Reference from thread block
 *
 *                          id         object ID
 *                          u4         thread serial number
 *
 *               HPROF_GC_ROOT_MONITOR_USED    Busy monitor
 *
 *                          id         object ID
 *
 *               HPROF_GC_CLASS_DUMP           dump of a class object
 *
 *                          id         class object ID
 *                          u4         stack trace serial number
 *                          id         super class object ID
 *                          id         class loader object ID
 *                          id         signers object ID
 *                          id         protection domain object ID
 *                          id         reserved
 *                          id         reserved
 *
 *                          u4         instance size (in bytes)
 *
 *                          u2         size of constant pool
 *                          [u2,       constant pool index,
 *                           ty,       type
 *                                     2:  object
 *                                     4:  boolean
 *                                     5:  char
 *                                     6:  float
 *                                     7:  double
 *                                     8:  byte
 *                                     9:  short
 *                                     10: int
 *                                     11: long
 *                           vl]*      and value
 *
 *                          u2         number of static fields
 *                          [id,       static field name,
 *                           ty,       type,
 *                           vl]*      and value
 *
 *                          u2         number of inst. fields (not inc. super)
 *                          [id,       instance field name,
 *                           ty]*      type
 *
 *               HPROF_GC_INSTANCE_DUMP        dump of a normal object
 *
 *                          id         object ID
 *                          u4         stack trace serial number
 *                          id         class object ID
 *                          u4         number of bytes that follow
 *                          [vl]*      instance field values (class, followed
 *                                     by super, super's super ...)
 *
 *               HPROF_GC_OBJ_ARRAY_DUMP       dump of an object array
 *
 *                          id         array object ID
 *                          u4         stack trace serial number
 *                          u4         number of elements
 *                          id         array class ID
 *                          [id]*      elements
 *
 *               HPROF_GC_PRIM_ARRAY_DUMP      dump of a primitive array
 *
 *                          id         array object ID
 *                          u4         stack trace serial number
 *                          u4         number of elements
 *                          u1         element type
 *                                     4:  boolean array
 *                                     5:  char array
 *                                     6:  float array
 *                                     7:  double array
 *                                     8:  byte array
 *                                     9:  short array
 *                                     10: int array
 *                                     11: long array
 *                          [u1]*      elements
 *
 * HPROF_CPU_SAMPLES        a set of sample traces of running threads
 *
 *                u4        total number of samples
 *                u4        # of traces
 *               [u4        # of samples
 *                u4]*      stack trace serial number
 *
 * HPROF_CONTROL_SETTINGS   the settings of on/off switches
 *
 *                u4        0x00000001: alloc traces on/off
 *                          0x00000002: cpu sampling on/off
 *                u2        stack trace depth
 *
 *
 * When the header is "JAVA PROFILE 1.0.2" a heap dump can optionally
 * be generated as a sequence of heap dump segments. This sequence is
 * terminated by an end record. The additional tags allowed by format
 * "JAVA PROFILE 1.0.2" are:
 *
 * HPROF_HEAP_DUMP_SEGMENT  denote a heap dump segment
 *
 *               [heap dump sub-records]*
 *               The same sub-record types allowed by HPROF_HEAP_DUMP
 *
 * HPROF_HEAP_DUMP_END      denotes the end of a heap dump
 *
 */


// HPROF tags

typedef enum {
  // top-level records
  HPROF_UTF8                    = 0x01,
  HPROF_LOAD_CLASS              = 0x02,
  HPROF_UNLOAD_CLASS            = 0x03,
  HPROF_FRAME                   = 0x04,
  HPROF_TRACE                   = 0x05,
  HPROF_ALLOC_SITES             = 0x06,
  HPROF_HEAP_SUMMARY            = 0x07,
  HPROF_START_THREAD            = 0x0A,
  HPROF_END_THREAD              = 0x0B,
  HPROF_HEAP_DUMP               = 0x0C,
  HPROF_CPU_SAMPLES             = 0x0D,
  HPROF_CONTROL_SETTINGS        = 0x0E,

  // 1.0.2 record types
  HPROF_HEAP_DUMP_SEGMENT       = 0x1C,
  HPROF_HEAP_DUMP_END           = 0x2C,

  // field types
  HPROF_ARRAY_OBJECT            = 0x01,
  HPROF_NORMAL_OBJECT           = 0x02,
  HPROF_BOOLEAN                 = 0x04,
  HPROF_CHAR                    = 0x05,
  HPROF_FLOAT                   = 0x06,
  HPROF_DOUBLE                  = 0x07,
  HPROF_BYTE                    = 0x08,
  HPROF_SHORT                   = 0x09,
  HPROF_INT                     = 0x0A,
  HPROF_LONG                    = 0x0B,

  // data-dump sub-records
  HPROF_GC_ROOT_UNKNOWN         = 0xFF,
  HPROF_GC_ROOT_JNI_GLOBAL      = 0x01,
  HPROF_GC_ROOT_JNI_LOCAL       = 0x02,
  HPROF_GC_ROOT_JAVA_FRAME      = 0x03,
  HPROF_GC_ROOT_NATIVE_STACK    = 0x04,
  HPROF_GC_ROOT_STICKY_CLASS    = 0x05,
  HPROF_GC_ROOT_THREAD_BLOCK    = 0x06,
  HPROF_GC_ROOT_MONITOR_USED    = 0x07,
  HPROF_GC_ROOT_THREAD_OBJ      = 0x08,
  HPROF_GC_CLASS_DUMP           = 0x20,
  HPROF_GC_INSTANCE_DUMP        = 0x21,
  HPROF_GC_OBJ_ARRAY_DUMP       = 0x22,
  HPROF_GC_PRIM_ARRAY_DUMP      = 0x23
} hprofTag;

// Default stack trace ID (used for dummy HPROF_TRACE record)
enum {
  STACK_TRACE_ID = 1,
  INITIAL_CLASS_COUNT = 200
};

// Supports I/O operations on a dump file

class DumpWriter : public StackObj {
 private:
  enum {
    io_buffer_size  = 8*M
  };

  int _fd;              // file descriptor (-1 if dump file not open)
  julong _bytes_written; // number of byte written to dump file

  char* _buffer;    // internal buffer
  size_t _size;
  size_t _pos;

  jlong _dump_start;

  char* _error;   // error message when I/O fails

  void set_file_descriptor(int fd)              { _fd = fd; }
  int file_descriptor() const                   { return _fd; }

  char* buffer() const                          { return _buffer; }
  size_t buffer_size() const                    { return _size; }
  size_t position() const                       { return _pos; }
  void set_position(size_t pos)                 { _pos = pos; }

  void set_error(const char* error)             { _error = (char*)os::strdup(error); }

  // all I/O go through this function
  void write_internal(void* s, size_t len);

 public:
  DumpWriter(const char* path);
  ~DumpWriter();

  void close();
  bool is_open() const                  { return file_descriptor() >= 0; }
  void flush();

  jlong dump_start() const                      { return _dump_start; }
  void set_dump_start(jlong pos);
  julong current_record_length();

  // total number of bytes written to the disk
  julong bytes_written() const          { return _bytes_written; }

  // adjust the number of bytes written to disk (used to keep the count
  // of the number of bytes written in case of rewrites)
  void adjust_bytes_written(jlong n)    { _bytes_written += n; }

  // number of (buffered) bytes as yet unwritten to the dump file
  size_t bytes_unwritten() const        { return position(); }

  char* error() const                   { return _error; }

  jlong current_offset();
  void seek_to_offset(jlong pos);

  // writer functions
  void write_raw(void* s, size_t len);
  void write_u1(u1 x)                   { write_raw((void*)&x, 1); }
  void write_u2(u2 x);
  void write_u4(u4 x);
  void write_u8(u8 x);
  void write_objectID(oop o);
  void write_symbolID(Symbol* o);
  void write_classID(Klass* k);
  void write_id(u4 x);
};

DumpWriter::DumpWriter(const char* path) {
  // try to allocate an I/O buffer of io_buffer_size. If there isn't
  // sufficient memory then reduce size until we can allocate something.
  _size = io_buffer_size;
  do {
    _buffer = (char*)os::malloc(_size, mtInternal);
    if (_buffer == NULL) {
      _size = _size >> 1;
    }
  } while (_buffer == NULL && _size > 0);
  assert((_size > 0 && _buffer != NULL) || (_size == 0 && _buffer == NULL), "sanity check");
  _pos = 0;
  _error = NULL;
  _bytes_written = 0L;
  _dump_start = (jlong)-1;
  _fd = os::create_binary_file(path, false);    // don't replace existing file

  // if the open failed we record the error
  if (_fd < 0) {
    _error = (char*)os::strdup(os::strerror(errno));
  }
}

DumpWriter::~DumpWriter() {
  // flush and close dump file
  if (is_open()) {
    close();
  }
  if (_buffer != NULL) os::free(_buffer);
  if (_error != NULL) os::free(_error);
}

// closes dump file (if open)
void DumpWriter::close() {
  // flush and close dump file
  if (is_open()) {
    flush();
    os::close(file_descriptor());
    set_file_descriptor(-1);
  }
}

// sets the dump starting position
void DumpWriter::set_dump_start(jlong pos) {
  _dump_start = pos;
}

julong DumpWriter::current_record_length() {
  if (is_open()) {
    // calculate the size of the dump record
    julong dump_end = bytes_written() + bytes_unwritten();
    assert(dump_end == (size_t)current_offset(), "checking");
    julong dump_len = dump_end - dump_start() - 4;
    return dump_len;
  }
  return 0;
}

// write directly to the file
void DumpWriter::write_internal(void* s, size_t len) {
  if (is_open()) {
    const char* pos = (char*)s;
    ssize_t n = 0;
    while (len > 0) {
      uint tmp = (uint)MIN2(len, (size_t)UINT_MAX);
      n = os::write(file_descriptor(), pos, tmp);

      if (n < 0) {
        // EINTR cannot happen here, os::write will take care of that
        set_error(os::strerror(errno));
        os::close(file_descriptor());
        set_file_descriptor(-1);
        return;
      }

      _bytes_written += n;
      pos += n;
      len -= n;
    }
  }
}

// write raw bytes
void DumpWriter::write_raw(void* s, size_t len) {
  if (is_open()) {
    // flush buffer to make room
    if ((position() + len) >= buffer_size()) {
      flush();
    }

    // buffer not available or too big to buffer it
    if ((buffer() == NULL) || (len >= buffer_size())) {
      write_internal(s, len);
    } else {
      // Should optimize this for u1/u2/u4/u8 sizes.
      memcpy(buffer() + position(), s, len);
      set_position(position() + len);
    }
  }
}

// flush any buffered bytes to the file
void DumpWriter::flush() {
  if (is_open() && position() > 0) {
    write_internal(buffer(), position());
    set_position(0);
  }
}

jlong DumpWriter::current_offset() {
  if (is_open()) {
    // the offset is the file offset plus whatever we have buffered
    jlong offset = os::current_file_offset(file_descriptor());
    assert(offset >= 0, "lseek failed");
    return offset + position();
  } else {
    return (jlong)-1;
  }
}

void DumpWriter::seek_to_offset(jlong off) {
  assert(off >= 0, "bad offset");

  // need to flush before seeking
  flush();

  // may be closed due to I/O error
  if (is_open()) {
    jlong n = os::seek_to_file_offset(file_descriptor(), off);
    assert(n >= 0, "lseek failed");
  }
}

void DumpWriter::write_u2(u2 x) {
  u2 v;
  Bytes::put_Java_u2((address)&v, x);
  write_raw((void*)&v, 2);
}

void DumpWriter::write_u4(u4 x) {
  u4 v;
  Bytes::put_Java_u4((address)&v, x);
  write_raw((void*)&v, 4);
}

void DumpWriter::write_u8(u8 x) {
  u8 v;
  Bytes::put_Java_u8((address)&v, x);
  write_raw((void*)&v, 8);
}

void DumpWriter::write_objectID(oop o) {
  address a = (address)o;
#ifdef _LP64
  write_u8((u8)a);
#else
  write_u4((u4)a);
#endif
}

void DumpWriter::write_symbolID(Symbol* s) {
  address a = (address)((uintptr_t)s);
#ifdef _LP64
  write_u8((u8)a);
#else
  write_u4((u4)a);
#endif
}

void DumpWriter::write_id(u4 x) {
#ifdef _LP64
  write_u8((u8) x);
#else
  write_u4(x);
#endif
}

// We use java mirror as the class ID
void DumpWriter::write_classID(Klass* k) {
  write_objectID(k->java_mirror());
}



// Support class with a collection of functions used when dumping the heap

class DumperSupport : AllStatic {
 public:

  // write a header of the given type
  static void write_header(DumpWriter* writer, hprofTag tag, u4 len);

  // returns hprof tag for the given type signature
  static hprofTag sig2tag(Symbol* sig);
  // returns hprof tag for the given basic type
  static hprofTag type2tag(BasicType type);

  // returns the size of the instance of the given class
  static u4 instance_size(Klass* k);

  // dump a jfloat
  static void dump_float(DumpWriter* writer, jfloat f);
  // dump a jdouble
  static void dump_double(DumpWriter* writer, jdouble d);
  // dumps the raw value of the given field
  static void dump_field_value(DumpWriter* writer, char type, address addr);
  // dumps static fields of the given class
  static void dump_static_fields(DumpWriter* writer, Klass* k);
  // dump the raw values of the instance fields of the given object
  static void dump_instance_fields(DumpWriter* writer, oop o);
  // dumps the definition of the instance fields for a given class
  static void dump_instance_field_descriptors(DumpWriter* writer, Klass* k);
  // creates HPROF_GC_INSTANCE_DUMP record for the given object
  static void dump_instance(DumpWriter* writer, oop o);
  // creates HPROF_GC_CLASS_DUMP record for the given class and each of its
  // array classes
  static void dump_class_and_array_classes(DumpWriter* writer, Klass* k);
  // creates HPROF_GC_CLASS_DUMP record for a given primitive array
  // class (and each multi-dimensional array class too)
  static void dump_basic_type_array_class(DumpWriter* writer, Klass* k);

  // creates HPROF_GC_OBJ_ARRAY_DUMP record for the given object array
  static void dump_object_array(DumpWriter* writer, objArrayOop array);
  // creates HPROF_GC_PRIM_ARRAY_DUMP record for the given type array
  static void dump_prim_array(DumpWriter* writer, typeArrayOop array);
  // create HPROF_FRAME record for the given method and bci
  static void dump_stack_frame(DumpWriter* writer, int frame_serial_num, int class_serial_num, Method* m, int bci);

  // check if we need to truncate an array
  static int calculate_array_max_length(DumpWriter* writer, arrayOop array, short header_size);

  // writes a HPROF_HEAP_DUMP_SEGMENT record
  static void write_dump_header(DumpWriter* writer);

  // fixes up the length of the current dump record
  static void write_current_dump_record_length(DumpWriter* writer);

  // fixes up the current dump record and writes HPROF_HEAP_DUMP_END record
  static void end_of_dump(DumpWriter* writer);
};

// write a header of the given type
void DumperSupport:: write_header(DumpWriter* writer, hprofTag tag, u4 len) {
  writer->write_u1((u1)tag);
  writer->write_u4(0);                  // current ticks
  writer->write_u4(len);
}

// returns hprof tag for the given type signature
hprofTag DumperSupport::sig2tag(Symbol* sig) {
  switch (sig->byte_at(0)) {
    case JVM_SIGNATURE_CLASS    : return HPROF_NORMAL_OBJECT;
    case JVM_SIGNATURE_ARRAY    : return HPROF_NORMAL_OBJECT;
    case JVM_SIGNATURE_BYTE     : return HPROF_BYTE;
    case JVM_SIGNATURE_CHAR     : return HPROF_CHAR;
    case JVM_SIGNATURE_FLOAT    : return HPROF_FLOAT;
    case JVM_SIGNATURE_DOUBLE   : return HPROF_DOUBLE;
    case JVM_SIGNATURE_INT      : return HPROF_INT;
    case JVM_SIGNATURE_LONG     : return HPROF_LONG;
    case JVM_SIGNATURE_SHORT    : return HPROF_SHORT;
    case JVM_SIGNATURE_BOOLEAN  : return HPROF_BOOLEAN;
    default : ShouldNotReachHere(); /* to shut up compiler */ return HPROF_BYTE;
  }
}

hprofTag DumperSupport::type2tag(BasicType type) {
  switch (type) {
    case T_BYTE     : return HPROF_BYTE;
    case T_CHAR     : return HPROF_CHAR;
    case T_FLOAT    : return HPROF_FLOAT;
    case T_DOUBLE   : return HPROF_DOUBLE;
    case T_INT      : return HPROF_INT;
    case T_LONG     : return HPROF_LONG;
    case T_SHORT    : return HPROF_SHORT;
    case T_BOOLEAN  : return HPROF_BOOLEAN;
    default : ShouldNotReachHere(); /* to shut up compiler */ return HPROF_BYTE;
  }
}

// dump a jfloat
void DumperSupport::dump_float(DumpWriter* writer, jfloat f) {
  if (g_isnan(f)) {
    writer->write_u4(0x7fc00000);    // collapsing NaNs
  } else {
    union {
      int i;
      float f;
    } u;
    u.f = (float)f;
    writer->write_u4((u4)u.i);
  }
}

// dump a jdouble
void DumperSupport::dump_double(DumpWriter* writer, jdouble d) {
  union {
    jlong l;
    double d;
  } u;
  if (g_isnan(d)) {                 // collapsing NaNs
    u.l = (jlong)(0x7ff80000);
    u.l = (u.l << 32);
  } else {
    u.d = (double)d;
  }
  writer->write_u8((u8)u.l);
}

// dumps the raw value of the given field
void DumperSupport::dump_field_value(DumpWriter* writer, char type, address addr) {
  switch (type) {
    case JVM_SIGNATURE_CLASS :
    case JVM_SIGNATURE_ARRAY : {
      oop o;
      if (UseCompressedOops) {
        o = oopDesc::load_decode_heap_oop((narrowOop*)addr);
      } else {
        o = oopDesc::load_decode_heap_oop((oop*)addr);
      }

      // reflection and Unsafe classes may have a reference to a
      // Klass* so filter it out.
      assert(oopDesc::is_oop_or_null(o), "Expected an oop or NULL at " PTR_FORMAT, p2i(o));
      writer->write_objectID(o);
      break;
    }
    case JVM_SIGNATURE_BYTE     : {
      jbyte* b = (jbyte*)addr;
      writer->write_u1((u1)*b);
      break;
    }
    case JVM_SIGNATURE_CHAR     : {
      jchar* c = (jchar*)addr;
      writer->write_u2((u2)*c);
      break;
    }
    case JVM_SIGNATURE_SHORT : {
      jshort* s = (jshort*)addr;
      writer->write_u2((u2)*s);
      break;
    }
    case JVM_SIGNATURE_FLOAT : {
      jfloat* f = (jfloat*)addr;
      dump_float(writer, *f);
      break;
    }
    case JVM_SIGNATURE_DOUBLE : {
      jdouble* f = (jdouble*)addr;
      dump_double(writer, *f);
      break;
    }
    case JVM_SIGNATURE_INT : {
      jint* i = (jint*)addr;
      writer->write_u4((u4)*i);
      break;
    }
    case JVM_SIGNATURE_LONG     : {
      jlong* l = (jlong*)addr;
      writer->write_u8((u8)*l);
      break;
    }
    case JVM_SIGNATURE_BOOLEAN : {
      jboolean* b = (jboolean*)addr;
      writer->write_u1((u1)*b);
      break;
    }
    default : ShouldNotReachHere();
  }
}

// returns the size of the instance of the given class
u4 DumperSupport::instance_size(Klass* k) {
  HandleMark hm;
  InstanceKlass* ik = InstanceKlass::cast(k);

  u4 size = 0;

  for (FieldStream fld(ik, false, false); !fld.eos(); fld.next()) {
    if (!fld.access_flags().is_static()) {
      Symbol* sig = fld.signature();
      switch (sig->byte_at(0)) {
        case JVM_SIGNATURE_CLASS   :
        case JVM_SIGNATURE_ARRAY   : size += oopSize; break;

        case JVM_SIGNATURE_BYTE    :
        case JVM_SIGNATURE_BOOLEAN : size += 1; break;

        case JVM_SIGNATURE_CHAR    :
        case JVM_SIGNATURE_SHORT   : size += 2; break;

        case JVM_SIGNATURE_INT     :
        case JVM_SIGNATURE_FLOAT   : size += 4; break;

        case JVM_SIGNATURE_LONG    :
        case JVM_SIGNATURE_DOUBLE  : size += 8; break;

        default : ShouldNotReachHere();
      }
    }
  }
  return size;
}

// dumps static fields of the given class
void DumperSupport::dump_static_fields(DumpWriter* writer, Klass* k) {
  HandleMark hm;
  InstanceKlass* ik = InstanceKlass::cast(k);

  // pass 1 - count the static fields
  u2 field_count = 0;
  for (FieldStream fldc(ik, true, true); !fldc.eos(); fldc.next()) {
    if (fldc.access_flags().is_static()) field_count++;
  }

  // Add in resolved_references which is referenced by the cpCache
  // The resolved_references is an array per InstanceKlass holding the
  // strings and other oops resolved from the constant pool.
  oop resolved_references = ik->constants()->resolved_references_or_null();
  if (resolved_references != NULL) {
    field_count++;

    // Add in the resolved_references of the used previous versions of the class
    // in the case of RedefineClasses
    InstanceKlass* prev = ik->previous_versions();
    while (prev != NULL && prev->constants()->resolved_references_or_null() != NULL) {
      field_count++;
      prev = prev->previous_versions();
    }
  }

  // Also provide a pointer to the init_lock if present, so there aren't unreferenced int[0]
  // arrays.
  oop init_lock = ik->init_lock();
  if (init_lock != NULL) {
    field_count++;
  }

  writer->write_u2(field_count);

  // pass 2 - dump the field descriptors and raw values
  for (FieldStream fld(ik, true, true); !fld.eos(); fld.next()) {
    if (fld.access_flags().is_static()) {
      Symbol* sig = fld.signature();

      writer->write_symbolID(fld.name());   // name
      writer->write_u1(sig2tag(sig));       // type

      // value
      int offset = fld.offset();
      address addr = (address)ik->java_mirror() + offset;

      dump_field_value(writer, sig->byte_at(0), addr);
    }
  }

  // Add resolved_references for each class that has them
  if (resolved_references != NULL) {
    writer->write_symbolID(vmSymbols::resolved_references_name());  // name
    writer->write_u1(sig2tag(vmSymbols::object_array_signature())); // type
    writer->write_objectID(resolved_references);

    // Also write any previous versions
    InstanceKlass* prev = ik->previous_versions();
    while (prev != NULL && prev->constants()->resolved_references_or_null() != NULL) {
      writer->write_symbolID(vmSymbols::resolved_references_name());  // name
      writer->write_u1(sig2tag(vmSymbols::object_array_signature())); // type
      writer->write_objectID(prev->constants()->resolved_references());
      prev = prev->previous_versions();
    }
  }

  // Add init lock to the end if the class is not yet initialized
  if (init_lock != NULL) {
    writer->write_symbolID(vmSymbols::init_lock_name());         // name
    writer->write_u1(sig2tag(vmSymbols::int_array_signature())); // type
    writer->write_objectID(init_lock);
  }
}

// dump the raw values of the instance fields of the given object
void DumperSupport::dump_instance_fields(DumpWriter* writer, oop o) {
  HandleMark hm;
  InstanceKlass* ik = InstanceKlass::cast(o->klass());

  for (FieldStream fld(ik, false, false); !fld.eos(); fld.next()) {
    if (!fld.access_flags().is_static()) {
      Symbol* sig = fld.signature();
      address addr = (address)o + fld.offset();

      dump_field_value(writer, sig->byte_at(0), addr);
    }
  }
}

// dumps the definition of the instance fields for a given class
void DumperSupport::dump_instance_field_descriptors(DumpWriter* writer, Klass* k) {
  HandleMark hm;
  InstanceKlass* ik = InstanceKlass::cast(k);

  // pass 1 - count the instance fields
  u2 field_count = 0;
  for (FieldStream fldc(ik, true, true); !fldc.eos(); fldc.next()) {
    if (!fldc.access_flags().is_static()) field_count++;
  }

  writer->write_u2(field_count);

  // pass 2 - dump the field descriptors
  for (FieldStream fld(ik, true, true); !fld.eos(); fld.next()) {
    if (!fld.access_flags().is_static()) {
      Symbol* sig = fld.signature();

      writer->write_symbolID(fld.name());   // name
      writer->write_u1(sig2tag(sig));       // type
    }
  }
}

// creates HPROF_GC_INSTANCE_DUMP record for the given object
void DumperSupport::dump_instance(DumpWriter* writer, oop o) {
  Klass* k = o->klass();

  writer->write_u1(HPROF_GC_INSTANCE_DUMP);
  writer->write_objectID(o);
  writer->write_u4(STACK_TRACE_ID);

  // class ID
  writer->write_classID(k);

  // number of bytes that follow
  writer->write_u4(instance_size(k) );

  // field values
  dump_instance_fields(writer, o);
}

// creates HPROF_GC_CLASS_DUMP record for the given class and each of
// its array classes
void DumperSupport::dump_class_and_array_classes(DumpWriter* writer, Klass* k) {
  InstanceKlass* ik = InstanceKlass::cast(k);

  // We can safepoint and do a heap dump at a point where we have a Klass,
  // but no java mirror class has been setup for it. So we need to check
  // that the class is at least loaded, to avoid crash from a null mirror.
  if (!ik->is_loaded()) {
    return;
  }

  writer->write_u1(HPROF_GC_CLASS_DUMP);

  // class ID
  writer->write_classID(ik);
  writer->write_u4(STACK_TRACE_ID);

  // super class ID
  Klass* java_super = ik->java_super();
  if (java_super == NULL) {
    writer->write_objectID(oop(NULL));
  } else {
    writer->write_classID(java_super);
  }

  writer->write_objectID(ik->class_loader());
  writer->write_objectID(ik->signers());
  writer->write_objectID(ik->protection_domain());

  // reserved
  writer->write_objectID(oop(NULL));
  writer->write_objectID(oop(NULL));

  // instance size
  writer->write_u4(DumperSupport::instance_size(k));

  // size of constant pool - ignored by HAT 1.1
  writer->write_u2(0);

  // number of static fields
  dump_static_fields(writer, k);

  // description of instance fields
  dump_instance_field_descriptors(writer, k);

  // array classes
  k = k->array_klass_or_null();
  while (k != NULL) {
    Klass* klass = k;
    assert(klass->is_objArray_klass(), "not an ObjArrayKlass");

    writer->write_u1(HPROF_GC_CLASS_DUMP);
    writer->write_classID(klass);
    writer->write_u4(STACK_TRACE_ID);

    // super class of array classes is java.lang.Object
    java_super = klass->java_super();
    assert(java_super != NULL, "checking");
    writer->write_classID(java_super);

    writer->write_objectID(ik->class_loader());
    writer->write_objectID(ik->signers());
    writer->write_objectID(ik->protection_domain());

    writer->write_objectID(oop(NULL));    // reserved
    writer->write_objectID(oop(NULL));
    writer->write_u4(0);             // instance size
    writer->write_u2(0);             // constant pool
    writer->write_u2(0);             // static fields
    writer->write_u2(0);             // instance fields

    // get the array class for the next rank
    k = klass->array_klass_or_null();
  }
}

// creates HPROF_GC_CLASS_DUMP record for a given primitive array
// class (and each multi-dimensional array class too)
void DumperSupport::dump_basic_type_array_class(DumpWriter* writer, Klass* k) {
 // array classes
 while (k != NULL) {
    Klass* klass = k;

    writer->write_u1(HPROF_GC_CLASS_DUMP);
    writer->write_classID(klass);
    writer->write_u4(STACK_TRACE_ID);

    // super class of array classes is java.lang.Object
    Klass* java_super = klass->java_super();
    assert(java_super != NULL, "checking");
    writer->write_classID(java_super);

    writer->write_objectID(oop(NULL));    // loader
    writer->write_objectID(oop(NULL));    // signers
    writer->write_objectID(oop(NULL));    // protection domain

    writer->write_objectID(oop(NULL));    // reserved
    writer->write_objectID(oop(NULL));
    writer->write_u4(0);             // instance size
    writer->write_u2(0);             // constant pool
    writer->write_u2(0);             // static fields
    writer->write_u2(0);             // instance fields

    // get the array class for the next rank
    k = klass->array_klass_or_null();
  }
}

// Hprof uses an u4 as record length field,
// which means we need to truncate arrays that are too long.
int DumperSupport::calculate_array_max_length(DumpWriter* writer, arrayOop array, short header_size) {
  BasicType type = ArrayKlass::cast(array->klass())->element_type();
  assert(type >= T_BOOLEAN && type <= T_OBJECT, "invalid array element type");

  int length = array->length();

  int type_size;
  if (type == T_OBJECT) {
    type_size = sizeof(address);
  } else {
    type_size = type2aelembytes(type);
  }

  size_t length_in_bytes = (size_t)length * type_size;

  // Create a new record if the current record is non-empty and the array can't fit.
  julong current_record_length = writer->current_record_length();
  if (current_record_length > 0 &&
      (current_record_length + header_size + length_in_bytes) > max_juint) {
    write_current_dump_record_length(writer);
    write_dump_header(writer);

    // We now have an empty record.
    current_record_length = 0;
  }

  // Calculate max bytes we can use.
  uint max_bytes = max_juint - (header_size + current_record_length);

  // Array too long for the record?
  // Calculate max length and return it.
  if (length_in_bytes > max_bytes) {
    length = max_bytes / type_size;
    length_in_bytes = (size_t)length * type_size;

    warning("cannot dump array of type %s[] with length %d; truncating to length %d",
            type2name_tab[type], array->length(), length);
  }
  return length;
}

// creates HPROF_GC_OBJ_ARRAY_DUMP record for the given object array
void DumperSupport::dump_object_array(DumpWriter* writer, objArrayOop array) {
  // sizeof(u1) + 2 * sizeof(u4) + sizeof(objectID) + sizeof(classID)
  short header_size = 1 + 2 * 4 + 2 * sizeof(address);

  int length = calculate_array_max_length(writer, array, header_size);

  writer->write_u1(HPROF_GC_OBJ_ARRAY_DUMP);
  writer->write_objectID(array);
  writer->write_u4(STACK_TRACE_ID);
  writer->write_u4(length);

  // array class ID
  writer->write_classID(array->klass());

  // [id]* elements
  for (int index = 0; index < length; index++) {
    oop o = array->obj_at(index);
    writer->write_objectID(o);
  }
}

#define WRITE_ARRAY(Array, Type, Size, Length) \
  for (int i = 0; i < Length; i++) { writer->write_##Size((Size)Array->Type##_at(i)); }

// creates HPROF_GC_PRIM_ARRAY_DUMP record for the given type array
void DumperSupport::dump_prim_array(DumpWriter* writer, typeArrayOop array) {
  BasicType type = TypeArrayKlass::cast(array->klass())->element_type();

  // 2 * sizeof(u1) + 2 * sizeof(u4) + sizeof(objectID)
  short header_size = 2 * 1 + 2 * 4 + sizeof(address);

  int length = calculate_array_max_length(writer, array, header_size);
  int type_size = type2aelembytes(type);
  u4 length_in_bytes = (u4)length * type_size;

  writer->write_u1(HPROF_GC_PRIM_ARRAY_DUMP);
  writer->write_objectID(array);
  writer->write_u4(STACK_TRACE_ID);
  writer->write_u4(length);
  writer->write_u1(type2tag(type));

  // nothing to copy
  if (length == 0) {
    return;
  }

  // If the byte ordering is big endian then we can copy most types directly

  switch (type) {
    case T_INT : {
      if (Endian::is_Java_byte_ordering_different()) {
        WRITE_ARRAY(array, int, u4, length);
      } else {
        writer->write_raw((void*)(array->int_at_addr(0)), length_in_bytes);
      }
      break;
    }
    case T_BYTE : {
      writer->write_raw((void*)(array->byte_at_addr(0)), length_in_bytes);
      break;
    }
    case T_CHAR : {
      if (Endian::is_Java_byte_ordering_different()) {
        WRITE_ARRAY(array, char, u2, length);
      } else {
        writer->write_raw((void*)(array->char_at_addr(0)), length_in_bytes);
      }
      break;
    }
    case T_SHORT : {
      if (Endian::is_Java_byte_ordering_different()) {
        WRITE_ARRAY(array, short, u2, length);
      } else {
        writer->write_raw((void*)(array->short_at_addr(0)), length_in_bytes);
      }
      break;
    }
    case T_BOOLEAN : {
      if (Endian::is_Java_byte_ordering_different()) {
        WRITE_ARRAY(array, bool, u1, length);
      } else {
        writer->write_raw((void*)(array->bool_at_addr(0)), length_in_bytes);
      }
      break;
    }
    case T_LONG : {
      if (Endian::is_Java_byte_ordering_different()) {
        WRITE_ARRAY(array, long, u8, length);
      } else {
        writer->write_raw((void*)(array->long_at_addr(0)), length_in_bytes);
      }
      break;
    }

    // handle float/doubles in a special value to ensure than NaNs are
    // written correctly. TO DO: Check if we can avoid this on processors that
    // use IEEE 754.

    case T_FLOAT : {
      for (int i = 0; i < length; i++) {
        dump_float(writer, array->float_at(i));
      }
      break;
    }
    case T_DOUBLE : {
      for (int i = 0; i < length; i++) {
        dump_double(writer, array->double_at(i));
      }
      break;
    }
    default : ShouldNotReachHere();
  }
}

// create a HPROF_FRAME record of the given Method* and bci
void DumperSupport::dump_stack_frame(DumpWriter* writer,
                                     int frame_serial_num,
                                     int class_serial_num,
                                     Method* m,
                                     int bci) {
  int line_number;
  if (m->is_native()) {
    line_number = -3;  // native frame
  } else {
    line_number = m->line_number_from_bci(bci);
  }

  write_header(writer, HPROF_FRAME, 4*oopSize + 2*sizeof(u4));
  writer->write_id(frame_serial_num);               // frame serial number
  writer->write_symbolID(m->name());                // method's name
  writer->write_symbolID(m->signature());           // method's signature

  assert(m->method_holder()->is_instance_klass(), "not InstanceKlass");
  writer->write_symbolID(m->method_holder()->source_file_name());  // source file name
  writer->write_u4(class_serial_num);               // class serial number
  writer->write_u4((u4) line_number);               // line number
}


// Support class used to generate HPROF_UTF8 records from the entries in the
// SymbolTable.

class SymbolTableDumper : public SymbolClosure {
 private:
  DumpWriter* _writer;
  DumpWriter* writer() const                { return _writer; }
 public:
  SymbolTableDumper(DumpWriter* writer)     { _writer = writer; }
  void do_symbol(Symbol** p);
};

void SymbolTableDumper::do_symbol(Symbol** p) {
  ResourceMark rm;
  Symbol* sym = load_symbol(p);
  int len = sym->utf8_length();
  if (len > 0) {
    char* s = sym->as_utf8();
    DumperSupport::write_header(writer(), HPROF_UTF8, oopSize + len);
    writer()->write_symbolID(sym);
    writer()->write_raw(s, len);
  }
}

// Support class used to generate HPROF_GC_ROOT_JNI_LOCAL records

class JNILocalsDumper : public OopClosure {
 private:
  DumpWriter* _writer;
  u4 _thread_serial_num;
  int _frame_num;
  DumpWriter* writer() const                { return _writer; }
 public:
  JNILocalsDumper(DumpWriter* writer, u4 thread_serial_num) {
    _writer = writer;
    _thread_serial_num = thread_serial_num;
    _frame_num = -1;  // default - empty stack
  }
  void set_frame_number(int n) { _frame_num = n; }
  void do_oop(oop* obj_p);
  void do_oop(narrowOop* obj_p) { ShouldNotReachHere(); }
};


void JNILocalsDumper::do_oop(oop* obj_p) {
  // ignore null handles
  oop o = *obj_p;
<<<<<<< HEAD
  if (o != NULL && !oopDesc::equals(o, JNIHandles::deleted_handle())) {
=======
  if (o != NULL) {
>>>>>>> df648feb
    writer()->write_u1(HPROF_GC_ROOT_JNI_LOCAL);
    writer()->write_objectID(o);
    writer()->write_u4(_thread_serial_num);
    writer()->write_u4((u4)_frame_num);
  }
}


// Support class used to generate HPROF_GC_ROOT_JNI_GLOBAL records

class JNIGlobalsDumper : public OopClosure {
 private:
  DumpWriter* _writer;
  DumpWriter* writer() const                { return _writer; }

 public:
  JNIGlobalsDumper(DumpWriter* writer) {
    _writer = writer;
  }
  void do_oop(oop* obj_p);
  void do_oop(narrowOop* obj_p) { ShouldNotReachHere(); }
};

void JNIGlobalsDumper::do_oop(oop* obj_p) {
  oop o = *obj_p;

  // ignore these
<<<<<<< HEAD
  if (o == NULL || oopDesc::equals(o, JNIHandles::deleted_handle())) return;
=======
  if (o == NULL) return;
>>>>>>> df648feb

  // we ignore global ref to symbols and other internal objects
  if (o->is_instance() || o->is_objArray() || o->is_typeArray()) {
    writer()->write_u1(HPROF_GC_ROOT_JNI_GLOBAL);
    writer()->write_objectID(o);
    writer()->write_objectID((oopDesc*)obj_p);      // global ref ID
  }
};


// Support class used to generate HPROF_GC_ROOT_MONITOR_USED records

class MonitorUsedDumper : public OopClosure {
 private:
  DumpWriter* _writer;
  DumpWriter* writer() const                { return _writer; }
 public:
  MonitorUsedDumper(DumpWriter* writer) {
    _writer = writer;
  }
  void do_oop(oop* obj_p) {
    writer()->write_u1(HPROF_GC_ROOT_MONITOR_USED);
    writer()->write_objectID(*obj_p);
  }
  void do_oop(narrowOop* obj_p) { ShouldNotReachHere(); }
};


// Support class used to generate HPROF_GC_ROOT_STICKY_CLASS records

class StickyClassDumper : public KlassClosure {
 private:
  DumpWriter* _writer;
  DumpWriter* writer() const                { return _writer; }
 public:
  StickyClassDumper(DumpWriter* writer) {
    _writer = writer;
  }
  void do_klass(Klass* k) {
    if (k->is_instance_klass()) {
      InstanceKlass* ik = InstanceKlass::cast(k);
        writer()->write_u1(HPROF_GC_ROOT_STICKY_CLASS);
        writer()->write_classID(ik);
      }
    }
};


class VM_HeapDumper;

// Support class using when iterating over the heap.

class HeapObjectDumper : public ObjectClosure {
 private:
  VM_HeapDumper* _dumper;
  DumpWriter* _writer;

  VM_HeapDumper* dumper()               { return _dumper; }
  DumpWriter* writer()                  { return _writer; }

  // used to indicate that a record has been writen
  void mark_end_of_record();

 public:
  HeapObjectDumper(VM_HeapDumper* dumper, DumpWriter* writer) {
    _dumper = dumper;
    _writer = writer;
  }

  // called for each object in the heap
  void do_object(oop o);
};

void HeapObjectDumper::do_object(oop o) {
<<<<<<< HEAD
  // hide the sentinel for deleted handles
  if (oopDesc::equals(o, JNIHandles::deleted_handle())) return;

=======
>>>>>>> df648feb
  // skip classes as these emitted as HPROF_GC_CLASS_DUMP records
  if (o->klass() == SystemDictionary::Class_klass()) {
    if (!java_lang_Class::is_primitive(o)) {
      return;
    }
  }

  if (o->is_instance()) {
    // create a HPROF_GC_INSTANCE record for each object
    DumperSupport::dump_instance(writer(), o);
    mark_end_of_record();
  } else if (o->is_objArray()) {
    // create a HPROF_GC_OBJ_ARRAY_DUMP record for each object array
    DumperSupport::dump_object_array(writer(), objArrayOop(o));
    mark_end_of_record();
  } else if (o->is_typeArray()) {
    // create a HPROF_GC_PRIM_ARRAY_DUMP record for each type array
    DumperSupport::dump_prim_array(writer(), typeArrayOop(o));
    mark_end_of_record();
  }
}

// The VM operation that performs the heap dump
class VM_HeapDumper : public VM_GC_Operation {
 private:
  static VM_HeapDumper* _global_dumper;
  static DumpWriter*    _global_writer;
  DumpWriter*           _local_writer;
  JavaThread*           _oome_thread;
  Method*               _oome_constructor;
  bool _gc_before_heap_dump;
  GrowableArray<Klass*>* _klass_map;
  ThreadStackTrace** _stack_traces;
  int _num_threads;

  // accessors and setters
  static VM_HeapDumper* dumper()         {  assert(_global_dumper != NULL, "Error"); return _global_dumper; }
  static DumpWriter* writer()            {  assert(_global_writer != NULL, "Error"); return _global_writer; }
  void set_global_dumper() {
    assert(_global_dumper == NULL, "Error");
    _global_dumper = this;
  }
  void set_global_writer() {
    assert(_global_writer == NULL, "Error");
    _global_writer = _local_writer;
  }
  void clear_global_dumper() { _global_dumper = NULL; }
  void clear_global_writer() { _global_writer = NULL; }

  bool skip_operation() const;

  // writes a HPROF_LOAD_CLASS record
  static void do_load_class(Klass* k);

  // writes a HPROF_GC_CLASS_DUMP record for the given class
  // (and each array class too)
  static void do_class_dump(Klass* k);

  // writes a HPROF_GC_CLASS_DUMP records for a given basic type
  // array (and each multi-dimensional array too)
  static void do_basic_type_array_class_dump(Klass* k);

  // HPROF_GC_ROOT_THREAD_OBJ records
  int do_thread(JavaThread* thread, u4 thread_serial_num);
  void do_threads();

  void add_class_serial_number(Klass* k, int serial_num) {
    _klass_map->at_put_grow(serial_num, k);
  }

  // HPROF_TRACE and HPROF_FRAME records
  void dump_stack_traces();

 public:
  VM_HeapDumper(DumpWriter* writer, bool gc_before_heap_dump, bool oome) :
    VM_GC_Operation(0 /* total collections,      dummy, ignored */,
                    GCCause::_heap_dump /* GC Cause */,
                    0 /* total full collections, dummy, ignored */,
                    gc_before_heap_dump) {
    _local_writer = writer;
    _gc_before_heap_dump = gc_before_heap_dump;
    _klass_map = new (ResourceObj::C_HEAP, mtInternal) GrowableArray<Klass*>(INITIAL_CLASS_COUNT, true);
    _stack_traces = NULL;
    _num_threads = 0;
    if (oome) {
      assert(!Thread::current()->is_VM_thread(), "Dump from OutOfMemoryError cannot be called by the VMThread");
      // get OutOfMemoryError zero-parameter constructor
      InstanceKlass* oome_ik = SystemDictionary::OutOfMemoryError_klass();
      _oome_constructor = oome_ik->find_method(vmSymbols::object_initializer_name(),
                                                          vmSymbols::void_method_signature());
      // get thread throwing OOME when generating the heap dump at OOME
      _oome_thread = JavaThread::current();
    } else {
      _oome_thread = NULL;
      _oome_constructor = NULL;
    }
  }
  ~VM_HeapDumper() {
    if (_stack_traces != NULL) {
      for (int i=0; i < _num_threads; i++) {
        delete _stack_traces[i];
      }
      FREE_C_HEAP_ARRAY(ThreadStackTrace*, _stack_traces);
    }
    delete _klass_map;
  }

  VMOp_Type type() const { return VMOp_HeapDumper; }
  // used to mark sub-record boundary
  void check_segment_length();
  void doit();
};

VM_HeapDumper* VM_HeapDumper::_global_dumper = NULL;
DumpWriter*    VM_HeapDumper::_global_writer = NULL;

bool VM_HeapDumper::skip_operation() const {
  return false;
}

 // writes a HPROF_HEAP_DUMP_SEGMENT record
void DumperSupport::write_dump_header(DumpWriter* writer) {
  if (writer->is_open()) {
    writer->write_u1(HPROF_HEAP_DUMP_SEGMENT);
    writer->write_u4(0); // current ticks

    // record the starting position for the dump (its length will be fixed up later)
    writer->set_dump_start(writer->current_offset());
    writer->write_u4(0);
  }
}

// fixes up the length of the current dump record
void DumperSupport::write_current_dump_record_length(DumpWriter* writer) {
  if (writer->is_open()) {
    julong dump_end = writer->bytes_written() + writer->bytes_unwritten();
    julong dump_len = writer->current_record_length();

    // record length must fit in a u4
    if (dump_len > max_juint) {
      warning("record is too large");
    }

    // seek to the dump start and fix-up the length
    assert(writer->dump_start() >= 0, "no dump start recorded");
    writer->seek_to_offset(writer->dump_start());
    writer->write_u4((u4)dump_len);

    // adjust the total size written to keep the bytes written correct.
    writer->adjust_bytes_written(-((jlong) sizeof(u4)));

    // seek to dump end so we can continue
    writer->seek_to_offset(dump_end);

    // no current dump record
    writer->set_dump_start((jlong)-1);
  }
}

// used on a sub-record boundary to check if we need to start a
// new segment.
void VM_HeapDumper::check_segment_length() {
  if (writer()->is_open()) {
    julong dump_len = writer()->current_record_length();

    if (dump_len > 2UL*G) {
      DumperSupport::write_current_dump_record_length(writer());
      DumperSupport::write_dump_header(writer());
    }
  }
}

// fixes up the current dump record and writes HPROF_HEAP_DUMP_END record
void DumperSupport::end_of_dump(DumpWriter* writer) {
  if (writer->is_open()) {
    write_current_dump_record_length(writer);

    writer->write_u1(HPROF_HEAP_DUMP_END);
    writer->write_u4(0);
    writer->write_u4(0);
  }
}

// marks sub-record boundary
void HeapObjectDumper::mark_end_of_record() {
  dumper()->check_segment_length();
}

// writes a HPROF_LOAD_CLASS record for the class (and each of its
// array classes)
void VM_HeapDumper::do_load_class(Klass* k) {
  static u4 class_serial_num = 0;

  // len of HPROF_LOAD_CLASS record
  u4 remaining = 2*oopSize + 2*sizeof(u4);

  // write a HPROF_LOAD_CLASS for the class and each array class
  do {
    DumperSupport::write_header(writer(), HPROF_LOAD_CLASS, remaining);

    // class serial number is just a number
    writer()->write_u4(++class_serial_num);

    // class ID
    Klass* klass = k;
    writer()->write_classID(klass);

    // add the Klass* and class serial number pair
    dumper()->add_class_serial_number(klass, class_serial_num);

    writer()->write_u4(STACK_TRACE_ID);

    // class name ID
    Symbol* name = klass->name();
    writer()->write_symbolID(name);

    // write a LOAD_CLASS record for the array type (if it exists)
    k = klass->array_klass_or_null();
  } while (k != NULL);
}

// writes a HPROF_GC_CLASS_DUMP record for the given class
void VM_HeapDumper::do_class_dump(Klass* k) {
  if (k->is_instance_klass()) {
    DumperSupport::dump_class_and_array_classes(writer(), k);
  }
}

// writes a HPROF_GC_CLASS_DUMP records for a given basic type
// array (and each multi-dimensional array too)
void VM_HeapDumper::do_basic_type_array_class_dump(Klass* k) {
  DumperSupport::dump_basic_type_array_class(writer(), k);
}

// Walk the stack of the given thread.
// Dumps a HPROF_GC_ROOT_JAVA_FRAME record for each local
// Dumps a HPROF_GC_ROOT_JNI_LOCAL record for each JNI local
//
// It returns the number of Java frames in this thread stack
int VM_HeapDumper::do_thread(JavaThread* java_thread, u4 thread_serial_num) {
  JNILocalsDumper blk(writer(), thread_serial_num);

  oop threadObj = java_thread->threadObj();
  assert(threadObj != NULL, "sanity check");

  int stack_depth = 0;
  if (java_thread->has_last_Java_frame()) {

    // vframes are resource allocated
    Thread* current_thread = Thread::current();
    ResourceMark rm(current_thread);
    HandleMark hm(current_thread);

    RegisterMap reg_map(java_thread);
    frame f = java_thread->last_frame();
    vframe* vf = vframe::new_vframe(&f, &reg_map, java_thread);
    frame* last_entry_frame = NULL;
    int extra_frames = 0;

    if (java_thread == _oome_thread && _oome_constructor != NULL) {
      extra_frames++;
    }
    while (vf != NULL) {
      blk.set_frame_number(stack_depth);
      if (vf->is_java_frame()) {

        // java frame (interpreted, compiled, ...)
        javaVFrame *jvf = javaVFrame::cast(vf);
        if (!(jvf->method()->is_native())) {
          StackValueCollection* locals = jvf->locals();
          for (int slot=0; slot<locals->size(); slot++) {
            if (locals->at(slot)->type() == T_OBJECT) {
              oop o = locals->obj_at(slot)();

              if (o != NULL) {
                writer()->write_u1(HPROF_GC_ROOT_JAVA_FRAME);
                writer()->write_objectID(o);
                writer()->write_u4(thread_serial_num);
                writer()->write_u4((u4) (stack_depth + extra_frames));
              }
            }
          }
          StackValueCollection *exprs = jvf->expressions();
          for(int index = 0; index < exprs->size(); index++) {
            if (exprs->at(index)->type() == T_OBJECT) {
               oop o = exprs->obj_at(index)();
               if (o != NULL) {
                 writer()->write_u1(HPROF_GC_ROOT_JAVA_FRAME);
                 writer()->write_objectID(o);
                 writer()->write_u4(thread_serial_num);
                 writer()->write_u4((u4) (stack_depth + extra_frames));
               }
             }
          }
        } else {
          // native frame
          if (stack_depth == 0) {
            // JNI locals for the top frame.
            java_thread->active_handles()->oops_do(&blk);
          } else {
            if (last_entry_frame != NULL) {
              // JNI locals for the entry frame
              assert(last_entry_frame->is_entry_frame(), "checking");
              last_entry_frame->entry_frame_call_wrapper()->handles()->oops_do(&blk);
            }
          }
        }
        // increment only for Java frames
        stack_depth++;
        last_entry_frame = NULL;

      } else {
        // externalVFrame - if it's an entry frame then report any JNI locals
        // as roots when we find the corresponding native javaVFrame
        frame* fr = vf->frame_pointer();
        assert(fr != NULL, "sanity check");
        if (fr->is_entry_frame()) {
          last_entry_frame = fr;
        }
      }
      vf = vf->sender();
    }
  } else {
    // no last java frame but there may be JNI locals
    java_thread->active_handles()->oops_do(&blk);
  }
  return stack_depth;
}


// write a HPROF_GC_ROOT_THREAD_OBJ record for each java thread. Then walk
// the stack so that locals and JNI locals are dumped.
void VM_HeapDumper::do_threads() {
  for (int i=0; i < _num_threads; i++) {
    JavaThread* thread = _stack_traces[i]->thread();
    oop threadObj = thread->threadObj();
    u4 thread_serial_num = i+1;
    u4 stack_serial_num = thread_serial_num + STACK_TRACE_ID;
    writer()->write_u1(HPROF_GC_ROOT_THREAD_OBJ);
    writer()->write_objectID(threadObj);
    writer()->write_u4(thread_serial_num);  // thread number
    writer()->write_u4(stack_serial_num);   // stack trace serial number
    int num_frames = do_thread(thread, thread_serial_num);
    assert(num_frames == _stack_traces[i]->get_stack_depth(),
           "total number of Java frames not matched");
  }
}


// The VM operation that dumps the heap. The dump consists of the following
// records:
//
//  HPROF_HEADER
//  [HPROF_UTF8]*
//  [HPROF_LOAD_CLASS]*
//  [[HPROF_FRAME]*|HPROF_TRACE]*
//  [HPROF_GC_CLASS_DUMP]*
//  [HPROF_HEAP_DUMP_SEGMENT]*
//  HPROF_HEAP_DUMP_END
//
// The HPROF_TRACE records represent the stack traces where the heap dump
// is generated and a "dummy trace" record which does not include
// any frames. The dummy trace record is used to be referenced as the
// unknown object alloc site.
//
// Each HPROF_HEAP_DUMP_SEGMENT record has a length followed by sub-records.
// To allow the heap dump be generated in a single pass we remember the position
// of the dump length and fix it up after all sub-records have been written.
// To generate the sub-records we iterate over the heap, writing
// HPROF_GC_INSTANCE_DUMP, HPROF_GC_OBJ_ARRAY_DUMP, and HPROF_GC_PRIM_ARRAY_DUMP
// records as we go. Once that is done we write records for some of the GC
// roots.

void VM_HeapDumper::doit() {

  HandleMark hm;
  CollectedHeap* ch = Universe::heap();

  ch->ensure_parsability(false); // must happen, even if collection does
                                 // not happen (e.g. due to GCLocker)

  if (_gc_before_heap_dump) {
    if (GCLocker::is_active()) {
      warning("GC locker is held; pre-heapdump GC was skipped");
    } else {
      ch->collect_as_vm_thread(GCCause::_heap_dump);
    }
  }

  // At this point we should be the only dumper active, so
  // the following should be safe.
  set_global_dumper();
  set_global_writer();

  // Write the file header - we always use 1.0.2
  size_t used = ch->used();
  const char* header = "JAVA PROFILE 1.0.2";

  // header is few bytes long - no chance to overflow int
  writer()->write_raw((void*)header, (int)strlen(header));
  writer()->write_u1(0); // terminator
  writer()->write_u4(oopSize);
  writer()->write_u8(os::javaTimeMillis());

  // HPROF_UTF8 records
  SymbolTableDumper sym_dumper(writer());
  SymbolTable::symbols_do(&sym_dumper);

  // write HPROF_LOAD_CLASS records
  ClassLoaderDataGraph::classes_do(&do_load_class);
  Universe::basic_type_classes_do(&do_load_class);

  // write HPROF_FRAME and HPROF_TRACE records
  // this must be called after _klass_map is built when iterating the classes above.
  dump_stack_traces();

  // write HPROF_HEAP_DUMP_SEGMENT
  DumperSupport::write_dump_header(writer());

  // Writes HPROF_GC_CLASS_DUMP records
  ClassLoaderDataGraph::classes_do(&do_class_dump);
  Universe::basic_type_classes_do(&do_basic_type_array_class_dump);
  check_segment_length();

  // writes HPROF_GC_INSTANCE_DUMP records.
  // After each sub-record is written check_segment_length will be invoked
  // to check if the current segment exceeds a threshold. If so, a new
  // segment is started.
  // The HPROF_GC_CLASS_DUMP and HPROF_GC_INSTANCE_DUMP are the vast bulk
  // of the heap dump.
  HeapObjectDumper obj_dumper(this, writer());
  Universe::heap()->safe_object_iterate(&obj_dumper);

  // HPROF_GC_ROOT_THREAD_OBJ + frames + jni locals
  do_threads();
  check_segment_length();

  // HPROF_GC_ROOT_MONITOR_USED
  MonitorUsedDumper mon_dumper(writer());
  ObjectSynchronizer::oops_do(&mon_dumper);
  check_segment_length();

  // HPROF_GC_ROOT_JNI_GLOBAL
  JNIGlobalsDumper jni_dumper(writer());
  JNIHandles::oops_do(&jni_dumper);
  Universe::oops_do(&jni_dumper);  // technically not jni roots, but global roots
                                   // for things like preallocated throwable backtraces
  check_segment_length();

  // HPROF_GC_ROOT_STICKY_CLASS
  // These should be classes in the NULL class loader data, and not all classes
  // if !ClassUnloading
  StickyClassDumper class_dumper(writer());
  ClassLoaderData::the_null_class_loader_data()->classes_do(&class_dumper);

  // fixes up the length of the dump record and writes the HPROF_HEAP_DUMP_END record.
  DumperSupport::end_of_dump(writer());

  // Now we clear the global variables, so that a future dumper might run.
  clear_global_dumper();
  clear_global_writer();
}

void VM_HeapDumper::dump_stack_traces() {
  // write a HPROF_TRACE record without any frames to be referenced as object alloc sites
  DumperSupport::write_header(writer(), HPROF_TRACE, 3*sizeof(u4));
  writer()->write_u4((u4) STACK_TRACE_ID);
  writer()->write_u4(0);                    // thread number
  writer()->write_u4(0);                    // frame count

  _stack_traces = NEW_C_HEAP_ARRAY(ThreadStackTrace*, Threads::number_of_threads(), mtInternal);
  int frame_serial_num = 0;
  for (JavaThreadIteratorWithHandle jtiwh; JavaThread *thread = jtiwh.next(); ) {
    oop threadObj = thread->threadObj();
    if (threadObj != NULL && !thread->is_exiting() && !thread->is_hidden_from_external_view()) {
      // dump thread stack trace
      ThreadStackTrace* stack_trace = new ThreadStackTrace(thread, false);
      stack_trace->dump_stack_at_safepoint(-1);
      _stack_traces[_num_threads++] = stack_trace;

      // write HPROF_FRAME records for this thread's stack trace
      int depth = stack_trace->get_stack_depth();
      int thread_frame_start = frame_serial_num;
      int extra_frames = 0;
      // write fake frame that makes it look like the thread, which caused OOME,
      // is in the OutOfMemoryError zero-parameter constructor
      if (thread == _oome_thread && _oome_constructor != NULL) {
        int oome_serial_num = _klass_map->find(_oome_constructor->method_holder());
        // the class serial number starts from 1
        assert(oome_serial_num > 0, "OutOfMemoryError class not found");
        DumperSupport::dump_stack_frame(writer(), ++frame_serial_num, oome_serial_num,
                                        _oome_constructor, 0);
        extra_frames++;
      }
      for (int j=0; j < depth; j++) {
        StackFrameInfo* frame = stack_trace->stack_frame_at(j);
        Method* m = frame->method();
        int class_serial_num = _klass_map->find(m->method_holder());
        // the class serial number starts from 1
        assert(class_serial_num > 0, "class not found");
        DumperSupport::dump_stack_frame(writer(), ++frame_serial_num, class_serial_num, m, frame->bci());
      }
      depth += extra_frames;

      // write HPROF_TRACE record for one thread
      DumperSupport::write_header(writer(), HPROF_TRACE, 3*sizeof(u4) + depth*oopSize);
      int stack_serial_num = _num_threads + STACK_TRACE_ID;
      writer()->write_u4(stack_serial_num);      // stack trace serial number
      writer()->write_u4((u4) _num_threads);     // thread serial number
      writer()->write_u4(depth);                 // frame count
      for (int j=1; j <= depth; j++) {
        writer()->write_id(thread_frame_start + j);
      }
    }
  }
}

// dump the heap to given path.
int HeapDumper::dump(const char* path) {
  assert(path != NULL && strlen(path) > 0, "path missing");

  // print message in interactive case
  if (print_to_tty()) {
    tty->print_cr("Dumping heap to %s ...", path);
    timer()->start();
  }

  // create the dump writer. If the file can be opened then bail
  DumpWriter writer(path);
  if (!writer.is_open()) {
    set_error(writer.error());
    if (print_to_tty()) {
      tty->print_cr("Unable to create %s: %s", path,
        (error() != NULL) ? error() : "reason unknown");
    }
    return -1;
  }

  // generate the dump
  VM_HeapDumper dumper(&writer, _gc_before_heap_dump, _oome);
  if (Thread::current()->is_VM_thread()) {
    assert(SafepointSynchronize::is_at_safepoint(), "Expected to be called at a safepoint");
    dumper.doit();
  } else {
    VMThread::execute(&dumper);
  }

  // close dump file and record any error that the writer may have encountered
  writer.close();
  set_error(writer.error());

  // print message in interactive case
  if (print_to_tty()) {
    timer()->stop();
    if (error() == NULL) {
      tty->print_cr("Heap dump file created [" JULONG_FORMAT " bytes in %3.3f secs]",
                    writer.bytes_written(), timer()->seconds());
    } else {
      tty->print_cr("Dump file is incomplete: %s", writer.error());
    }
  }

  return (writer.error() == NULL) ? 0 : -1;
}

// stop timer (if still active), and free any error string we might be holding
HeapDumper::~HeapDumper() {
  if (timer()->is_active()) {
    timer()->stop();
  }
  set_error(NULL);
}


// returns the error string (resource allocated), or NULL
char* HeapDumper::error_as_C_string() const {
  if (error() != NULL) {
    char* str = NEW_RESOURCE_ARRAY(char, strlen(error())+1);
    strcpy(str, error());
    return str;
  } else {
    return NULL;
  }
}

// set the error string
void HeapDumper::set_error(char* error) {
  if (_error != NULL) {
    os::free(_error);
  }
  if (error == NULL) {
    _error = NULL;
  } else {
    _error = os::strdup(error);
    assert(_error != NULL, "allocation failure");
  }
}

// Called by out-of-memory error reporting by a single Java thread
// outside of a JVM safepoint
void HeapDumper::dump_heap_from_oome() {
  HeapDumper::dump_heap(true);
}

// Called by error reporting by a single Java thread outside of a JVM safepoint,
// or by heap dumping by the VM thread during a (GC) safepoint. Thus, these various
// callers are strictly serialized and guaranteed not to interfere below. For more
// general use, however, this method will need modification to prevent
// inteference when updating the static variables base_path and dump_file_seq below.
void HeapDumper::dump_heap() {
  HeapDumper::dump_heap(false);
}

void HeapDumper::dump_heap(bool oome) {
  static char base_path[JVM_MAXPATHLEN] = {'\0'};
  static uint dump_file_seq = 0;
  char* my_path;
  const int max_digit_chars = 20;

  const char* dump_file_name = "java_pid";
  const char* dump_file_ext  = ".hprof";

  // The dump file defaults to java_pid<pid>.hprof in the current working
  // directory. HeapDumpPath=<file> can be used to specify an alternative
  // dump file name or a directory where dump file is created.
  if (dump_file_seq == 0) { // first time in, we initialize base_path
    // Calculate potentially longest base path and check if we have enough
    // allocated statically.
    const size_t total_length =
                      (HeapDumpPath == NULL ? 0 : strlen(HeapDumpPath)) +
                      strlen(os::file_separator()) + max_digit_chars +
                      strlen(dump_file_name) + strlen(dump_file_ext) + 1;
    if (total_length > sizeof(base_path)) {
      warning("Cannot create heap dump file.  HeapDumpPath is too long.");
      return;
    }

    bool use_default_filename = true;
    if (HeapDumpPath == NULL || HeapDumpPath[0] == '\0') {
      // HeapDumpPath=<file> not specified
    } else {
      strcpy(base_path, HeapDumpPath);
      // check if the path is a directory (must exist)
      DIR* dir = os::opendir(base_path);
      if (dir == NULL) {
        use_default_filename = false;
      } else {
        // HeapDumpPath specified a directory. We append a file separator
        // (if needed).
        os::closedir(dir);
        size_t fs_len = strlen(os::file_separator());
        if (strlen(base_path) >= fs_len) {
          char* end = base_path;
          end += (strlen(base_path) - fs_len);
          if (strcmp(end, os::file_separator()) != 0) {
            strcat(base_path, os::file_separator());
          }
        }
      }
    }
    // If HeapDumpPath wasn't a file name then we append the default name
    if (use_default_filename) {
      const size_t dlen = strlen(base_path);  // if heap dump dir specified
      jio_snprintf(&base_path[dlen], sizeof(base_path)-dlen, "%s%d%s",
                   dump_file_name, os::current_process_id(), dump_file_ext);
    }
    const size_t len = strlen(base_path) + 1;
    my_path = (char*)os::malloc(len, mtInternal);
    if (my_path == NULL) {
      warning("Cannot create heap dump file.  Out of system memory.");
      return;
    }
    strncpy(my_path, base_path, len);
  } else {
    // Append a sequence number id for dumps following the first
    const size_t len = strlen(base_path) + max_digit_chars + 2; // for '.' and \0
    my_path = (char*)os::malloc(len, mtInternal);
    if (my_path == NULL) {
      warning("Cannot create heap dump file.  Out of system memory.");
      return;
    }
    jio_snprintf(my_path, len, "%s.%d", base_path, dump_file_seq);
  }
  dump_file_seq++;   // increment seq number for next time we dump

  HeapDumper dumper(false /* no GC before heap dump */,
                    true  /* send to tty */,
                    oome  /* pass along out-of-memory-error flag */);
  dumper.dump(my_path);
  os::free(my_path);
}<|MERGE_RESOLUTION|>--- conflicted
+++ resolved
@@ -1319,11 +1319,7 @@
 void JNILocalsDumper::do_oop(oop* obj_p) {
   // ignore null handles
   oop o = *obj_p;
-<<<<<<< HEAD
-  if (o != NULL && !oopDesc::equals(o, JNIHandles::deleted_handle())) {
-=======
   if (o != NULL) {
->>>>>>> df648feb
     writer()->write_u1(HPROF_GC_ROOT_JNI_LOCAL);
     writer()->write_objectID(o);
     writer()->write_u4(_thread_serial_num);
@@ -1351,11 +1347,7 @@
   oop o = *obj_p;
 
   // ignore these
-<<<<<<< HEAD
-  if (o == NULL || oopDesc::equals(o, JNIHandles::deleted_handle())) return;
-=======
   if (o == NULL) return;
->>>>>>> df648feb
 
   // we ignore global ref to symbols and other internal objects
   if (o->is_instance() || o->is_objArray() || o->is_typeArray()) {
@@ -1430,12 +1422,6 @@
 };
 
 void HeapObjectDumper::do_object(oop o) {
-<<<<<<< HEAD
-  // hide the sentinel for deleted handles
-  if (oopDesc::equals(o, JNIHandles::deleted_handle())) return;
-
-=======
->>>>>>> df648feb
   // skip classes as these emitted as HPROF_GC_CLASS_DUMP records
   if (o->klass() == SystemDictionary::Class_klass()) {
     if (!java_lang_Class::is_primitive(o)) {
