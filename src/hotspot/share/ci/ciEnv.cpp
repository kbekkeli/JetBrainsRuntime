--- conflicted
+++ resolved
@@ -541,11 +541,7 @@
     // Calculate accessibility the hard way.
     if (!k->is_loaded()) {
       is_accessible = false;
-<<<<<<< HEAD
-    } else if (! oopDesc::equals(k->loader(), accessor->loader()) &&
-=======
     } else if (!oopDesc::equals(k->loader(), accessor->loader()) &&
->>>>>>> 7d987653
                get_klass_by_name_impl(accessor, cpool, k->name(), true) == NULL) {
       // Loaded only remotely.  Not linked yet.
       is_accessible = false;
