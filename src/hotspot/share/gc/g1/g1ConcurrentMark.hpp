/*
 * Copyright (c) 2001, 2018, Oracle and/or its affiliates. All rights reserved.
 * DO NOT ALTER OR REMOVE COPYRIGHT NOTICES OR THIS FILE HEADER.
 *
 * This code is free software; you can redistribute it and/or modify it
 * under the terms of the GNU General Public License version 2 only, as
 * published by the Free Software Foundation.
 *
 * This code is distributed in the hope that it will be useful, but WITHOUT
 * ANY WARRANTY; without even the implied warranty of MERCHANTABILITY or
 * FITNESS FOR A PARTICULAR PURPOSE.  See the GNU General Public License
 * version 2 for more details (a copy is included in the LICENSE file that
 * accompanied this code).
 *
 * You should have received a copy of the GNU General Public License version
 * 2 along with this work; if not, write to the Free Software Foundation,
 * Inc., 51 Franklin St, Fifth Floor, Boston, MA 02110-1301 USA.
 *
 * Please contact Oracle, 500 Oracle Parkway, Redwood Shores, CA 94065 USA
 * or visit www.oracle.com if you need additional information or have any
 * questions.
 *
 */

#ifndef SHARE_VM_GC_G1_G1CONCURRENTMARK_HPP
#define SHARE_VM_GC_G1_G1CONCURRENTMARK_HPP

#include "gc/g1/g1ConcurrentMarkBitMap.hpp"
#include "gc/g1/g1ConcurrentMarkObjArrayProcessor.hpp"
#include "gc/g1/g1HeapVerifier.hpp"
#include "gc/g1/g1RegionMarkStatsCache.hpp"
#include "gc/g1/heapRegionSet.hpp"
#include "gc/shared/taskqueue.hpp"
#include "memory/allocation.hpp"

class ConcurrentGCTimer;
class G1ConcurrentMarkThread;
class G1CollectedHeap;
class G1CMTask;
class G1ConcurrentMark;
class G1OldTracer;
class G1RegionToSpaceMapper;
class G1SurvivorRegions;

#ifdef _MSC_VER
#pragma warning(push)
// warning C4522: multiple assignment operators specified
#pragma warning(disable:4522)
#endif

// This is a container class for either an oop or a continuation address for
// mark stack entries. Both are pushed onto the mark stack.
class G1TaskQueueEntry {
private:
  void* _holder;

  static const uintptr_t ArraySliceBit = 1;

  G1TaskQueueEntry(oop obj) : _holder(obj) {
    assert(_holder != NULL, "Not allowed to set NULL task queue element");
  }
  G1TaskQueueEntry(HeapWord* addr) : _holder((void*)((uintptr_t)addr | ArraySliceBit)) { }
public:
  G1TaskQueueEntry(const G1TaskQueueEntry& other) { _holder = other._holder; }
  G1TaskQueueEntry() : _holder(NULL) { }

  static G1TaskQueueEntry from_slice(HeapWord* what) { return G1TaskQueueEntry(what); }
  static G1TaskQueueEntry from_oop(oop obj) { return G1TaskQueueEntry(obj); }

  G1TaskQueueEntry& operator=(const G1TaskQueueEntry& t) {
    _holder = t._holder;
    return *this;
  }

  volatile G1TaskQueueEntry& operator=(const volatile G1TaskQueueEntry& t) volatile {
    _holder = t._holder;
    return *this;
  }

  oop obj() const {
    assert(!is_array_slice(), "Trying to read array slice " PTR_FORMAT " as oop", p2i(_holder));
    return (oop)_holder;
  }

  HeapWord* slice() const {
    assert(is_array_slice(), "Trying to read oop " PTR_FORMAT " as array slice", p2i(_holder));
    return (HeapWord*)((uintptr_t)_holder & ~ArraySliceBit);
  }

  bool is_oop() const { return !is_array_slice(); }
  bool is_array_slice() const { return ((uintptr_t)_holder & ArraySliceBit) != 0; }
  bool is_null() const { return _holder == NULL; }
};

#ifdef _MSC_VER
#pragma warning(pop)
#endif

typedef GenericTaskQueue<G1TaskQueueEntry, mtGC> G1CMTaskQueue;
typedef GenericTaskQueueSet<G1CMTaskQueue, mtGC> G1CMTaskQueueSet;

// Closure used by CM during concurrent reference discovery
// and reference processing (during remarking) to determine
// if a particular object is alive. It is primarily used
// to determine if referents of discovered reference objects
// are alive. An instance is also embedded into the
// reference processor as the _is_alive_non_header field
class G1CMIsAliveClosure : public BoolObjectClosure {
  G1CollectedHeap* _g1h;
 public:
  G1CMIsAliveClosure(G1CollectedHeap* g1) : _g1h(g1) { }

  bool do_object_b(oop obj);
};

// Represents the overflow mark stack used by concurrent marking.
//
// Stores oops in a huge buffer in virtual memory that is always fully committed.
// Resizing may only happen during a STW pause when the stack is empty.
//
// Memory is allocated on a "chunk" basis, i.e. a set of oops. For this, the mark
// stack memory is split into evenly sized chunks of oops. Users can only
// add or remove entries on that basis.
// Chunks are filled in increasing address order. Not completely filled chunks
// have a NULL element as a terminating element.
//
// Every chunk has a header containing a single pointer element used for memory
// management. This wastes some space, but is negligible (< .1% with current sizing).
//
// Memory management is done using a mix of tracking a high water-mark indicating
// that all chunks at a lower address are valid chunks, and a singly linked free
// list connecting all empty chunks.
class G1CMMarkStack {
public:
  // Number of TaskQueueEntries that can fit in a single chunk.
  static const size_t EntriesPerChunk = 1024 - 1 /* One reference for the next pointer */;
private:
  struct TaskQueueEntryChunk {
    TaskQueueEntryChunk* next;
    G1TaskQueueEntry data[EntriesPerChunk];
  };

  size_t _max_chunk_capacity;    // Maximum number of TaskQueueEntryChunk elements on the stack.

  TaskQueueEntryChunk* _base;    // Bottom address of allocated memory area.
  size_t _chunk_capacity;        // Current maximum number of TaskQueueEntryChunk elements.

  char _pad0[DEFAULT_CACHE_LINE_SIZE];
  TaskQueueEntryChunk* volatile _free_list;  // Linked list of free chunks that can be allocated by users.
  char _pad1[DEFAULT_CACHE_LINE_SIZE - sizeof(TaskQueueEntryChunk*)];
  TaskQueueEntryChunk* volatile _chunk_list; // List of chunks currently containing data.
  volatile size_t _chunks_in_chunk_list;
  char _pad2[DEFAULT_CACHE_LINE_SIZE - sizeof(TaskQueueEntryChunk*) - sizeof(size_t)];

  volatile size_t _hwm;          // High water mark within the reserved space.
  char _pad4[DEFAULT_CACHE_LINE_SIZE - sizeof(size_t)];

  // Allocate a new chunk from the reserved memory, using the high water mark. Returns
  // NULL if out of memory.
  TaskQueueEntryChunk* allocate_new_chunk();

  // Atomically add the given chunk to the list.
  void add_chunk_to_list(TaskQueueEntryChunk* volatile* list, TaskQueueEntryChunk* elem);
  // Atomically remove and return a chunk from the given list. Returns NULL if the
  // list is empty.
  TaskQueueEntryChunk* remove_chunk_from_list(TaskQueueEntryChunk* volatile* list);

  void add_chunk_to_chunk_list(TaskQueueEntryChunk* elem);
  void add_chunk_to_free_list(TaskQueueEntryChunk* elem);

  TaskQueueEntryChunk* remove_chunk_from_chunk_list();
  TaskQueueEntryChunk* remove_chunk_from_free_list();

  // Resizes the mark stack to the given new capacity. Releases any previous
  // memory if successful.
  bool resize(size_t new_capacity);

 public:
  G1CMMarkStack();
  ~G1CMMarkStack();

  // Alignment and minimum capacity of this mark stack in number of oops.
  static size_t capacity_alignment();

  // Allocate and initialize the mark stack with the given number of oops.
  bool initialize(size_t initial_capacity, size_t max_capacity);

  // Pushes the given buffer containing at most EntriesPerChunk elements on the mark
  // stack. If less than EntriesPerChunk elements are to be pushed, the array must
  // be terminated with a NULL.
  // Returns whether the buffer contents were successfully pushed to the global mark
  // stack.
  bool par_push_chunk(G1TaskQueueEntry* buffer);

  // Pops a chunk from this mark stack, copying them into the given buffer. This
  // chunk may contain up to EntriesPerChunk elements. If there are less, the last
  // element in the array is a NULL pointer.
  bool par_pop_chunk(G1TaskQueueEntry* buffer);

  // Return whether the chunk list is empty. Racy due to unsynchronized access to
  // _chunk_list.
  bool is_empty() const { return _chunk_list == NULL; }

  size_t capacity() const  { return _chunk_capacity; }

  // Expand the stack, typically in response to an overflow condition
  void expand();

  // Return the approximate number of oops on this mark stack. Racy due to
  // unsynchronized access to _chunks_in_chunk_list.
  size_t size() const { return _chunks_in_chunk_list * EntriesPerChunk; }

  void set_empty();

  // Apply Fn to every oop on the mark stack. The mark stack must not
  // be modified while iterating.
  template<typename Fn> void iterate(Fn fn) const PRODUCT_RETURN;
};

// Root Regions are regions that are not empty at the beginning of a
// marking cycle and which we might collect during an evacuation pause
// while the cycle is active. Given that, during evacuation pauses, we
// do not copy objects that are explicitly marked, what we have to do
// for the root regions is to scan them and mark all objects reachable
// from them. According to the SATB assumptions, we only need to visit
// each object once during marking. So, as long as we finish this scan
// before the next evacuation pause, we can copy the objects from the
// root regions without having to mark them or do anything else to them.
//
// Currently, we only support root region scanning once (at the start
// of the marking cycle) and the root regions are all the survivor
// regions populated during the initial-mark pause.
class G1CMRootRegions {
private:
  const G1SurvivorRegions* _survivors;
  G1ConcurrentMark*        _cm;

  volatile bool            _scan_in_progress;
  volatile bool            _should_abort;
  volatile int             _claimed_survivor_index;

  void notify_scan_done();

public:
  G1CMRootRegions();
  // We actually do most of the initialization in this method.
  void init(const G1SurvivorRegions* survivors, G1ConcurrentMark* cm);

  // Reset the claiming / scanning of the root regions.
  void prepare_for_scan();

  // Forces get_next() to return NULL so that the iteration aborts early.
  void abort() { _should_abort = true; }

  // Return true if the CM thread are actively scanning root regions,
  // false otherwise.
  bool scan_in_progress() { return _scan_in_progress; }

  // Claim the next root region to scan atomically, or return NULL if
  // all have been claimed.
  HeapRegion* claim_next();

  // The number of root regions to scan.
  uint num_root_regions() const;

  void cancel_scan();

  // Flag that we're done with root region scanning and notify anyone
  // who's waiting on it. If aborted is false, assume that all regions
  // have been claimed.
  void scan_finished();

  // If CM threads are still scanning root regions, wait until they
  // are done. Return true if we had to wait, false otherwise.
  bool wait_until_scan_finished();
};

// This class manages data structures and methods for doing liveness analysis in
// G1's concurrent cycle.
class G1ConcurrentMark : public CHeapObj<mtGC> {
  friend class G1ConcurrentMarkThread;
  friend class G1CMRefProcTaskProxy;
  friend class G1CMRefProcTaskExecutor;
  friend class G1CMKeepAliveAndDrainClosure;
  friend class G1CMDrainMarkingStackClosure;
  friend class G1CMBitMapClosure;
  friend class G1CMConcurrentMarkingTask;
  friend class G1CMRemarkTask;
  friend class G1CMTask;

  G1ConcurrentMarkThread* _cm_thread;     // The thread doing the work
  G1CollectedHeap*        _g1h;           // The heap
  bool                    _completed_initialization; // Set to true when initialization is complete

  // Concurrent marking support structures
  G1CMBitMap              _mark_bitmap_1;
  G1CMBitMap              _mark_bitmap_2;
  G1CMBitMap*             _prev_mark_bitmap; // Completed mark bitmap
  G1CMBitMap*             _next_mark_bitmap; // Under-construction mark bitmap

  // Heap bounds
  MemRegion const         _heap;

  // Root region tracking and claiming
  G1CMRootRegions         _root_regions;

  // For grey objects
  G1CMMarkStack           _global_mark_stack; // Grey objects behind global finger
  HeapWord* volatile      _finger;            // The global finger, region aligned,
                                              // always pointing to the end of the
                                              // last claimed region

  uint                    _worker_id_offset;
  uint                    _max_num_tasks;    // Maximum number of marking tasks
  uint                    _num_active_tasks; // Number of tasks currently active
  G1CMTask**              _tasks;            // Task queue array (max_worker_id length)

  G1CMTaskQueueSet*       _task_queues;      // Task queue set
  ParallelTaskTerminator  _terminator;       // For termination

  // Two sync barriers that are used to synchronize tasks when an
  // overflow occurs. The algorithm is the following. All tasks enter
  // the first one to ensure that they have all stopped manipulating
  // the global data structures. After they exit it, they re-initialize
  // their data structures and task 0 re-initializes the global data
  // structures. Then, they enter the second sync barrier. This
  // ensure, that no task starts doing work before all data
  // structures (local and global) have been re-initialized. When they
  // exit it, they are free to start working again.
  WorkGangBarrierSync     _first_overflow_barrier_sync;
  WorkGangBarrierSync     _second_overflow_barrier_sync;

  // This is set by any task, when an overflow on the global data
  // structures is detected
  volatile bool           _has_overflown;
  // True: marking is concurrent, false: we're in remark
  volatile bool           _concurrent;
  // Set at the end of a Full GC so that marking aborts
  volatile bool           _has_aborted;

  // Used when remark aborts due to an overflow to indicate that
  // another concurrent marking phase should start
  volatile bool           _restart_for_overflow;

  ConcurrentGCTimer*      _gc_timer_cm;

  G1OldTracer*            _gc_tracer_cm;

  // Timing statistics. All of them are in ms
  NumberSeq _init_times;
  NumberSeq _remark_times;
  NumberSeq _remark_mark_times;
  NumberSeq _remark_weak_ref_times;
  NumberSeq _cleanup_times;
  double    _total_cleanup_time;

  double*   _accum_task_vtime;   // Accumulated task vtime

  WorkGang* _concurrent_workers;
  uint      _num_concurrent_workers; // The number of marking worker threads we're using
  uint      _max_concurrent_workers; // Maximum number of marking worker threads

  void verify_during_pause(G1HeapVerifier::G1VerifyType type, VerifyOption vo, const char* caller);

  void finalize_marking();

  void weak_refs_work_parallel_part(BoolObjectClosure* is_alive, bool purged_classes);
  void weak_refs_work(bool clear_all_soft_refs);

  void report_object_count();

  void swap_mark_bitmaps();

  void reclaim_empty_regions();

  // Clear statistics gathered during the concurrent cycle for the given region after
  // it has been reclaimed.
  void clear_statistics(HeapRegion* r);

  // Resets the global marking data structures, as well as the
  // task local ones; should be called during initial mark.
  void reset();

  // Resets all the marking data structures. Called when we have to restart
  // marking or when marking completes (via set_non_marking_state below).
  void reset_marking_for_restart();

  // We do this after we're done with marking so that the marking data
  // structures are initialized to a sensible and predictable state.
  void reset_at_marking_complete();

  // Called to indicate how many threads are currently active.
  void set_concurrency(uint active_tasks);

  // Should be called to indicate which phase we're in (concurrent
  // mark or remark) and how many threads are currently active.
  void set_concurrency_and_phase(uint active_tasks, bool concurrent);

  // Prints all gathered CM-related statistics
  void print_stats();

  HeapWord*               finger()          { return _finger;   }
  bool                    concurrent()      { return _concurrent; }
  uint                    active_tasks()    { return _num_active_tasks; }
  ParallelTaskTerminator* terminator()      { return &_terminator; }

  // Claims the next available region to be scanned by a marking
  // task/thread. It might return NULL if the next region is empty or
  // we have run out of regions. In the latter case, out_of_regions()
  // determines whether we've really run out of regions or the task
  // should call claim_region() again. This might seem a bit
  // awkward. Originally, the code was written so that claim_region()
  // either successfully returned with a non-empty region or there
  // were no more regions to be claimed. The problem with this was
  // that, in certain circumstances, it iterated over large chunks of
  // the heap finding only empty regions and, while it was working, it
  // was preventing the calling task to call its regular clock
  // method. So, this way, each task will spend very little time in
  // claim_region() and is allowed to call the regular clock method
  // frequently.
  HeapRegion* claim_region(uint worker_id);

  // Determines whether we've run out of regions to scan. Note that
  // the finger can point past the heap end in case the heap was expanded
  // to satisfy an allocation without doing a GC. This is fine, because all
  // objects in those regions will be considered live anyway because of
  // SATB guarantees (i.e. their TAMS will be equal to bottom).
  bool out_of_regions() { return _finger >= _heap.end(); }

  // Returns the task with the given id
  G1CMTask* task(uint id) {
    // During initial mark we use the parallel gc threads to do some work, so
    // we can only compare against _max_num_tasks.
    assert(id < _max_num_tasks, "Task id %u not within bounds up to %u", id, _max_num_tasks);
    return _tasks[id];
  }

  // Access / manipulation of the overflow flag which is set to
  // indicate that the global stack has overflown
  bool has_overflown()           { return _has_overflown; }
  void set_has_overflown()       { _has_overflown = true; }
  void clear_has_overflown()     { _has_overflown = false; }
  bool restart_for_overflow()    { return _restart_for_overflow; }

  // Methods to enter the two overflow sync barriers
  void enter_first_sync_barrier(uint worker_id);
  void enter_second_sync_barrier(uint worker_id);

  // Clear the given bitmap in parallel using the given WorkGang. If may_yield is
  // true, periodically insert checks to see if this method should exit prematurely.
  void clear_bitmap(G1CMBitMap* bitmap, WorkGang* workers, bool may_yield);

  // Region statistics gathered during marking.
  G1RegionMarkStats* _region_mark_stats;
  // Top pointer for each region at the start of the rebuild remembered set process
  // for regions which remembered sets need to be rebuilt. A NULL for a given region
  // means that this region does not be scanned during the rebuilding remembered
  // set phase at all.
  HeapWord* volatile* _top_at_rebuild_starts;
public:
  void add_to_liveness(uint worker_id, oop const obj, size_t size);
  // Liveness of the given region as determined by concurrent marking, i.e. the amount of
  // live words between bottom and nTAMS.
  size_t liveness(uint region)  { return _region_mark_stats[region]._live_words; }

  // Sets the internal top_at_region_start for the given region to current top of the region.
  inline void update_top_at_rebuild_start(HeapRegion* r);
  // TARS for the given region during remembered set rebuilding.
  inline HeapWord* top_at_rebuild_start(uint region) const;

  // Clear statistics gathered during the concurrent cycle for the given region after
  // it has been reclaimed.
  void clear_statistics_in_region(uint region_idx);
  // Notification for eagerly reclaimed regions to clean up.
  void humongous_object_eagerly_reclaimed(HeapRegion* r);
  // Manipulation of the global mark stack.
  // The push and pop operations are used by tasks for transfers
  // between task-local queues and the global mark stack.
  bool mark_stack_push(G1TaskQueueEntry* arr) {
    if (!_global_mark_stack.par_push_chunk(arr)) {
      set_has_overflown();
      return false;
    }
    return true;
  }
  bool mark_stack_pop(G1TaskQueueEntry* arr) {
    return _global_mark_stack.par_pop_chunk(arr);
  }
  size_t mark_stack_size() const                { return _global_mark_stack.size(); }
  size_t partial_mark_stack_size_target() const { return _global_mark_stack.capacity() / 3; }
  bool mark_stack_empty() const                 { return _global_mark_stack.is_empty(); }

  G1CMRootRegions* root_regions() { return &_root_regions; }

  void concurrent_cycle_start();
  // Abandon current marking iteration due to a Full GC.
  void concurrent_cycle_abort();
  void concurrent_cycle_end();

  void update_accum_task_vtime(int i, double vtime) {
    _accum_task_vtime[i] += vtime;
  }

  double all_task_accum_vtime() {
    double ret = 0.0;
    for (uint i = 0; i < _max_num_tasks; ++i)
      ret += _accum_task_vtime[i];
    return ret;
  }

  // Attempts to steal an object from the task queues of other tasks
  bool try_stealing(uint worker_id, int* hash_seed, G1TaskQueueEntry& task_entry);

  G1ConcurrentMark(G1CollectedHeap* g1h,
                   G1RegionToSpaceMapper* prev_bitmap_storage,
                   G1RegionToSpaceMapper* next_bitmap_storage);
  ~G1ConcurrentMark();

  G1ConcurrentMarkThread* cm_thread() { return _cm_thread; }

  const G1CMBitMap* const prev_mark_bitmap() const { return _prev_mark_bitmap; }
  G1CMBitMap* next_mark_bitmap() const { return _next_mark_bitmap; }

  // Calculates the number of concurrent GC threads to be used in the marking phase.
  uint calc_active_marking_workers();

  // Moves all per-task cached data into global state.
  void flush_all_task_caches();
  // Prepare internal data structures for the next mark cycle. This includes clearing
  // the next mark bitmap and some internal data structures. This method is intended
  // to be called concurrently to the mutator. It will yield to safepoint requests.
  void cleanup_for_next_mark();

  // Clear the previous marking bitmap during safepoint.
  void clear_prev_bitmap(WorkGang* workers);

  // Return whether the next mark bitmap has no marks set. To be used for assertions
  // only. Will not yield to pause requests.
  bool next_mark_bitmap_is_clear();

  // These two methods do the work that needs to be done at the start and end of the
  // initial mark pause.
  void pre_initial_mark();
  void post_initial_mark();

  // Scan all the root regions and mark everything reachable from
  // them.
  void scan_root_regions();

  // Scan a single root region and mark everything reachable from it.
  void scan_root_region(HeapRegion* hr, uint worker_id);

  // Do concurrent phase of marking, to a tentative transitive closure.
  void mark_from_roots();

  void remark();

  void cleanup();
  // Mark in the previous bitmap. Caution: the prev bitmap is usually read-only, so use
  // this carefully.
  inline void mark_in_prev_bitmap(oop p);

  // Clears marks for all objects in the given range, for the prev or
  // next bitmaps.  Caution: the previous bitmap is usually
  // read-only, so use this carefully!
  void clear_range_in_prev_bitmap(MemRegion mr);

  inline bool is_marked_in_prev_bitmap(oop p) const;

  // Verify that there are no collection set oops on the stacks (taskqueues /
  // global mark stack) and fingers (global / per-task).
  // If marking is not in progress, it's a no-op.
  void verify_no_cset_oops() PRODUCT_RETURN;

  inline bool do_yield_check();

  bool has_aborted()      { return _has_aborted; }

  void print_summary_info();

  void print_worker_threads_on(outputStream* st) const;
  void threads_do(ThreadClosure* tc) const;

  void print_on_error(outputStream* st) const;

  // Mark the given object on the next bitmap if it is below nTAMS.
  // If the passed obj_size is zero, it is recalculated from the given object if
  // needed. This is to be as lazy as possible with accessing the object's size.
  inline bool mark_in_next_bitmap(uint worker_id, HeapRegion* const hr, oop const obj, size_t const obj_size = 0);
  inline bool mark_in_next_bitmap(uint worker_id, oop const obj, size_t const obj_size = 0);
<<<<<<< HEAD
=======

  inline bool is_marked_in_next_bitmap(oop p) const;
>>>>>>> 5c80c5c4

  // Returns true if initialization was successfully completed.
  bool completed_initialization() const {
    return _completed_initialization;
  }

  ConcurrentGCTimer* gc_timer_cm() const { return _gc_timer_cm; }
  G1OldTracer* gc_tracer_cm() const { return _gc_tracer_cm; }

private:
  // Rebuilds the remembered sets for chosen regions in parallel and concurrently to the application.
  void rebuild_rem_set_concurrently();
};

// A class representing a marking task.
class G1CMTask : public TerminatorTerminator {
private:
  enum PrivateConstants {
    // The regular clock call is called once the scanned words reaches
    // this limit
    words_scanned_period          = 12*1024,
    // The regular clock call is called once the number of visited
    // references reaches this limit
    refs_reached_period           = 1024,
    // Initial value for the hash seed, used in the work stealing code
    init_hash_seed                = 17
  };

  // Number of entries in the per-task stats entry. This seems enough to have a very
  // low cache miss rate.
  static const uint RegionMarkStatsCacheSize = 1024;

  G1CMObjArrayProcessor       _objArray_processor;

  uint                        _worker_id;
  G1CollectedHeap*            _g1h;
  G1ConcurrentMark*           _cm;
  G1CMBitMap*                 _next_mark_bitmap;
  // the task queue of this task
  G1CMTaskQueue*              _task_queue;

  G1RegionMarkStatsCache      _mark_stats_cache;
  // Number of calls to this task
  uint                        _calls;

  // When the virtual timer reaches this time, the marking step should exit
  double                      _time_target_ms;
  // Start time of the current marking step
  double                      _start_time_ms;

  // Oop closure used for iterations over oops
  G1CMOopClosure*             _cm_oop_closure;

  // Region this task is scanning, NULL if we're not scanning any
  HeapRegion*                 _curr_region;
  // Local finger of this task, NULL if we're not scanning a region
  HeapWord*                   _finger;
  // Limit of the region this task is scanning, NULL if we're not scanning one
  HeapWord*                   _region_limit;

  // Number of words this task has scanned
  size_t                      _words_scanned;
  // When _words_scanned reaches this limit, the regular clock is
  // called. Notice that this might be decreased under certain
  // circumstances (i.e. when we believe that we did an expensive
  // operation).
  size_t                      _words_scanned_limit;
  // Initial value of _words_scanned_limit (i.e. what it was
  // before it was decreased).
  size_t                      _real_words_scanned_limit;

  // Number of references this task has visited
  size_t                      _refs_reached;
  // When _refs_reached reaches this limit, the regular clock is
  // called. Notice this this might be decreased under certain
  // circumstances (i.e. when we believe that we did an expensive
  // operation).
  size_t                      _refs_reached_limit;
  // Initial value of _refs_reached_limit (i.e. what it was before
  // it was decreased).
  size_t                      _real_refs_reached_limit;

  // Used by the work stealing
  int                         _hash_seed;
  // If true, then the task has aborted for some reason
  bool                        _has_aborted;
  // Set when the task aborts because it has met its time quota
  bool                        _has_timed_out;
  // True when we're draining SATB buffers; this avoids the task
  // aborting due to SATB buffers being available (as we're already
  // dealing with them)
  bool                        _draining_satb_buffers;

  // Number sequence of past step times
  NumberSeq                   _step_times_ms;
  // Elapsed time of this task
  double                      _elapsed_time_ms;
  // Termination time of this task
  double                      _termination_time_ms;
  // When this task got into the termination protocol
  double                      _termination_start_time_ms;

  TruncatedSeq                _marking_step_diffs_ms;

  // Updates the local fields after this task has claimed
  // a new region to scan
  void setup_for_region(HeapRegion* hr);
  // Makes the limit of the region up-to-date
  void update_region_limit();

  // Called when either the words scanned or the refs visited limit
  // has been reached
  void reached_limit();
  // Recalculates the words scanned and refs visited limits
  void recalculate_limits();
  // Decreases the words scanned and refs visited limits when we reach
  // an expensive operation
  void decrease_limits();
  // Checks whether the words scanned or refs visited reached their
  // respective limit and calls reached_limit() if they have
  void check_limits() {
    if (_words_scanned >= _words_scanned_limit ||
        _refs_reached >= _refs_reached_limit) {
      reached_limit();
    }
  }
  // Supposed to be called regularly during a marking step as
  // it checks a bunch of conditions that might cause the marking step
  // to abort
  void regular_clock_call();

  // Test whether obj might have already been passed over by the
  // mark bitmap scan, and so needs to be pushed onto the mark stack.
  bool is_below_finger(oop obj, HeapWord* global_finger) const;

  template<bool scan> void process_grey_task_entry(G1TaskQueueEntry task_entry);
public:
  // Apply the closure on the given area of the objArray. Return the number of words
  // scanned.
  inline size_t scan_objArray(objArrayOop obj, MemRegion mr);
  // Resets the task; should be called right at the beginning of a marking phase.
  void reset(G1CMBitMap* next_mark_bitmap);
  // Clears all the fields that correspond to a claimed region.
  void clear_region_fields();

  // The main method of this class which performs a marking step
  // trying not to exceed the given duration. However, it might exit
  // prematurely, according to some conditions (i.e. SATB buffers are
  // available for processing).
  void do_marking_step(double target_ms,
                       bool do_termination,
                       bool is_serial);

  // These two calls start and stop the timer
  void record_start_time() {
    _elapsed_time_ms = os::elapsedTime() * 1000.0;
  }
  void record_end_time() {
    _elapsed_time_ms = os::elapsedTime() * 1000.0 - _elapsed_time_ms;
  }

  // Returns the worker ID associated with this task.
  uint worker_id() { return _worker_id; }

  // From TerminatorTerminator. It determines whether this task should
  // exit the termination protocol after it's entered it.
  virtual bool should_exit_termination();

  // Resets the local region fields after a task has finished scanning a
  // region; or when they have become stale as a result of the region
  // being evacuated.
  void giveup_current_region();

  HeapWord* finger()            { return _finger; }

  bool has_aborted()            { return _has_aborted; }
  void set_has_aborted()        { _has_aborted = true; }
  void clear_has_aborted()      { _has_aborted = false; }

  void set_cm_oop_closure(G1CMOopClosure* cm_oop_closure);

  // Increment the number of references this task has visited.
  void increment_refs_reached() { ++_refs_reached; }

  // Grey the object by marking it.  If not already marked, push it on
  // the local queue if below the finger.
  // obj is below its region's NTAMS.
  inline void make_reference_grey(oop obj);

  // Grey the object (by calling make_grey_reference) if required,
  // e.g. obj is below its containing region's NTAMS.
  // Precondition: obj is a valid heap object.
  template <class T>
  inline void deal_with_reference(T* p);

  // Scans an object and visits its children.
  inline void scan_task_entry(G1TaskQueueEntry task_entry);

  // Pushes an object on the local queue.
  inline void push(G1TaskQueueEntry task_entry);

  // Move entries to the global stack.
  void move_entries_to_global_stack();
  // Move entries from the global stack, return true if we were successful to do so.
  bool get_entries_from_global_stack();

  // Pops and scans objects from the local queue. If partially is
  // true, then it stops when the queue size is of a given limit. If
  // partially is false, then it stops when the queue is empty.
  void drain_local_queue(bool partially);
  // Moves entries from the global stack to the local queue and
  // drains the local queue. If partially is true, then it stops when
  // both the global stack and the local queue reach a given size. If
  // partially if false, it tries to empty them totally.
  void drain_global_stack(bool partially);
  // Keeps picking SATB buffers and processing them until no SATB
  // buffers are available.
  void drain_satb_buffers();

  // Moves the local finger to a new location
  inline void move_finger_to(HeapWord* new_finger) {
    assert(new_finger >= _finger && new_finger < _region_limit, "invariant");
    _finger = new_finger;
  }

  G1CMTask(uint worker_id,
           G1ConcurrentMark *cm,
           G1CMTaskQueue* task_queue,
           G1RegionMarkStats* mark_stats,
           uint max_regions);

  inline void update_liveness(oop const obj, size_t const obj_size);

  // Clear (without flushing) the mark cache entry for the given region.
  void clear_mark_stats_cache(uint region_idx);
  // Evict the whole statistics cache into the global statistics. Returns the
  // number of cache hits and misses so far.
  Pair<size_t, size_t> flush_mark_stats_cache();
  // Prints statistics associated with this task
  void print_stats();
};

// Class that's used to to print out per-region liveness
// information. It's currently used at the end of marking and also
// after we sort the old regions at the end of the cleanup operation.
class G1PrintRegionLivenessInfoClosure : public HeapRegionClosure {
private:
  // Accumulators for these values.
  size_t _total_used_bytes;
  size_t _total_capacity_bytes;
  size_t _total_prev_live_bytes;
  size_t _total_next_live_bytes;

  // Accumulator for the remembered set size
  size_t _total_remset_bytes;

  // Accumulator for strong code roots memory size
  size_t _total_strong_code_roots_bytes;

  static double bytes_to_mb(size_t val) {
    return (double) val / (double) M;
  }

public:
  // The header and footer are printed in the constructor and
  // destructor respectively.
  G1PrintRegionLivenessInfoClosure(const char* phase_name);
  virtual bool do_heap_region(HeapRegion* r);
  ~G1PrintRegionLivenessInfoClosure();
};

#endif // SHARE_VM_GC_G1_G1CONCURRENTMARK_HPP<|MERGE_RESOLUTION|>--- conflicted
+++ resolved
@@ -588,11 +588,8 @@
   // needed. This is to be as lazy as possible with accessing the object's size.
   inline bool mark_in_next_bitmap(uint worker_id, HeapRegion* const hr, oop const obj, size_t const obj_size = 0);
   inline bool mark_in_next_bitmap(uint worker_id, oop const obj, size_t const obj_size = 0);
-<<<<<<< HEAD
-=======
 
   inline bool is_marked_in_next_bitmap(oop p) const;
->>>>>>> 5c80c5c4
 
   // Returns true if initialization was successfully completed.
   bool completed_initialization() const {
