--- conflicted
+++ resolved
@@ -79,14 +79,9 @@
   // Unsafe.getObject should be recorded in an SATB log buffer.
   void insert_pre_barrier(GraphKit* kit, Node* base_oop, Node* offset, Node* pre_val, bool need_mem_bar) const;
 
-<<<<<<< HEAD
 public:
-  static const TypeFunc* g1_wb_pre_Type();
-  static const TypeFunc* g1_wb_post_Type();
-=======
   static const TypeFunc* write_ref_field_pre_entry_Type();
   static const TypeFunc* write_ref_field_post_entry_Type();
->>>>>>> a4f7f435
 
   virtual Node* load_at_resolved(C2Access& access, const Type* val_type) const;
 
