/*
 * Copyright (c) 2001, 2018, Oracle and/or its affiliates. All rights reserved.
 * DO NOT ALTER OR REMOVE COPYRIGHT NOTICES OR THIS FILE HEADER.
 *
 * This code is free software; you can redistribute it and/or modify it
 * under the terms of the GNU General Public License version 2 only, as
 * published by the Free Software Foundation.
 *
 * This code is distributed in the hope that it will be useful, but WITHOUT
 * ANY WARRANTY; without even the implied warranty of MERCHANTABILITY or
 * FITNESS FOR A PARTICULAR PURPOSE.  See the GNU General Public License
 * version 2 for more details (a copy is included in the LICENSE file that
 * accompanied this code).
 *
 * You should have received a copy of the GNU General Public License version
 * 2 along with this work; if not, write to the Free Software Foundation,
 * Inc., 51 Franklin St, Fifth Floor, Boston, MA 02110-1301 USA.
 *
 * Please contact Oracle, 500 Oracle Parkway, Redwood Shores, CA 94065 USA
 * or visit www.oracle.com if you need additional information or have any
 * questions.
 *
 */

#include "precompiled.hpp"
#include "classfile/systemDictionary.hpp"
#include "gc/shared/allocTracer.hpp"
#include "gc/shared/barrierSet.hpp"
#include "gc/shared/collectedHeap.hpp"
#include "gc/shared/collectedHeap.inline.hpp"
#include "gc/shared/gcLocker.inline.hpp"
#include "gc/shared/gcHeapSummary.hpp"
#include "gc/shared/gcTrace.hpp"
#include "gc/shared/gcTraceTime.inline.hpp"
#include "gc/shared/gcWhen.hpp"
#include "gc/shared/vmGCOperations.hpp"
#include "logging/log.hpp"
#include "memory/metaspace.hpp"
#include "memory/resourceArea.hpp"
#include "oops/instanceMirrorKlass.hpp"
#include "oops/oop.inline.hpp"
#include "runtime/handles.inline.hpp"
#include "runtime/init.hpp"
#include "runtime/thread.inline.hpp"
#include "runtime/threadSMR.hpp"
#include "runtime/vmThread.hpp"
#include "services/heapDumper.hpp"
#include "utilities/align.hpp"

class ClassLoaderData;

#ifdef ASSERT
int CollectedHeap::_fire_out_of_memory_count = 0;
#endif

size_t CollectedHeap::_filler_array_max_size = 0;

template <>
void EventLogBase<GCMessage>::print(outputStream* st, GCMessage& m) {
  st->print_cr("GC heap %s", m.is_before ? "before" : "after");
  st->print_raw(m);
}

void GCHeapLog::log_heap(CollectedHeap* heap, bool before) {
  if (!should_log()) {
    return;
  }

  double timestamp = fetch_timestamp();
  MutexLockerEx ml(&_mutex, Mutex::_no_safepoint_check_flag);
  int index = compute_log_index();
  _records[index].thread = NULL; // Its the GC thread so it's not that interesting.
  _records[index].timestamp = timestamp;
  _records[index].data.is_before = before;
  stringStream st(_records[index].data.buffer(), _records[index].data.size());

  st.print_cr("{Heap %s GC invocations=%u (full %u):",
                 before ? "before" : "after",
                 heap->total_collections(),
                 heap->total_full_collections());

  heap->print_on(&st);
  st.print_cr("}");
}

VirtualSpaceSummary CollectedHeap::create_heap_space_summary() {
  size_t capacity_in_words = capacity() / HeapWordSize;

  return VirtualSpaceSummary(
    reserved_region().start(), reserved_region().start() + capacity_in_words, reserved_region().end());
}

GCHeapSummary CollectedHeap::create_heap_summary() {
  VirtualSpaceSummary heap_space = create_heap_space_summary();
  return GCHeapSummary(heap_space, used());
}

MetaspaceSummary CollectedHeap::create_metaspace_summary() {
  const MetaspaceSizes meta_space(
      MetaspaceUtils::committed_bytes(),
      MetaspaceUtils::used_bytes(),
      MetaspaceUtils::reserved_bytes());
  const MetaspaceSizes data_space(
      MetaspaceUtils::committed_bytes(Metaspace::NonClassType),
      MetaspaceUtils::used_bytes(Metaspace::NonClassType),
      MetaspaceUtils::reserved_bytes(Metaspace::NonClassType));
  const MetaspaceSizes class_space(
      MetaspaceUtils::committed_bytes(Metaspace::ClassType),
      MetaspaceUtils::used_bytes(Metaspace::ClassType),
      MetaspaceUtils::reserved_bytes(Metaspace::ClassType));

  const MetaspaceChunkFreeListSummary& ms_chunk_free_list_summary =
    MetaspaceUtils::chunk_free_list_summary(Metaspace::NonClassType);
  const MetaspaceChunkFreeListSummary& class_chunk_free_list_summary =
    MetaspaceUtils::chunk_free_list_summary(Metaspace::ClassType);

  return MetaspaceSummary(MetaspaceGC::capacity_until_GC(), meta_space, data_space, class_space,
                          ms_chunk_free_list_summary, class_chunk_free_list_summary);
}

void CollectedHeap::print_heap_before_gc() {
  Universe::print_heap_before_gc();
  if (_gc_heap_log != NULL) {
    _gc_heap_log->log_heap_before(this);
  }
}

void CollectedHeap::print_heap_after_gc() {
  Universe::print_heap_after_gc();
  if (_gc_heap_log != NULL) {
    _gc_heap_log->log_heap_after(this);
  }
}

void CollectedHeap::print_on_error(outputStream* st) const {
  st->print_cr("Heap:");
  print_extended_on(st);
  st->cr();

  BarrierSet::barrier_set()->print_on(st);
}

void CollectedHeap::trace_heap(GCWhen::Type when, const GCTracer* gc_tracer) {
  const GCHeapSummary& heap_summary = create_heap_summary();
  gc_tracer->report_gc_heap_summary(when, heap_summary);

  const MetaspaceSummary& metaspace_summary = create_metaspace_summary();
  gc_tracer->report_metaspace_summary(when, metaspace_summary);
}

void CollectedHeap::trace_heap_before_gc(const GCTracer* gc_tracer) {
  trace_heap(GCWhen::BeforeGC, gc_tracer);
}

void CollectedHeap::trace_heap_after_gc(const GCTracer* gc_tracer) {
  trace_heap(GCWhen::AfterGC, gc_tracer);
}

// WhiteBox API support for concurrent collectors.  These are the
// default implementations, for collectors which don't support this
// feature.
bool CollectedHeap::supports_concurrent_phase_control() const {
  return false;
}

const char* const* CollectedHeap::concurrent_phases() const {
  static const char* const result[] = { NULL };
  return result;
}

bool CollectedHeap::request_concurrent_phase(const char* phase) {
  return false;
}

// Memory state functions.


CollectedHeap::CollectedHeap() :
  _is_gc_active(false),
  _total_collections(0),
  _total_full_collections(0),
  _gc_cause(GCCause::_no_gc),
  _gc_lastcause(GCCause::_no_gc)
{
  const size_t max_len = size_t(arrayOopDesc::max_array_length(T_INT));
  const size_t elements_per_word = HeapWordSize / sizeof(jint);
  _filler_array_max_size = align_object_size(filler_array_hdr_size() +
                                             max_len / elements_per_word);

  NOT_PRODUCT(_promotion_failure_alot_count = 0;)
  NOT_PRODUCT(_promotion_failure_alot_gc_number = 0;)

  if (UsePerfData) {
    EXCEPTION_MARK;

    // create the gc cause jvmstat counters
    _perf_gc_cause = PerfDataManager::create_string_variable(SUN_GC, "cause",
                             80, GCCause::to_string(_gc_cause), CHECK);

    _perf_gc_lastcause =
                PerfDataManager::create_string_variable(SUN_GC, "lastCause",
                             80, GCCause::to_string(_gc_lastcause), CHECK);
  }

  // Create the ring log
  if (LogEvents) {
    _gc_heap_log = new GCHeapLog();
  } else {
    _gc_heap_log = NULL;
  }
}

// This interface assumes that it's being called by the
// vm thread. It collects the heap assuming that the
// heap lock is already held and that we are executing in
// the context of the vm thread.
void CollectedHeap::collect_as_vm_thread(GCCause::Cause cause) {
  assert(Thread::current()->is_VM_thread(), "Precondition#1");
  assert(Heap_lock->is_locked(), "Precondition#2");
  GCCauseSetter gcs(this, cause);
  switch (cause) {
    case GCCause::_heap_inspection:
    case GCCause::_heap_dump:
    case GCCause::_metadata_GC_threshold : {
      HandleMark hm;
      do_full_collection(false);        // don't clear all soft refs
      break;
    }
    case GCCause::_metadata_GC_clear_soft_refs: {
      HandleMark hm;
      do_full_collection(true);         // do clear all soft refs
      break;
    }
    default:
      ShouldNotReachHere(); // Unexpected use of this function
  }
}

MetaWord* CollectedHeap::satisfy_failed_metadata_allocation(ClassLoaderData* loader_data,
                                                            size_t word_size,
                                                            Metaspace::MetadataType mdtype) {
  uint loop_count = 0;
  uint gc_count = 0;
  uint full_gc_count = 0;

  assert(!Heap_lock->owned_by_self(), "Should not be holding the Heap_lock");

  do {
    MetaWord* result = loader_data->metaspace_non_null()->allocate(word_size, mdtype);
    if (result != NULL) {
      return result;
    }

    if (GCLocker::is_active_and_needs_gc()) {
      // If the GCLocker is active, just expand and allocate.
      // If that does not succeed, wait if this thread is not
      // in a critical section itself.
      result = loader_data->metaspace_non_null()->expand_and_allocate(word_size, mdtype);
      if (result != NULL) {
        return result;
      }
      JavaThread* jthr = JavaThread::current();
      if (!jthr->in_critical()) {
        // Wait for JNI critical section to be exited
        GCLocker::stall_until_clear();
        // The GC invoked by the last thread leaving the critical
        // section will be a young collection and a full collection
        // is (currently) needed for unloading classes so continue
        // to the next iteration to get a full GC.
        continue;
      } else {
        if (CheckJNICalls) {
          fatal("Possible deadlock due to allocating while"
                " in jni critical section");
        }
        return NULL;
      }
    }

    {  // Need lock to get self consistent gc_count's
      MutexLocker ml(Heap_lock);
      gc_count      = Universe::heap()->total_collections();
      full_gc_count = Universe::heap()->total_full_collections();
    }

    // Generate a VM operation
    VM_CollectForMetadataAllocation op(loader_data,
                                       word_size,
                                       mdtype,
                                       gc_count,
                                       full_gc_count,
                                       GCCause::_metadata_GC_threshold);
    VMThread::execute(&op);

    // If GC was locked out, try again. Check before checking success because the
    // prologue could have succeeded and the GC still have been locked out.
    if (op.gc_locked()) {
      continue;
    }

    if (op.prologue_succeeded()) {
      return op.result();
    }
    loop_count++;
    if ((QueuedAllocationWarningCount > 0) &&
        (loop_count % QueuedAllocationWarningCount == 0)) {
      log_warning(gc, ergo)("satisfy_failed_metadata_allocation() retries %d times,"
                            " size=" SIZE_FORMAT, loop_count, word_size);
    }
  } while (true);  // Until a GC is done
}

#ifndef PRODUCT
void CollectedHeap::check_for_bad_heap_word_value(HeapWord* addr, size_t size) {
  if (CheckMemoryInitialization && ZapUnusedHeapArea) {
    for (size_t slot = 0; slot < size; slot += 1) {
      assert((*(intptr_t*) (addr + slot)) != ((intptr_t) badHeapWordVal),
             "Found badHeapWordValue in post-allocation check");
    }
  }
}

void CollectedHeap::check_for_non_bad_heap_word_value(HeapWord* addr, size_t size) {
  if (CheckMemoryInitialization && ZapUnusedHeapArea) {
    for (size_t slot = 0; slot < size; slot += 1) {
      assert((*(intptr_t*) (addr + slot)) == ((intptr_t) badHeapWordVal),
             "Found non badHeapWordValue in pre-allocation check");
    }
  }
}
#endif // PRODUCT

#ifdef ASSERT
void CollectedHeap::check_for_valid_allocation_state() {
  Thread *thread = Thread::current();
  // How to choose between a pending exception and a potential
  // OutOfMemoryError?  Don't allow pending exceptions.
  // This is a VM policy failure, so how do we exhaustively test it?
  assert(!thread->has_pending_exception(),
         "shouldn't be allocating with pending exception");
  if (StrictSafepointChecks) {
    assert(thread->allow_allocation(),
           "Allocation done by thread for which allocation is blocked "
           "by No_Allocation_Verifier!");
    // Allocation of an oop can always invoke a safepoint,
    // hence, the true argument
    thread->check_for_valid_safepoint_state(true);
  }
}
#endif

HeapWord* CollectedHeap::allocate_from_tlab_slow(Klass* klass, Thread* thread, size_t size) {

  // Retain tlab and allocate object in shared space if
  // the amount free in the tlab is too large to discard.
  if (thread->tlab().free() > thread->tlab().refill_waste_limit()) {
    thread->tlab().record_slow_allocation(size);
    return NULL;
  }

  // Discard tlab and allocate a new one.
  // To minimize fragmentation, the last TLAB may be smaller than the rest.
  size_t new_tlab_size = thread->tlab().compute_size(size);

  thread->tlab().clear_before_allocation();

  if (new_tlab_size == 0) {
    return NULL;
  }

  // Allocate a new TLAB...
  HeapWord* obj = Universe::heap()->allocate_new_tlab(new_tlab_size);
  if (obj == NULL) {
    return NULL;
  }

  AllocTracer::send_allocation_in_new_tlab(klass, obj, new_tlab_size * HeapWordSize, size * HeapWordSize, thread);

  if (ZeroTLAB) {
    // ..and clear it.
    Copy::zero_to_words(obj, new_tlab_size);
  } else {
    // ...and zap just allocated object.
#ifdef ASSERT
    // Skip mangling the space corresponding to the object header to
    // ensure that the returned space is not considered parsable by
    // any concurrent GC thread.
    size_t hdr_size = oopDesc::header_size();
    Copy::fill_to_words(obj + hdr_size, new_tlab_size - hdr_size, badHeapWordVal);
#endif // ASSERT
  }
  thread->tlab().fill(obj, obj + size, new_tlab_size);
  return Universe::heap()->tlab_post_allocation_setup(obj);
}

size_t CollectedHeap::max_tlab_size() const {
  // TLABs can't be bigger than we can fill with a int[Integer.MAX_VALUE].
  // This restriction could be removed by enabling filling with multiple arrays.
  // If we compute that the reasonable way as
  //    header_size + ((sizeof(jint) * max_jint) / HeapWordSize)
  // we'll overflow on the multiply, so we do the divide first.
  // We actually lose a little by dividing first,
  // but that just makes the TLAB  somewhat smaller than the biggest array,
  // which is fine, since we'll be able to fill that.
  size_t max_int_size = typeArrayOopDesc::header_size(T_INT) +
              sizeof(jint) *
              ((juint) max_jint / (size_t) HeapWordSize);
  return align_down(max_int_size, MinObjAlignment);
}

size_t CollectedHeap::filler_array_hdr_size() {
  return align_object_offset(arrayOopDesc::header_size(T_INT)); // align to Long
}

size_t CollectedHeap::filler_array_min_size() {
  return align_object_size(filler_array_hdr_size()); // align to MinObjAlignment
}

#ifdef ASSERT
void CollectedHeap::fill_args_check(HeapWord* start, size_t words)
{
  assert(words >= min_fill_size(), "too small to fill");
  assert(is_object_aligned(words), "unaligned size");
  assert(Universe::heap()->is_in_reserved(start), "not in heap");
  assert(Universe::heap()->is_in_reserved(start + words - 1), "not in heap");
}

void CollectedHeap::zap_filler_array(HeapWord* start, size_t words, bool zap)
{
  if (ZapFillerObjects && zap) {
    Copy::fill_to_words(start + filler_array_hdr_size(),
                        words - filler_array_hdr_size(), 0XDEAFBABE);
  }
}
#endif // ASSERT

void
CollectedHeap::fill_with_array(HeapWord* start, size_t words, bool zap)
{
  assert(words >= filler_array_min_size(), "too small for an array");
  assert(words <= filler_array_max_size(), "too big for a single object");

  const size_t payload_size = words - filler_array_hdr_size();
  const size_t len = payload_size * HeapWordSize / sizeof(jint);
  assert((int)len >= 0, "size too large " SIZE_FORMAT " becomes %d", words, (int)len);

  // Set the length first for concurrent GC.
  ((arrayOop)start)->set_length((int)len);
  post_allocation_setup_common(Universe::intArrayKlassObj(), start);
  DEBUG_ONLY(zap_filler_array(start, words, zap);)
}

void
CollectedHeap::fill_with_object_impl(HeapWord* start, size_t words, bool zap)
{
  assert(words <= filler_array_max_size(), "too big for a single object");

  if (words >= filler_array_min_size()) {
    fill_with_array(start, words, zap);
  } else if (words > 0) {
    assert(words == min_fill_size(), "unaligned size");
    post_allocation_setup_common(SystemDictionary::Object_klass(), start);
  }
}

void CollectedHeap::fill_with_object(HeapWord* start, size_t words, bool zap)
{
  DEBUG_ONLY(fill_args_check(start, words);)
  HandleMark hm;  // Free handles before leaving.
  fill_with_object_impl(start, words, zap);
}

void CollectedHeap::fill_with_objects(HeapWord* start, size_t words, bool zap)
{
  DEBUG_ONLY(fill_args_check(start, words);)
  HandleMark hm;  // Free handles before leaving.

  // Multiple objects may be required depending on the filler array maximum size. Fill
  // the range up to that with objects that are filler_array_max_size sized. The
  // remainder is filled with a single object.
  const size_t min = min_fill_size();
  const size_t max = filler_array_max_size();
  while (words > max) {
    const size_t cur = (words - max) >= min ? max : max - min;
    fill_with_array(start, cur, zap);
    start += cur;
    words -= cur;
  }

  fill_with_object_impl(start, words, zap);
}

HeapWord* CollectedHeap::allocate_new_tlab(size_t size) {
  guarantee(false, "thread-local allocation buffers not supported");
  return NULL;
}

void CollectedHeap::ensure_parsability(bool retire_tlabs) {
  // The second disjunct in the assertion below makes a concession
  // for the start-up verification done while the VM is being
  // created. Callers be careful that you know that mutators
  // aren't going to interfere -- for instance, this is permissible
  // if we are still single-threaded and have either not yet
  // started allocating (nothing much to verify) or we have
  // started allocating but are now a full-fledged JavaThread
  // (and have thus made our TLAB's) available for filling.
  assert(SafepointSynchronize::is_at_safepoint() ||
         !is_init_completed(),
         "Should only be called at a safepoint or at start-up"
         " otherwise concurrent mutator activity may make heap "
         " unparsable again");
  const bool use_tlab = UseTLAB;
  // The main thread starts allocating via a TLAB even before it
  // has added itself to the threads list at vm boot-up.
  JavaThreadIteratorWithHandle jtiwh;
  assert(!use_tlab || jtiwh.length() > 0,
         "Attempt to fill tlabs before main thread has been added"
         " to threads list is doomed to failure!");
  BarrierSet *bs = BarrierSet::barrier_set();
  for (; JavaThread *thread = jtiwh.next(); ) {
     if (use_tlab) thread->tlab().make_parsable(retire_tlabs);
     bs->make_parsable(thread);
  }
}

void CollectedHeap::accumulate_statistics_all_tlabs() {
  if (UseTLAB) {
    assert(SafepointSynchronize::is_at_safepoint() ||
         !is_init_completed(),
         "should only accumulate statistics on tlabs at safepoint");

    ThreadLocalAllocBuffer::accumulate_statistics_before_gc();
  }
}

void CollectedHeap::resize_all_tlabs() {
  if (UseTLAB) {
    assert(SafepointSynchronize::is_at_safepoint() ||
         !is_init_completed(),
         "should only resize tlabs at safepoint");

    ThreadLocalAllocBuffer::resize_all_tlabs();
  }
}

void CollectedHeap::full_gc_dump(GCTimer* timer, bool before) {
  assert(timer != NULL, "timer is null");
  if ((HeapDumpBeforeFullGC && before) || (HeapDumpAfterFullGC && !before)) {
    GCTraceTime(Info, gc) tm(before ? "Heap Dump (before full gc)" : "Heap Dump (after full gc)", timer);
    HeapDumper::dump_heap();
  }

  LogTarget(Trace, gc, classhisto) lt;
  if (lt.is_enabled()) {
    GCTraceTime(Trace, gc, classhisto) tm(before ? "Class Histogram (before full gc)" : "Class Histogram (after full gc)", timer);
    ResourceMark rm;
    LogStream ls(lt);
    VM_GC_HeapInspection inspector(&ls, false /* ! full gc */);
    inspector.doit();
  }
}

void CollectedHeap::pre_full_gc_dump(GCTimer* timer) {
  full_gc_dump(timer, true);
}

void CollectedHeap::post_full_gc_dump(GCTimer* timer) {
  full_gc_dump(timer, false);
}

void CollectedHeap::initialize_reserved_region(HeapWord *start, HeapWord *end) {
  // It is important to do this in a way such that concurrent readers can't
  // temporarily think something is in the heap.  (Seen this happen in asserts.)
  _reserved.set_word_size(0);
  _reserved.set_start(start);
  _reserved.set_end(end);
}

void CollectedHeap::post_initialize() {
  initialize_serviceability();
}

<<<<<<< HEAD
HeapWord* CollectedHeap::tlab_post_allocation_setup(HeapWord* obj) {
  return obj;
}

uint CollectedHeap::oop_extra_words() {
  // Default implementation doesn't need extra space for oops.
  return 0;
}

void CollectedHeap::accumulate_statistics_all_gclabs() {
  // Default implementation does nothing.
}

#ifndef CC_INTERP
void CollectedHeap::compile_prepare_oop(MacroAssembler* masm, Register obj) {
  // Default implementation does nothing.
}
#endif
=======
#ifndef PRODUCT

bool CollectedHeap::promotion_should_fail(volatile size_t* count) {
  // Access to count is not atomic; the value does not have to be exact.
  if (PromotionFailureALot) {
    const size_t gc_num = total_collections();
    const size_t elapsed_gcs = gc_num - _promotion_failure_alot_gc_number;
    if (elapsed_gcs >= PromotionFailureALotInterval) {
      // Test for unsigned arithmetic wrap-around.
      if (++*count >= PromotionFailureALotCount) {
        *count = 0;
        return true;
      }
    }
  }
  return false;
}

bool CollectedHeap::promotion_should_fail() {
  return promotion_should_fail(&_promotion_failure_alot_count);
}

void CollectedHeap::reset_promotion_should_fail(volatile size_t* count) {
  if (PromotionFailureALot) {
    _promotion_failure_alot_gc_number = total_collections();
    *count = 0;
  }
}

void CollectedHeap::reset_promotion_should_fail() {
  reset_promotion_should_fail(&_promotion_failure_alot_count);
}

#endif  // #ifndef PRODUCT
>>>>>>> 7d987653

bool CollectedHeap::supports_object_pinning() const {
  return false;
}

oop CollectedHeap::pin_object(JavaThread* thread, oop obj) {
  ShouldNotReachHere();
  return NULL;
}

void CollectedHeap::unpin_object(JavaThread* thread, oop obj) {
  ShouldNotReachHere();
}<|MERGE_RESOLUTION|>--- conflicted
+++ resolved
@@ -580,26 +580,6 @@
   initialize_serviceability();
 }
 
-<<<<<<< HEAD
-HeapWord* CollectedHeap::tlab_post_allocation_setup(HeapWord* obj) {
-  return obj;
-}
-
-uint CollectedHeap::oop_extra_words() {
-  // Default implementation doesn't need extra space for oops.
-  return 0;
-}
-
-void CollectedHeap::accumulate_statistics_all_gclabs() {
-  // Default implementation does nothing.
-}
-
-#ifndef CC_INTERP
-void CollectedHeap::compile_prepare_oop(MacroAssembler* masm, Register obj) {
-  // Default implementation does nothing.
-}
-#endif
-=======
 #ifndef PRODUCT
 
 bool CollectedHeap::promotion_should_fail(volatile size_t* count) {
@@ -634,7 +614,6 @@
 }
 
 #endif  // #ifndef PRODUCT
->>>>>>> 7d987653
 
 bool CollectedHeap::supports_object_pinning() const {
   return false;
@@ -647,4 +626,23 @@
 
 void CollectedHeap::unpin_object(JavaThread* thread, oop obj) {
   ShouldNotReachHere();
-}+}
+
+HeapWord* CollectedHeap::tlab_post_allocation_setup(HeapWord* obj) {
+  return obj;
+}
+
+uint CollectedHeap::oop_extra_words() {
+  // Default implementation doesn't need extra space for oops.
+  return 0;
+}
+
+void CollectedHeap::accumulate_statistics_all_gclabs() {
+  // Default implementation does nothing.
+}
+
+#ifndef CC_INTERP
+void CollectedHeap::compile_prepare_oop(MacroAssembler* masm, Register obj) {
+  // Default implementation does nothing.
+}
+#endif