/*
 * Copyright (c) 1997, 2018, Oracle and/or its affiliates. All rights reserved.
 * DO NOT ALTER OR REMOVE COPYRIGHT NOTICES OR THIS FILE HEADER.
 *
 * This code is free software; you can redistribute it and/or modify it
 * under the terms of the GNU General Public License version 2 only, as
 * published by the Free Software Foundation.
 *
 * This code is distributed in the hope that it will be useful, but WITHOUT
 * ANY WARRANTY; without even the implied warranty of MERCHANTABILITY or
 * FITNESS FOR A PARTICULAR PURPOSE.  See the GNU General Public License
 * version 2 for more details (a copy is included in the LICENSE file that
 * accompanied this code).
 *
 * You should have received a copy of the GNU General Public License version
 * 2 along with this work; if not, write to the Free Software Foundation,
 * Inc., 51 Franklin St, Fifth Floor, Boston, MA 02110-1301 USA.
 *
 * Please contact Oracle, 500 Oracle Parkway, Redwood Shores, CA 94065 USA
 * or visit www.oracle.com if you need additional information or have any
 * questions.
 *
 */

#ifndef SHARE_GC_SHARED_GC_GLOBALS_HPP
#define SHARE_GC_SHARED_GC_GLOBALS_HPP

#include "utilities/macros.hpp"
#if INCLUDE_CMSGC
#include "gc/cms/cms_globals.hpp"
#endif
#if INCLUDE_EPSILONGC
#include "gc/epsilon/epsilon_globals.hpp"
#endif
#if INCLUDE_G1GC
#include "gc/g1/g1_globals.hpp"
#endif
#if INCLUDE_PARALLELGC
#include "gc/parallel/parallel_globals.hpp"
#endif
#if INCLUDE_SERIALGC
#include "gc/serial/serial_globals.hpp"
#endif
<<<<<<< HEAD
#if INCLUDE_SHENANDOAHGC
#include "gc/shenandoah/shenandoah_globals.hpp"
=======
#if INCLUDE_ZGC
#include "gc/z/z_globals.hpp"
>>>>>>> c444168e
#endif

#define GC_FLAGS(develop,                                                   \
                 develop_pd,                                                \
                 product,                                                   \
                 product_pd,                                                \
                 diagnostic,                                                \
                 diagnostic_pd,                                             \
                 experimental,                                              \
                 notproduct,                                                \
                 manageable,                                                \
                 product_rw,                                                \
                 lp64_product,                                              \
                 range,                                                     \
                 constraint,                                                \
                 writeable)                                                 \
                                                                            \
  CMSGC_ONLY(GC_CMS_FLAGS(                                                  \
    develop,                                                                \
    develop_pd,                                                             \
    product,                                                                \
    product_pd,                                                             \
    diagnostic,                                                             \
    diagnostic_pd,                                                          \
    experimental,                                                           \
    notproduct,                                                             \
    manageable,                                                             \
    product_rw,                                                             \
    lp64_product,                                                           \
    range,                                                                  \
    constraint,                                                             \
    writeable))                                                             \
                                                                            \
  EPSILONGC_ONLY(GC_EPSILON_FLAGS(                                          \
    develop,                                                                \
    develop_pd,                                                             \
    product,                                                                \
    product_pd,                                                             \
    diagnostic,                                                             \
    diagnostic_pd,                                                          \
    experimental,                                                           \
    notproduct,                                                             \
    manageable,                                                             \
    product_rw,                                                             \
    lp64_product,                                                           \
    range,                                                                  \
    constraint,                                                             \
    writeable))                                                             \
                                                                            \
  G1GC_ONLY(GC_G1_FLAGS(                                                    \
    develop,                                                                \
    develop_pd,                                                             \
    product,                                                                \
    product_pd,                                                             \
    diagnostic,                                                             \
    diagnostic_pd,                                                          \
    experimental,                                                           \
    notproduct,                                                             \
    manageable,                                                             \
    product_rw,                                                             \
    lp64_product,                                                           \
    range,                                                                  \
    constraint,                                                             \
    writeable))                                                             \
                                                                            \
  PARALLELGC_ONLY(GC_PARALLEL_FLAGS(                                        \
    develop,                                                                \
    develop_pd,                                                             \
    product,                                                                \
    product_pd,                                                             \
    diagnostic,                                                             \
    diagnostic_pd,                                                          \
    experimental,                                                           \
    notproduct,                                                             \
    manageable,                                                             \
    product_rw,                                                             \
    lp64_product,                                                           \
    range,                                                                  \
    constraint,                                                             \
    writeable))                                                             \
                                                                            \
  SHENANDOAHGC_ONLY(GC_SHENANDOAH_FLAGS(                                    \
    develop,                                                                \
    develop_pd,                                                             \
    product,                                                                \
    product_pd,                                                             \
    diagnostic,                                                             \
    diagnostic_pd,                                                          \
    experimental,                                                           \
    notproduct,                                                             \
    manageable,                                                             \
    product_rw,                                                             \
    lp64_product,                                                           \
    range,                                                                  \
    constraint,                                                             \
    writeable))                                                             \
                                                                            \
  SERIALGC_ONLY(GC_SERIAL_FLAGS(                                            \
    develop,                                                                \
    develop_pd,                                                             \
    product,                                                                \
    product_pd,                                                             \
    diagnostic,                                                             \
    diagnostic_pd,                                                          \
    experimental,                                                           \
    notproduct,                                                             \
    manageable,                                                             \
    product_rw,                                                             \
    lp64_product,                                                           \
    range,                                                                  \
    constraint,                                                             \
    writeable))                                                             \
                                                                            \
  ZGC_ONLY(GC_Z_FLAGS(                                                      \
    develop,                                                                \
    develop_pd,                                                             \
    product,                                                                \
    product_pd,                                                             \
    diagnostic,                                                             \
    diagnostic_pd,                                                          \
    experimental,                                                           \
    notproduct,                                                             \
    manageable,                                                             \
    product_rw,                                                             \
    lp64_product,                                                           \
    range,                                                                  \
    constraint,                                                             \
    writeable))                                                             \
                                                                            \
  /* gc */                                                                  \
                                                                            \
  product(bool, UseConcMarkSweepGC, false,                                  \
          "Use Concurrent Mark-Sweep GC in the old generation")             \
                                                                            \
  product(bool, UseSerialGC, false,                                         \
          "Use the Serial garbage collector")                               \
                                                                            \
  product(bool, UseG1GC, false,                                             \
          "Use the Garbage-First garbage collector")                        \
                                                                            \
  product(bool, UseShenandoahGC, false,                                     \
          "Use the Shenandoah garbage collector")                           \
                                                                            \
  product(bool, UseParallelGC, false,                                       \
          "Use the Parallel Scavenge garbage collector")                    \
                                                                            \
  product(bool, UseParallelOldGC, false,                                    \
          "Use the Parallel Old garbage collector")                         \
                                                                            \
  experimental(bool, UseEpsilonGC, false,                                   \
          "Use the Epsilon (no-op) garbage collector")                      \
                                                                            \
  experimental(bool, UseZGC, false,                                         \
          "Use the Z garbage collector")                                    \
                                                                            \
  product(uint, ParallelGCThreads, 0,                                       \
          "Number of parallel threads parallel gc will use")                \
          constraint(ParallelGCThreadsConstraintFunc,AfterErgo)             \
                                                                            \
  diagnostic(bool, UseSemaphoreGCThreadsSynchronization, true,              \
            "Use semaphore synchronization for the GC Threads, "            \
            "instead of synchronization based on mutexes")                  \
                                                                            \
  product(bool, UseDynamicNumberOfGCThreads, true,                          \
          "Dynamically choose the number of threads up to a maximum of "    \
          "ParallelGCThreads parallel collectors will use for garbage "     \
          "collection work")                                                \
                                                                            \
  diagnostic(bool, InjectGCWorkerCreationFailure, false,                    \
             "Inject thread creation failures for "                         \
             "UseDynamicNumberOfGCThreads")                                 \
                                                                            \
  diagnostic(bool, ForceDynamicNumberOfGCThreads, false,                    \
          "Force dynamic selection of the number of "                       \
          "parallel threads parallel gc will use to aid debugging")         \
                                                                            \
  product(size_t, HeapSizePerGCThread, ScaleForWordSize(32*M),              \
          "Size of heap (bytes) per GC thread used in calculating the "     \
          "number of GC threads")                                           \
          range((size_t)os::vm_page_size(), (size_t)max_uintx)              \
                                                                            \
  product(uint, ConcGCThreads, 0,                                           \
          "Number of threads concurrent gc will use")                       \
          constraint(ConcGCThreadsConstraintFunc,AfterErgo)                 \
                                                                            \
  product(uint, GCTaskTimeStampEntries, 200,                                \
          "Number of time stamp entries per gc worker thread")              \
          range(1, max_jint)                                                \
                                                                            \
  product(bool, AlwaysTenure, false,                                        \
          "Always tenure objects in eden (ParallelGC only)")                \
                                                                            \
  product(bool, NeverTenure, false,                                         \
          "Never tenure objects in eden, may tenure on overflow "           \
          "(ParallelGC only)")                                              \
                                                                            \
  product(bool, ScavengeBeforeFullGC, true,                                 \
          "Scavenge youngest generation before each full GC.")              \
                                                                            \
  product(bool, ExplicitGCInvokesConcurrent, false,                         \
          "A System.gc() request invokes a concurrent collection; "         \
          "(effective only when using concurrent collectors)")              \
                                                                            \
  product(bool, GCLockerInvokesConcurrent, false,                           \
          "The exit of a JNI critical section necessitating a scavenge, "   \
          "also kicks off a background concurrent collection")              \
                                                                            \
  product(uintx, GCLockerEdenExpansionPercent, 5,                           \
          "How much the GC can expand the eden by while the GC locker "     \
          "is active (as a percentage)")                                    \
          range(0, 100)                                                     \
                                                                            \
  diagnostic(uintx, GCLockerRetryAllocationCount, 2,                        \
          "Number of times to retry allocations when "                      \
          "blocked by the GC locker")                                       \
          range(0, max_uintx)                                               \
                                                                            \
  product(uintx, ParallelGCBufferWastePct, 10,                              \
          "Wasted fraction of parallel allocation buffer")                  \
          range(0, 100)                                                     \
                                                                            \
  product(uintx, TargetPLABWastePct, 10,                                    \
          "Target wasted space in last buffer as percent of overall "       \
          "allocation")                                                     \
          range(1, 100)                                                     \
                                                                            \
  product(uintx, PLABWeight, 75,                                            \
          "Percentage (0-100) used to weight the current sample when "      \
          "computing exponentially decaying average for ResizePLAB")        \
          range(0, 100)                                                     \
                                                                            \
  product(bool, ResizePLAB, true,                                           \
          "Dynamically resize (survivor space) promotion LAB's")            \
                                                                            \
  product(int, ParGCArrayScanChunk, 50,                                     \
          "Scan a subset of object array and push remainder, if array is "  \
          "bigger than this")                                               \
          range(1, max_jint/3)                                              \
                                                                            \
  product(uintx, OldPLABWeight, 50,                                         \
          "Percentage (0-100) used to weight the current sample when "      \
          "computing exponentially decaying average for resizing "          \
          "OldPLABSize")                                                    \
          range(0, 100)                                                     \
                                                                            \
  product(bool, ResizeOldPLAB, true,                                        \
          "Dynamically resize (old gen) promotion LAB's")                   \
                                                                            \
  product(bool, AlwaysPreTouch, false,                                      \
          "Force all freshly committed pages to be pre-touched")            \
                                                                            \
  product(size_t, PreTouchParallelChunkSize, 1 * G,                         \
          "Per-thread chunk size for parallel memory pre-touch.")           \
          range(1, SIZE_MAX / 2)                                            \
                                                                            \
  /* where does the range max value of (max_jint - 1) come from? */         \
  product(size_t, MarkStackSizeMax, NOT_LP64(4*M) LP64_ONLY(512*M),         \
          "Maximum size of marking stack")                                  \
          range(1, (max_jint - 1))                                          \
                                                                            \
  product(size_t, MarkStackSize, NOT_LP64(32*K) LP64_ONLY(4*M),             \
          "Size of marking stack")                                          \
          constraint(MarkStackSizeConstraintFunc,AfterErgo)                 \
                                                                            \
  develop(bool, VerifyBlockOffsetArray, false,                              \
          "Do (expensive) block offset array verification")                 \
                                                                            \
  diagnostic(bool, BlockOffsetArrayUseUnallocatedBlock, false,              \
          "Maintain _unallocated_block in BlockOffsetArray "                \
          "(currently applicable only to CMS collector)")                   \
                                                                            \
  product(intx, RefDiscoveryPolicy, 0,                                      \
          "Select type of reference discovery policy: "                     \
          "reference-based(0) or referent-based(1)")                        \
          range(ReferenceProcessor::DiscoveryPolicyMin,                     \
                ReferenceProcessor::DiscoveryPolicyMax)                     \
                                                                            \
  product(bool, ParallelRefProcEnabled, false,                              \
          "Enable parallel reference processing whenever possible")         \
                                                                            \
  product(bool, ParallelRefProcBalancingEnabled, true,                      \
          "Enable balancing of reference processing queues")                \
                                                                            \
  product(uintx, InitiatingHeapOccupancyPercent, 45,                        \
          "The percent occupancy (IHOP) of the current old generation "     \
          "capacity above which a concurrent mark cycle will be initiated " \
          "Its value may change over time if adaptive IHOP is enabled, "    \
          "otherwise the value remains constant. "                          \
          "In the latter case a value of 0 will result as frequent as "     \
          "possible concurrent marking cycles. A value of 100 disables "    \
          "concurrent marking. "                                            \
          "Fragmentation waste in the old generation is not considered "    \
          "free space in this calculation. (G1 collector only)")            \
          range(0, 100)                                                     \
                                                                            \
  notproduct(bool, ScavengeALot, false,                                     \
          "Force scavenge at every Nth exit from the runtime system "       \
          "(N=ScavengeALotInterval)")                                       \
                                                                            \
  develop(bool, FullGCALot, false,                                          \
          "Force full gc at every Nth exit from the runtime system "        \
          "(N=FullGCALotInterval)")                                         \
                                                                            \
  notproduct(bool, GCALotAtAllSafepoints, false,                            \
          "Enforce ScavengeALot/GCALot at all potential safepoints")        \
                                                                            \
  notproduct(bool, PromotionFailureALot, false,                             \
          "Use promotion failure handling on every youngest generation "    \
          "collection")                                                     \
                                                                            \
  develop(uintx, PromotionFailureALotCount, 1000,                           \
          "Number of promotion failures occurring at PLAB "                 \
          "refill attempts (ParNew) or promotion attempts "                 \
          "(other young collectors)")                                       \
                                                                            \
  develop(uintx, PromotionFailureALotInterval, 5,                           \
          "Total collections between promotion failures a lot")             \
                                                                            \
  experimental(uintx, WorkStealingSleepMillis, 1,                           \
          "Sleep time when sleep is used for yields")                       \
                                                                            \
  experimental(uintx, WorkStealingYieldsBeforeSleep, 5000,                  \
          "Number of yields before a sleep is done during work stealing")   \
                                                                            \
  experimental(uintx, WorkStealingHardSpins, 4096,                          \
          "Number of iterations in a spin loop between checks on "          \
          "time out of hard spin")                                          \
                                                                            \
  experimental(uintx, WorkStealingSpinToYieldRatio, 10,                     \
          "Ratio of hard spins to calls to yield")                          \
                                                                            \
  develop(uintx, ObjArrayMarkingStride, 2048,                               \
          "Number of object array elements to push onto the marking stack " \
          "before pushing a continuation entry")                            \
                                                                            \
  develop(bool, MetadataAllocationFailALot, false,                          \
          "Fail metadata allocations at intervals controlled by "           \
          "MetadataAllocationFailALotInterval")                             \
                                                                            \
  develop(uintx, MetadataAllocationFailALotInterval, 1000,                  \
          "Metadata allocation failure a lot interval")                     \
                                                                            \
  notproduct(bool, ExecuteInternalVMTests, false,                           \
          "Enable execution of internal VM tests")                          \
                                                                            \
  notproduct(bool, VerboseInternalVMTests, false,                           \
          "Turn on logging for internal VM tests.")                         \
                                                                            \
  product(bool, ExecutingUnitTests, false,                                  \
          "Whether the JVM is running unit tests or not")                   \
                                                                            \
  product_pd(bool, UseTLAB, "Use thread-local object allocation")           \
                                                                            \
  product_pd(bool, ResizeTLAB,                                              \
          "Dynamically resize TLAB size for threads")                       \
                                                                            \
  product(bool, ZeroTLAB, false,                                            \
          "Zero out the newly created TLAB")                                \
                                                                            \
  product(bool, TLABStats, true,                                            \
          "Provide more detailed and expensive TLAB statistics.")           \
                                                                            \
  product_pd(bool, NeverActAsServerClassMachine,                            \
          "Never act like a server-class machine")                          \
                                                                            \
  product(bool, AlwaysActAsServerClassMachine, false,                       \
          "Always act like a server-class machine")                         \
                                                                            \
  product_pd(uint64_t, MaxRAM,                                              \
          "Real memory size (in bytes) used to set maximum heap size")      \
          range(0, 0XFFFFFFFFFFFFFFFF)                                      \
                                                                            \
  product(bool, AggressiveHeap, false,                                      \
          "Optimize heap options for long-running memory intensive apps")   \
                                                                            \
  product(size_t, ErgoHeapSizeLimit, 0,                                     \
          "Maximum ergonomically set heap size (in bytes); zero means use " \
          "MaxRAM * MaxRAMPercentage / 100")                                \
          range(0, max_uintx)                                               \
                                                                            \
  product(uintx, MaxRAMFraction, 4,                                         \
          "Maximum fraction (1/n) of real memory used for maximum heap "    \
          "size. "                                                          \
          "Deprecated, use MaxRAMPercentage instead")                       \
          range(1, max_uintx)                                               \
                                                                            \
  product(uintx, MinRAMFraction, 2,                                         \
          "Minimum fraction (1/n) of real memory used for maximum heap "    \
          "size on systems with small physical memory size. "               \
          "Deprecated, use MinRAMPercentage instead")                       \
          range(1, max_uintx)                                               \
                                                                            \
  product(uintx, InitialRAMFraction, 64,                                    \
          "Fraction (1/n) of real memory used for initial heap size. "      \
          "Deprecated, use InitialRAMPercentage instead")                   \
          range(1, max_uintx)                                               \
                                                                            \
  product(double, MaxRAMPercentage, 25.0,                                   \
          "Maximum percentage of real memory used for maximum heap size")   \
          range(0.0, 100.0)                                                 \
                                                                            \
  product(double, MinRAMPercentage, 50.0,                                   \
          "Minimum percentage of real memory used for maximum heap"         \
          "size on systems with small physical memory size")                \
          range(0.0, 100.0)                                                 \
                                                                            \
  product(double, InitialRAMPercentage, 1.5625,                             \
          "Percentage of real memory used for initial heap size")           \
          range(0.0, 100.0)                                                 \
                                                                            \
  product(int, ActiveProcessorCount, -1,                                    \
          "Specify the CPU count the VM should use and report as active")   \
                                                                            \
  develop(uintx, MaxVirtMemFraction, 2,                                     \
          "Maximum fraction (1/n) of virtual memory used for ergonomically "\
          "determining maximum heap size")                                  \
                                                                            \
  product(bool, UseAdaptiveSizePolicy, true,                                \
          "Use adaptive generation sizing policies")                        \
                                                                            \
  product(bool, UsePSAdaptiveSurvivorSizePolicy, true,                      \
          "Use adaptive survivor sizing policies")                          \
                                                                            \
  product(bool, UseAdaptiveGenerationSizePolicyAtMinorCollection, true,     \
          "Use adaptive young-old sizing policies at minor collections")    \
                                                                            \
  product(bool, UseAdaptiveGenerationSizePolicyAtMajorCollection, true,     \
          "Use adaptive young-old sizing policies at major collections")    \
                                                                            \
  product(bool, UseAdaptiveSizePolicyWithSystemGC, false,                   \
          "Include statistics from System.gc() for adaptive size policy")   \
                                                                            \
  product(bool, UseAdaptiveGCBoundary, false,                               \
          "Allow young-old boundary to move")                               \
                                                                            \
  develop(intx, PSAdaptiveSizePolicyResizeVirtualSpaceAlot, -1,             \
          "Resize the virtual spaces of the young or old generations")      \
          range(-1, 1)                                                      \
                                                                            \
  product(uintx, AdaptiveSizeThroughPutPolicy, 0,                           \
          "Policy for changing generation size for throughput goals")       \
          range(0, 1)                                                       \
                                                                            \
  product(uintx, AdaptiveSizePolicyInitializingSteps, 20,                   \
          "Number of steps where heuristics is used before data is used")   \
          range(0, max_uintx)                                               \
                                                                            \
  develop(uintx, AdaptiveSizePolicyReadyThreshold, 5,                       \
          "Number of collections before the adaptive sizing is started")    \
                                                                            \
  product(uintx, AdaptiveSizePolicyOutputInterval, 0,                       \
          "Collection interval for printing information; zero means never") \
          range(0, max_uintx)                                               \
                                                                            \
  product(bool, UseAdaptiveSizePolicyFootprintGoal, true,                   \
          "Use adaptive minimum footprint as a goal")                       \
                                                                            \
  product(uintx, AdaptiveSizePolicyWeight, 10,                              \
          "Weight given to exponential resizing, between 0 and 100")        \
          range(0, 100)                                                     \
                                                                            \
  product(uintx, AdaptiveTimeWeight,       25,                              \
          "Weight given to time in adaptive policy, between 0 and 100")     \
          range(0, 100)                                                     \
                                                                            \
  product(uintx, PausePadding, 1,                                           \
          "How much buffer to keep for pause time")                         \
          range(0, max_juint)                                               \
                                                                            \
  product(uintx, PromotedPadding, 3,                                        \
          "How much buffer to keep for promotion failure")                  \
          range(0, max_juint)                                               \
                                                                            \
  product(uintx, SurvivorPadding, 3,                                        \
          "How much buffer to keep for survivor overflow")                  \
          range(0, max_juint)                                               \
                                                                            \
  product(uintx, ThresholdTolerance, 10,                                    \
          "Allowed collection cost difference between generations")         \
          range(0, 100)                                                     \
                                                                            \
  product(uintx, AdaptiveSizePolicyCollectionCostMargin, 50,                \
          "If collection costs are within margin, reduce both by full "     \
          "delta")                                                          \
          range(0, 100)                                                     \
                                                                            \
  product(uintx, YoungGenerationSizeIncrement, 20,                          \
          "Adaptive size percentage change in young generation")            \
          range(0, 100)                                                     \
                                                                            \
  product(uintx, YoungGenerationSizeSupplement, 80,                         \
          "Supplement to YoungedGenerationSizeIncrement used at startup")   \
          range(0, 100)                                                     \
                                                                            \
  product(uintx, YoungGenerationSizeSupplementDecay, 8,                     \
          "Decay factor to YoungedGenerationSizeSupplement")                \
          range(1, max_uintx)                                               \
                                                                            \
  product(uintx, TenuredGenerationSizeIncrement, 20,                        \
          "Adaptive size percentage change in tenured generation")          \
          range(0, 100)                                                     \
                                                                            \
  product(uintx, TenuredGenerationSizeSupplement, 80,                       \
          "Supplement to TenuredGenerationSizeIncrement used at startup")   \
          range(0, 100)                                                     \
                                                                            \
  product(uintx, TenuredGenerationSizeSupplementDecay, 2,                   \
          "Decay factor to TenuredGenerationSizeIncrement")                 \
          range(1, max_uintx)                                               \
                                                                            \
  product(uintx, MaxGCPauseMillis, max_uintx - 1,                           \
          "Adaptive size policy maximum GC pause time goal in millisecond, "\
          "or (G1 Only) the maximum GC time per MMU time slice")            \
          range(1, max_uintx - 1)                                           \
          constraint(MaxGCPauseMillisConstraintFunc,AfterErgo)              \
                                                                            \
  product(uintx, GCPauseIntervalMillis, 0,                                  \
          "Time slice for MMU specification")                               \
          constraint(GCPauseIntervalMillisConstraintFunc,AfterErgo)         \
                                                                            \
  product(uintx, MaxGCMinorPauseMillis, max_uintx,                          \
          "Adaptive size policy maximum GC minor pause time goal "          \
          "in millisecond")                                                 \
          range(0, max_uintx)                                               \
                                                                            \
  product(uintx, GCTimeRatio, 99,                                           \
          "Adaptive size policy application time to GC time ratio")         \
          range(0, max_juint)                                               \
                                                                            \
  product(uintx, AdaptiveSizeDecrementScaleFactor, 4,                       \
          "Adaptive size scale down factor for shrinking")                  \
          range(1, max_uintx)                                               \
                                                                            \
  product(bool, UseAdaptiveSizeDecayMajorGCCost, true,                      \
          "Adaptive size decays the major cost for long major intervals")   \
                                                                            \
  product(uintx, AdaptiveSizeMajorGCDecayTimeScale, 10,                     \
          "Time scale over which major costs decay")                        \
          range(0, max_uintx)                                               \
                                                                            \
  product(uintx, MinSurvivorRatio, 3,                                       \
          "Minimum ratio of young generation/survivor space size")          \
          range(3, max_uintx)                                               \
                                                                            \
  product(uintx, InitialSurvivorRatio, 8,                                   \
          "Initial ratio of young generation/survivor space size")          \
          range(0, max_uintx)                                               \
                                                                            \
  product(size_t, BaseFootPrintEstimate, 256*M,                             \
          "Estimate of footprint other than Java Heap")                     \
          range(0, max_uintx)                                               \
                                                                            \
  product(bool, UseGCOverheadLimit, true,                                   \
          "Use policy to limit of proportion of time spent in GC "          \
          "before an OutOfMemory error is thrown")                          \
                                                                            \
  product(uintx, GCTimeLimit, 98,                                           \
          "Limit of the proportion of time spent in GC before "             \
          "an OutOfMemoryError is thrown (used with GCHeapFreeLimit)")      \
          range(0, 100)                                                     \
                                                                            \
  product(uintx, GCHeapFreeLimit, 2,                                        \
          "Minimum percentage of free space after a full GC before an "     \
          "OutOfMemoryError is thrown (used with GCTimeLimit)")             \
          range(0, 100)                                                     \
                                                                            \
  develop(uintx, AdaptiveSizePolicyGCTimeLimitThreshold, 5,                 \
          "Number of consecutive collections before gc time limit fires")   \
          range(1, max_uintx)                                               \
                                                                            \
  product(intx, PrefetchCopyIntervalInBytes, -1,                            \
          "How far ahead to prefetch destination area (<= 0 means off)")    \
          range(-1, max_jint)                                               \
                                                                            \
  product(intx, PrefetchScanIntervalInBytes, -1,                            \
          "How far ahead to prefetch scan area (<= 0 means off)")           \
          range(-1, max_jint)                                               \
                                                                            \
  product(intx, PrefetchFieldsAhead, -1,                                    \
          "How many fields ahead to prefetch in oop scan (<= 0 means off)") \
          range(-1, max_jint)                                               \
                                                                            \
  diagnostic(bool, VerifyDuringStartup, false,                              \
          "Verify memory system before executing any Java code "            \
          "during VM initialization")                                       \
                                                                            \
  diagnostic(bool, VerifyBeforeExit, trueInDebug,                           \
          "Verify system before exiting")                                   \
                                                                            \
  diagnostic(bool, VerifyBeforeGC, false,                                   \
          "Verify memory system before GC")                                 \
                                                                            \
  diagnostic(bool, VerifyAfterGC, false,                                    \
          "Verify memory system after GC")                                  \
                                                                            \
  diagnostic(bool, VerifyDuringGC, false,                                   \
          "Verify memory system during GC (between phases)")                \
                                                                            \
  diagnostic(ccstrlist, VerifyGCType, "",                                   \
             "GC type(s) to verify when Verify*GC is enabled."              \
             "Available types are collector specific.")                     \
                                                                            \
  diagnostic(ccstrlist, VerifySubSet, "",                                   \
          "Memory sub-systems to verify when Verify*GC flag(s) "            \
          "are enabled. One or more sub-systems can be specified "          \
          "in a comma separated string. Sub-systems are: "                  \
          "threads, heap, symbol_table, string_table, codecache, "          \
          "dictionary, classloader_data_graph, metaspace, jni_handles, "    \
          "codecache_oops")                                                 \
                                                                            \
  diagnostic(bool, GCParallelVerificationEnabled, true,                     \
          "Enable parallel memory system verification")                     \
                                                                            \
  diagnostic(bool, DeferInitialCardMark, false,                             \
          "When +ReduceInitialCardMarks, explicitly defer any that "        \
          "may arise from new_pre_store_barrier")                           \
                                                                            \
  product(bool, UseCondCardMark, false,                                     \
          "Check for already marked card before updating card table")       \
                                                                            \
  diagnostic(bool, VerifyRememberedSets, false,                             \
          "Verify GC remembered sets")                                      \
                                                                            \
  diagnostic(bool, VerifyObjectStartArray, true,                            \
          "Verify GC object start array if verify before/after")            \
                                                                            \
  product(bool, DisableExplicitGC, false,                                   \
          "Ignore calls to System.gc()")                                    \
                                                                            \
  product(bool, BindGCTaskThreadsToCPUs, false,                             \
          "Bind GCTaskThreads to CPUs if possible")                         \
                                                                            \
  product(bool, UseGCTaskAffinity, false,                                   \
          "Use worker affinity when asking for GCTasks")                    \
                                                                            \
  product(bool, PrintGC, false,                                             \
          "Print message at garbage collection. "                           \
          "Deprecated, use -Xlog:gc instead.")                              \
                                                                            \
  product(bool, PrintGCDetails, false,                                      \
          "Print more details at garbage collection. "                      \
          "Deprecated, use -Xlog:gc* instead.")                             \
                                                                            \
  develop(intx, ConcGCYieldTimeout, 0,                                      \
          "If non-zero, assert that GC threads yield within this "          \
          "number of milliseconds")                                         \
          range(0, max_intx)                                                \
                                                                            \
  notproduct(intx, ScavengeALotInterval,     1,                             \
          "Interval between which scavenge will occur with +ScavengeALot")  \
                                                                            \
  notproduct(intx, FullGCALotInterval,     1,                               \
          "Interval between which full gc will occur with +FullGCALot")     \
                                                                            \
  notproduct(intx, FullGCALotStart,     0,                                  \
          "For which invocation to start FullGCAlot")                       \
                                                                            \
  notproduct(intx, FullGCALotDummies,  32*K,                                \
          "Dummy object allocated with +FullGCALot, forcing all objects "   \
          "to move")                                                        \
                                                                            \
  /* gc parameters */                                                       \
  product(size_t, InitialHeapSize, 0,                                       \
          "Initial heap size (in bytes); zero means use ergonomics")        \
          constraint(InitialHeapSizeConstraintFunc,AfterErgo)               \
                                                                            \
  product(size_t, MaxHeapSize, ScaleForWordSize(96*M),                      \
          "Maximum heap size (in bytes)")                                   \
          constraint(MaxHeapSizeConstraintFunc,AfterErgo)                   \
                                                                            \
  product(size_t, OldSize, ScaleForWordSize(4*M),                           \
          "Initial tenured generation size (in bytes)")                     \
          range(0, max_uintx)                                               \
                                                                            \
  product(size_t, NewSize, ScaleForWordSize(1*M),                           \
          "Initial new generation size (in bytes)")                         \
          constraint(NewSizeConstraintFunc,AfterErgo)                       \
                                                                            \
  product(size_t, MaxNewSize, max_uintx,                                    \
          "Maximum new generation size (in bytes), max_uintx means set "    \
          "ergonomically")                                                  \
          range(0, max_uintx)                                               \
                                                                            \
  product_pd(size_t, HeapBaseMinAddress,                                    \
          "OS specific low limit for heap base address")                    \
          constraint(HeapBaseMinAddressConstraintFunc,AfterErgo)            \
                                                                            \
  product(size_t, PretenureSizeThreshold, 0,                                \
          "Maximum size in bytes of objects allocated in DefNew "           \
          "generation; zero means no maximum")                              \
          range(0, max_uintx)                                               \
                                                                            \
  product(size_t, MinTLABSize, 2*K,                                         \
          "Minimum allowed TLAB size (in bytes)")                           \
          range(1, max_uintx/2)                                             \
          constraint(MinTLABSizeConstraintFunc,AfterMemoryInit)             \
                                                                            \
  product(size_t, TLABSize, 0,                                              \
          "Starting TLAB size (in bytes); zero means set ergonomically")    \
          constraint(TLABSizeConstraintFunc,AfterMemoryInit)                \
                                                                            \
  product(size_t, YoungPLABSize, 4096,                                      \
          "Size of young gen promotion LAB's (in HeapWords)")               \
          constraint(YoungPLABSizeConstraintFunc,AfterMemoryInit)           \
                                                                            \
  product(size_t, OldPLABSize, 1024,                                        \
          "Size of old gen promotion LAB's (in HeapWords), or Number "      \
          "of blocks to attempt to claim when refilling CMS LAB's")         \
          constraint(OldPLABSizeConstraintFunc,AfterMemoryInit)             \
                                                                            \
  product(uintx, TLABAllocationWeight, 35,                                  \
          "Allocation averaging weight")                                    \
          range(0, 100)                                                     \
                                                                            \
  /* Limit the lower bound of this flag to 1 as it is used  */              \
  /* in a division expression.                              */              \
  product(uintx, TLABWasteTargetPercent, 1,                                 \
          "Percentage of Eden that can be wasted")                          \
          range(1, 100)                                                     \
                                                                            \
  product(uintx, TLABRefillWasteFraction,    64,                            \
          "Maximum TLAB waste at a refill (internal fragmentation)")        \
          range(1, max_juint)                                               \
                                                                            \
  product(uintx, TLABWasteIncrement,    4,                                  \
          "Increment allowed waste at slow allocation")                     \
          range(0, max_jint)                                                \
          constraint(TLABWasteIncrementConstraintFunc,AfterMemoryInit)      \
                                                                            \
  product(uintx, SurvivorRatio, 8,                                          \
          "Ratio of eden/survivor space size")                              \
          range(1, max_uintx-2)                                             \
          constraint(SurvivorRatioConstraintFunc,AfterMemoryInit)           \
                                                                            \
  product(uintx, NewRatio, 2,                                               \
          "Ratio of old/new generation sizes")                              \
          range(0, max_uintx-1)                                             \
                                                                            \
  product_pd(size_t, NewSizeThreadIncrease,                                 \
          "Additional size added to desired new generation size per "       \
          "non-daemon thread (in bytes)")                                   \
          range(0, max_uintx)                                               \
                                                                            \
  product(uintx, QueuedAllocationWarningCount, 0,                           \
          "Number of times an allocation that queues behind a GC "          \
          "will retry before printing a warning")                           \
          range(0, max_uintx)                                               \
                                                                            \
  diagnostic(uintx, VerifyGCStartAt,   0,                                   \
          "GC invoke count where +VerifyBefore/AfterGC kicks in")           \
          range(0, max_uintx)                                               \
                                                                            \
  diagnostic(intx, VerifyGCLevel,     0,                                    \
          "Generation level at which to start +VerifyBefore/AfterGC")       \
          range(0, 1)                                                       \
                                                                            \
  product(uintx, MaxTenuringThreshold,    15,                               \
          "Maximum value for tenuring threshold")                           \
          range(0, markOopDesc::max_age + 1)                                \
          constraint(MaxTenuringThresholdConstraintFunc,AfterErgo)          \
                                                                            \
  product(uintx, InitialTenuringThreshold,    7,                            \
          "Initial value for tenuring threshold")                           \
          range(0, markOopDesc::max_age + 1)                                \
          constraint(InitialTenuringThresholdConstraintFunc,AfterErgo)      \
                                                                            \
  product(uintx, TargetSurvivorRatio,    50,                                \
          "Desired percentage of survivor space used after scavenge")       \
          range(0, 100)                                                     \
                                                                            \
  product(uintx, MarkSweepDeadRatio,     5,                                 \
          "Percentage (0-100) of the old gen allowed as dead wood. "        \
          "Serial mark sweep treats this as both the minimum and maximum "  \
          "value. "                                                         \
          "CMS uses this value only if it falls back to mark sweep. "       \
          "Par compact uses a variable scale based on the density of the "  \
          "generation and treats this as the maximum value when the heap "  \
          "is either completely full or completely empty.  Par compact "    \
          "also has a smaller default value; see arguments.cpp.")           \
          range(0, 100)                                                     \
                                                                            \
  product(uint, MarkSweepAlwaysCompactCount,     4,                         \
          "How often should we fully compact the heap (ignoring the dead "  \
          "space parameters)")                                              \
          range(1, max_juint)                                               \
                                                                            \
  develop(uintx, GCExpandToAllocateDelayMillis, 0,                          \
          "Delay between expansion and allocation (in milliseconds)")       \
                                                                            \
  product(uintx, GCDrainStackTargetSize, 64,                                \
          "Number of entries we will try to leave on the stack "            \
          "during parallel gc")                                             \
          range(0, max_juint)

#endif // SHARE_GC_SHARED_GC_GLOBALS_HPP<|MERGE_RESOLUTION|>--- conflicted
+++ resolved
@@ -41,13 +41,11 @@
 #if INCLUDE_SERIALGC
 #include "gc/serial/serial_globals.hpp"
 #endif
-<<<<<<< HEAD
+#if INCLUDE_ZGC
+#include "gc/z/z_globals.hpp"
+#endif
 #if INCLUDE_SHENANDOAHGC
 #include "gc/shenandoah/shenandoah_globals.hpp"
-=======
-#if INCLUDE_ZGC
-#include "gc/z/z_globals.hpp"
->>>>>>> c444168e
 #endif
 
 #define GC_FLAGS(develop,                                                   \
