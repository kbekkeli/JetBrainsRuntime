/*
 * Copyright (c) 1999, 2017, Oracle and/or its affiliates. All rights reserved.
 * DO NOT ALTER OR REMOVE COPYRIGHT NOTICES OR THIS FILE HEADER.
 *
 * This code is free software; you can redistribute it and/or modify it
 * under the terms of the GNU General Public License version 2 only, as
 * published by the Free Software Foundation.
 *
 * This code is distributed in the hope that it will be useful, but WITHOUT
 * ANY WARRANTY; without even the implied warranty of MERCHANTABILITY or
 * FITNESS FOR A PARTICULAR PURPOSE.  See the GNU General Public License
 * version 2 for more details (a copy is included in the LICENSE file that
 * accompanied this code).
 *
 * You should have received a copy of the GNU General Public License version
 * 2 along with this work; if not, write to the Free Software Foundation,
 * Inc., 51 Franklin St, Fifth Floor, Boston, MA 02110-1301 USA.
 *
 * Please contact Oracle, 500 Oracle Parkway, Redwood Shores, CA 94065 USA
 * or visit www.oracle.com if you need additional information or have any
 * questions.
 *
 */

#include "precompiled.hpp"
#include "memory/allocation.inline.hpp"
#include "memory/resourceArea.hpp"
#include "opto/addnode.hpp"
#include "opto/castnode.hpp"
#include "opto/connode.hpp"
#include "opto/castnode.hpp"
#include "opto/divnode.hpp"
#include "opto/loopnode.hpp"
#include "opto/matcher.hpp"
#include "opto/mulnode.hpp"
#include "opto/movenode.hpp"
#include "opto/opaquenode.hpp"
#include "opto/rootnode.hpp"
#include "opto/shenandoahSupport.hpp"
#include "opto/subnode.hpp"

//=============================================================================
//------------------------------split_thru_phi---------------------------------
// Split Node 'n' through merge point if there is enough win.
Node *PhaseIdealLoop::split_thru_phi( Node *n, Node *region, int policy ) {
  if (n->Opcode() == Op_ConvI2L && n->bottom_type() != TypeLong::LONG) {
    // ConvI2L may have type information on it which is unsafe to push up
    // so disable this for now
    return NULL;
  }

  // Splitting range check CastIIs through a loop induction Phi can
  // cause new Phis to be created that are left unrelated to the loop
  // induction Phi and prevent optimizations (vectorization)
  if (n->Opcode() == Op_CastII && n->as_CastII()->has_range_check() &&
      region->is_CountedLoop() && n->in(1) == region->as_CountedLoop()->phi()) {
    return NULL;
  }

  int wins = 0;
  assert(!n->is_CFG(), "");
  assert(region->is_Region(), "");

  const Type* type = n->bottom_type();
  const TypeOopPtr *t_oop = _igvn.type(n)->isa_oopptr();
  Node *phi;
  if (t_oop != NULL && t_oop->is_known_instance_field()) {
    int iid    = t_oop->instance_id();
    int index  = C->get_alias_index(t_oop);
    int offset = t_oop->offset();
    phi = new PhiNode(region, type, NULL, iid, index, offset);
  } else {
    phi = PhiNode::make_blank(region, n);
  }
  uint old_unique = C->unique();
  for (uint i = 1; i < region->req(); i++) {
    Node *x;
    Node* the_clone = NULL;
    if (region->in(i) == C->top()) {
      x = C->top();             // Dead path?  Use a dead data op
    } else {
      x = n->clone();           // Else clone up the data op
      the_clone = x;            // Remember for possible deletion.
      // Alter data node to use pre-phi inputs
      if (n->in(0) == region)
        x->set_req( 0, region->in(i) );
      for (uint j = 1; j < n->req(); j++) {
        Node *in = n->in(j);
        if (in->is_Phi() && in->in(0) == region)
          x->set_req( j, in->in(i) ); // Use pre-Phi input for the clone
      }
    }
    // Check for a 'win' on some paths
    const Type *t = x->Value(&_igvn);

    bool singleton = t->singleton();

    // A TOP singleton indicates that there are no possible values incoming
    // along a particular edge. In most cases, this is OK, and the Phi will
    // be eliminated later in an Ideal call. However, we can't allow this to
    // happen if the singleton occurs on loop entry, as the elimination of
    // the PhiNode may cause the resulting node to migrate back to a previous
    // loop iteration.
    if (singleton && t == Type::TOP) {
      // Is_Loop() == false does not confirm the absence of a loop (e.g., an
      // irreducible loop may not be indicated by an affirmative is_Loop());
      // therefore, the only top we can split thru a phi is on a backedge of
      // a loop.
      singleton &= region->is_Loop() && (i != LoopNode::EntryControl);
    }

    if (singleton) {
      wins++;
      x = ((PhaseGVN&)_igvn).makecon(t);
    } else {
      // We now call Identity to try to simplify the cloned node.
      // Note that some Identity methods call phase->type(this).
      // Make sure that the type array is big enough for
      // our new node, even though we may throw the node away.
      // (Note: This tweaking with igvn only works because x is a new node.)
      _igvn.set_type(x, t);
      // If x is a TypeNode, capture any more-precise type permanently into Node
      // otherwise it will be not updated during igvn->transform since
      // igvn->type(x) is set to x->Value() already.
      x->raise_bottom_type(t);
      if (x->Opcode() != Op_ShenandoahWriteBarrier) {
        Node *y = x->Identity(&_igvn);
        if (y != x) {
          wins++;
          x = y;
        } else {
          y = _igvn.hash_find(x);
          if (y) {
            wins++;
            x = y;
          } else {
            // Else x is a new node we are keeping
            // We do not need register_new_node_with_optimizer
            // because set_type has already been called.
            _igvn._worklist.push(x);
          }
        }
      } else {
        _igvn._worklist.push(x);
      }
    }
    if (x != the_clone && the_clone != NULL)
      _igvn.remove_dead_node(the_clone);
    phi->set_req( i, x );
  }
  // Too few wins?
  if (wins <= policy) {
    _igvn.remove_dead_node(phi);
    return NULL;
  }

  // Record Phi
  register_new_node( phi, region );

  for (uint i2 = 1; i2 < phi->req(); i2++) {
    Node *x = phi->in(i2);
    // If we commoned up the cloned 'x' with another existing Node,
    // the existing Node picks up a new use.  We need to make the
    // existing Node occur higher up so it dominates its uses.
    Node *old_ctrl;
    IdealLoopTree *old_loop;

    if (x->is_Con()) {
      // Constant's control is always root.
      set_ctrl(x, C->root());
      continue;
    }
    // The occasional new node
    if (x->_idx >= old_unique) {     // Found a new, unplaced node?
      old_ctrl = NULL;
      old_loop = NULL;               // Not in any prior loop
    } else {
      old_ctrl = get_ctrl(x);
      old_loop = get_loop(old_ctrl); // Get prior loop
    }
    // New late point must dominate new use
    Node *new_ctrl = dom_lca(old_ctrl, region->in(i2));
    if (new_ctrl == old_ctrl) // Nothing is changed
      continue;

    IdealLoopTree *new_loop = get_loop(new_ctrl);

    // Don't move x into a loop if its uses are
    // outside of loop. Otherwise x will be cloned
    // for each use outside of this loop.
    IdealLoopTree *use_loop = get_loop(region);
    if (!new_loop->is_member(use_loop) &&
        (old_loop == NULL || !new_loop->is_member(old_loop))) {
      // Take early control, later control will be recalculated
      // during next iteration of loop optimizations.
      new_ctrl = get_early_ctrl(x);
      new_loop = get_loop(new_ctrl);
    }
    // Set new location
    set_ctrl(x, new_ctrl);
    // If changing loop bodies, see if we need to collect into new body
    if (old_loop != new_loop) {
      if (old_loop && !old_loop->_child)
        old_loop->_body.yank(x);
      if (!new_loop->_child)
        new_loop->_body.push(x);  // Collect body info
    }
  }

  return phi;
}

/**
 * When splitting a Shenandoah write barrier through a phi, we
 * can not replace the write-barrier input of the ShenandoahWBMemProj
 * with the phi. We must also split the ShenandoahWBMemProj through the
 * phi and generate a new memory phi for it.
 */
void PhaseIdealLoop::split_mem_thru_phi(Node* n, Node* r, Node* phi) {
  if (n->Opcode() == Op_ShenandoahWriteBarrier) {
    if (n->has_out_with(Op_ShenandoahWBMemProj)) {
      Node* old_mem_phi = n->in(ShenandoahBarrierNode::Memory);
      assert(r->is_Region(), "need region to control phi");
      assert(phi->is_Phi(), "expect phi");
      Node* memphi = PhiNode::make(r, old_mem_phi, Type::MEMORY, C->alias_type(n->adr_type())->adr_type());
      for (uint i = 1; i < r->req(); i++) {
        Node* wb = phi->in(i);
        if (wb->Opcode() == Op_ShenandoahWriteBarrier) {
          // assert(! wb->has_out_with(Op_ShenandoahWBMemProj), "new clone does not have mem proj");
          Node* new_proj = new ShenandoahWBMemProjNode(wb);
          register_new_node(new_proj, r->in(i));
          memphi->set_req(i, new_proj);
        } else {
          if (old_mem_phi->is_Phi() && old_mem_phi->in(0) == r) {
            memphi->set_req(i, old_mem_phi->in(i));
          }
        }
      }
      register_new_node(memphi, r);
      Node* old_mem_out = n->find_out_with(Op_ShenandoahWBMemProj);
      while (old_mem_out != NULL) {
        assert(old_mem_out != NULL, "expect memory projection");
        _igvn.replace_node(old_mem_out, memphi);
        old_mem_out = n->find_out_with(Op_ShenandoahWBMemProj);
      }
    }
    assert(! n->has_out_with(Op_ShenandoahWBMemProj), "no more memory outs");
  }
}

//------------------------------dominated_by------------------------------------
// Replace the dominated test with an obvious true or false.  Place it on the
// IGVN worklist for later cleanup.  Move control-dependent data Nodes on the
// live path up to the dominating control.
void PhaseIdealLoop::dominated_by( Node *prevdom, Node *iff, bool flip, bool exclude_loop_predicate ) {
  if (VerifyLoopOptimizations && PrintOpto) { tty->print_cr("dominating test"); }

  // prevdom is the dominating projection of the dominating test.
  assert( iff->is_If(), "" );
  assert(iff->Opcode() == Op_If || iff->Opcode() == Op_CountedLoopEnd || iff->Opcode() == Op_RangeCheck, "Check this code when new subtype is added");
  int pop = prevdom->Opcode();
  assert( pop == Op_IfFalse || pop == Op_IfTrue, "" );
  if (flip) {
    if (pop == Op_IfTrue)
      pop = Op_IfFalse;
    else
      pop = Op_IfTrue;
  }
  // 'con' is set to true or false to kill the dominated test.
  Node *con = _igvn.makecon(pop == Op_IfTrue ? TypeInt::ONE : TypeInt::ZERO);
  set_ctrl(con, C->root()); // Constant gets a new use
  // Hack the dominated test
  _igvn.replace_input_of(iff, 1, con);

  // If I dont have a reachable TRUE and FALSE path following the IfNode then
  // I can assume this path reaches an infinite loop.  In this case it's not
  // important to optimize the data Nodes - either the whole compilation will
  // be tossed or this path (and all data Nodes) will go dead.
  if (iff->outcnt() != 2) return;

  // Make control-dependent data Nodes on the live path (path that will remain
  // once the dominated IF is removed) become control-dependent on the
  // dominating projection.
  Node* dp = iff->as_If()->proj_out(pop == Op_IfTrue);

  // Loop predicates may have depending checks which should not
  // be skipped. For example, range check predicate has two checks
  // for lower and upper bounds.
  if (dp == NULL)
    return;

  ProjNode* dp_proj  = dp->as_Proj();
  ProjNode* unc_proj = iff->as_If()->proj_out(1 - dp_proj->_con)->as_Proj();
  if (exclude_loop_predicate &&
      (unc_proj->is_uncommon_trap_proj(Deoptimization::Reason_predicate) != NULL ||
       unc_proj->is_uncommon_trap_proj(Deoptimization::Reason_range_check) != NULL)) {
    // If this is a range check (IfNode::is_range_check), do not
    // reorder because Compile::allow_range_check_smearing might have
    // changed the check.
    return; // Let IGVN transformation change control dependence.
  }

  IdealLoopTree *old_loop = get_loop(dp);

  for (DUIterator_Fast imax, i = dp->fast_outs(imax); i < imax; i++) {
    Node* cd = dp->fast_out(i); // Control-dependent node
    if (cd->depends_only_on_test()) {
      assert(cd->in(0) == dp, "");
      _igvn.replace_input_of(cd, 0, prevdom);
      set_early_ctrl(cd);
      IdealLoopTree *new_loop = get_loop(get_ctrl(cd));
      if (old_loop != new_loop) {
        if (!old_loop->_child) old_loop->_body.yank(cd);
        if (!new_loop->_child) new_loop->_body.push(cd);
      }
      --i;
      --imax;
    }
  }
}

//------------------------------has_local_phi_input----------------------------
// Return TRUE if 'n' has Phi inputs from its local block and no other
// block-local inputs (all non-local-phi inputs come from earlier blocks)
Node *PhaseIdealLoop::has_local_phi_input( Node *n ) {
  Node *n_ctrl = get_ctrl(n);
  // See if some inputs come from a Phi in this block, or from before
  // this block.
  uint i;
  for( i = 1; i < n->req(); i++ ) {
    Node *phi = n->in(i);
    if( phi->is_Phi() && phi->in(0) == n_ctrl )
      break;
  }
  if( i >= n->req() )
    return NULL;                // No Phi inputs; nowhere to clone thru

  // Check for inputs created between 'n' and the Phi input.  These
  // must split as well; they have already been given the chance
  // (courtesy of a post-order visit) and since they did not we must
  // recover the 'cost' of splitting them by being very profitable
  // when splitting 'n'.  Since this is unlikely we simply give up.
  for( i = 1; i < n->req(); i++ ) {
    Node *m = n->in(i);
    if( get_ctrl(m) == n_ctrl && !m->is_Phi() ) {
      // We allow the special case of AddP's with no local inputs.
      // This allows us to split-up address expressions.
      if (m->is_AddP() &&
          get_ctrl(m->in(2)) != n_ctrl &&
          get_ctrl(m->in(3)) != n_ctrl) {
        // Move the AddP up to dominating point
        Node* c = find_non_split_ctrl(idom(n_ctrl));
        if (c->Opcode() == Op_Loop && c->as_Loop()->is_strip_mined()) {
          c->as_Loop()->verify_strip_mined(1);
          c = c->in(LoopNode::EntryControl);
        }
        set_ctrl_and_loop(m, c);
        continue;
      }
      return NULL;
    }
    assert(m->is_Phi() || is_dominator(get_ctrl(m), n_ctrl), "m has strange control");
  }

  return n_ctrl;
}

//------------------------------remix_address_expressions----------------------
// Rework addressing expressions to get the most loop-invariant stuff
// moved out.  We'd like to do all associative operators, but it's especially
// important (common) to do address expressions.
Node *PhaseIdealLoop::remix_address_expressions( Node *n ) {
  if (!has_ctrl(n))  return NULL;
  Node *n_ctrl = get_ctrl(n);
  IdealLoopTree *n_loop = get_loop(n_ctrl);

  // See if 'n' mixes loop-varying and loop-invariant inputs and
  // itself is loop-varying.

  // Only interested in binary ops (and AddP)
  if( n->req() < 3 || n->req() > 4 ) return NULL;

  Node *n1_ctrl = get_ctrl(n->in(                    1));
  Node *n2_ctrl = get_ctrl(n->in(                    2));
  Node *n3_ctrl = get_ctrl(n->in(n->req() == 3 ? 2 : 3));
  IdealLoopTree *n1_loop = get_loop( n1_ctrl );
  IdealLoopTree *n2_loop = get_loop( n2_ctrl );
  IdealLoopTree *n3_loop = get_loop( n3_ctrl );

  // Does one of my inputs spin in a tighter loop than self?
  if( (n_loop->is_member( n1_loop ) && n_loop != n1_loop) ||
      (n_loop->is_member( n2_loop ) && n_loop != n2_loop) ||
      (n_loop->is_member( n3_loop ) && n_loop != n3_loop) )
    return NULL;                // Leave well enough alone

  // Is at least one of my inputs loop-invariant?
  if( n1_loop == n_loop &&
      n2_loop == n_loop &&
      n3_loop == n_loop )
    return NULL;                // No loop-invariant inputs


  int n_op = n->Opcode();

  // Replace expressions like ((V+I) << 2) with (V<<2 + I<<2).
  if( n_op == Op_LShiftI ) {
    // Scale is loop invariant
    Node *scale = n->in(2);
    Node *scale_ctrl = get_ctrl(scale);
    IdealLoopTree *scale_loop = get_loop(scale_ctrl );
    if( n_loop == scale_loop || !scale_loop->is_member( n_loop ) )
      return NULL;
    const TypeInt *scale_t = scale->bottom_type()->isa_int();
    if( scale_t && scale_t->is_con() && scale_t->get_con() >= 16 )
      return NULL;              // Dont bother with byte/short masking
    // Add must vary with loop (else shift would be loop-invariant)
    Node *add = n->in(1);
    Node *add_ctrl = get_ctrl(add);
    IdealLoopTree *add_loop = get_loop(add_ctrl);
    //assert( n_loop == add_loop, "" );
    if( n_loop != add_loop ) return NULL;  // happens w/ evil ZKM loops

    // Convert I-V into I+ (0-V); same for V-I
    if( add->Opcode() == Op_SubI &&
        _igvn.type( add->in(1) ) != TypeInt::ZERO ) {
      Node *zero = _igvn.intcon(0);
      set_ctrl(zero, C->root());
      Node *neg = new SubINode( _igvn.intcon(0), add->in(2) );
      register_new_node( neg, get_ctrl(add->in(2) ) );
      add = new AddINode( add->in(1), neg );
      register_new_node( add, add_ctrl );
    }
    if( add->Opcode() != Op_AddI ) return NULL;
    // See if one add input is loop invariant
    Node *add_var = add->in(1);
    Node *add_var_ctrl = get_ctrl(add_var);
    IdealLoopTree *add_var_loop = get_loop(add_var_ctrl );
    Node *add_invar = add->in(2);
    Node *add_invar_ctrl = get_ctrl(add_invar);
    IdealLoopTree *add_invar_loop = get_loop(add_invar_ctrl );
    if( add_var_loop == n_loop ) {
    } else if( add_invar_loop == n_loop ) {
      // Swap to find the invariant part
      add_invar = add_var;
      add_invar_ctrl = add_var_ctrl;
      add_invar_loop = add_var_loop;
      add_var = add->in(2);
      Node *add_var_ctrl = get_ctrl(add_var);
      IdealLoopTree *add_var_loop = get_loop(add_var_ctrl );
    } else                      // Else neither input is loop invariant
      return NULL;
    if( n_loop == add_invar_loop || !add_invar_loop->is_member( n_loop ) )
      return NULL;              // No invariant part of the add?

    // Yes!  Reshape address expression!
    Node *inv_scale = new LShiftINode( add_invar, scale );
    Node *inv_scale_ctrl =
      dom_depth(add_invar_ctrl) > dom_depth(scale_ctrl) ?
      add_invar_ctrl : scale_ctrl;
    register_new_node( inv_scale, inv_scale_ctrl );
    Node *var_scale = new LShiftINode( add_var, scale );
    register_new_node( var_scale, n_ctrl );
    Node *var_add = new AddINode( var_scale, inv_scale );
    register_new_node( var_add, n_ctrl );
    _igvn.replace_node( n, var_add );
    return var_add;
  }

  // Replace (I+V) with (V+I)
  if( n_op == Op_AddI ||
      n_op == Op_AddL ||
      n_op == Op_AddF ||
      n_op == Op_AddD ||
      n_op == Op_MulI ||
      n_op == Op_MulL ||
      n_op == Op_MulF ||
      n_op == Op_MulD ) {
    if( n2_loop == n_loop ) {
      assert( n1_loop != n_loop, "" );
      n->swap_edges(1, 2);
    }
  }

  // Replace ((I1 +p V) +p I2) with ((I1 +p I2) +p V),
  // but not if I2 is a constant.
  if( n_op == Op_AddP ) {
    if( n2_loop == n_loop && n3_loop != n_loop ) {
      if( n->in(2)->Opcode() == Op_AddP && !n->in(3)->is_Con() ) {
        Node *n22_ctrl = get_ctrl(n->in(2)->in(2));
        Node *n23_ctrl = get_ctrl(n->in(2)->in(3));
        IdealLoopTree *n22loop = get_loop( n22_ctrl );
        IdealLoopTree *n23_loop = get_loop( n23_ctrl );
        if( n22loop != n_loop && n22loop->is_member(n_loop) &&
            n23_loop == n_loop ) {
          Node *add1 = new AddPNode( n->in(1), n->in(2)->in(2), n->in(3) );
          // Stuff new AddP in the loop preheader
          register_new_node( add1, n_loop->_head->in(LoopNode::EntryControl) );
          Node *add2 = new AddPNode( n->in(1), add1, n->in(2)->in(3) );
          register_new_node( add2, n_ctrl );
          _igvn.replace_node( n, add2 );
          return add2;
        }
      }
    }

    // Replace (I1 +p (I2 + V)) with ((I1 +p I2) +p V)
    if (n2_loop != n_loop && n3_loop == n_loop) {
      if (n->in(3)->Opcode() == Op_AddX) {
        Node *V = n->in(3)->in(1);
        Node *I = n->in(3)->in(2);
        if (is_member(n_loop,get_ctrl(V))) {
        } else {
          Node *tmp = V; V = I; I = tmp;
        }
        if (!is_member(n_loop,get_ctrl(I))) {
          Node *add1 = new AddPNode(n->in(1), n->in(2), I);
          // Stuff new AddP in the loop preheader
          register_new_node(add1, n_loop->_head->in(LoopNode::EntryControl));
          Node *add2 = new AddPNode(n->in(1), add1, V);
          register_new_node(add2, n_ctrl);
          _igvn.replace_node(n, add2);
          return add2;
        }
      }
    }
  }

  return NULL;
}

//------------------------------conditional_move-------------------------------
// Attempt to replace a Phi with a conditional move.  We have some pretty
// strict profitability requirements.  All Phis at the merge point must
// be converted, so we can remove the control flow.  We need to limit the
// number of c-moves to a small handful.  All code that was in the side-arms
// of the CFG diamond is now speculatively executed.  This code has to be
// "cheap enough".  We are pretty much limited to CFG diamonds that merge
// 1 or 2 items with a total of 1 or 2 ops executed speculatively.
Node *PhaseIdealLoop::conditional_move( Node *region ) {

  assert(region->is_Region(), "sanity check");
  if (region->req() != 3) return NULL;

  // Check for CFG diamond
  Node *lp = region->in(1);
  Node *rp = region->in(2);
  if (!lp || !rp) return NULL;
  Node *lp_c = lp->in(0);
  if (lp_c == NULL || lp_c != rp->in(0) || !lp_c->is_If()) return NULL;
  IfNode *iff = lp_c->as_If();

  // Check for ops pinned in an arm of the diamond.
  // Can't remove the control flow in this case
  if (lp->outcnt() > 1) return NULL;
  if (rp->outcnt() > 1) return NULL;

  IdealLoopTree* r_loop = get_loop(region);
  assert(r_loop == get_loop(iff), "sanity");
  // Always convert to CMOVE if all results are used only outside this loop.
  bool used_inside_loop = (r_loop == _ltree_root);

  // Check profitability
  int cost = 0;
  int phis = 0;
  for (DUIterator_Fast imax, i = region->fast_outs(imax); i < imax; i++) {
    Node *out = region->fast_out(i);
    if (!out->is_Phi()) continue; // Ignore other control edges, etc
    phis++;
    PhiNode* phi = out->as_Phi();
    BasicType bt = phi->type()->basic_type();
    switch (bt) {
    case T_DOUBLE:
      if (C->use_cmove()) {
        continue; //TODO: maybe we want to add some cost
      }
    case T_FLOAT: {
      cost += Matcher::float_cmove_cost(); // Could be very expensive
      break;
    }
    case T_LONG: {
      cost += Matcher::long_cmove_cost(); // May encodes as 2 CMOV's
    }
    case T_INT:                 // These all CMOV fine
    case T_ADDRESS: {           // (RawPtr)
      cost++;
      break;
    }
    case T_NARROWOOP: // Fall through
    case T_OBJECT: {            // Base oops are OK, but not derived oops
      const TypeOopPtr *tp = phi->type()->make_ptr()->isa_oopptr();
      // Derived pointers are Bad (tm): what's the Base (for GC purposes) of a
      // CMOVE'd derived pointer?  It's a CMOVE'd derived base.  Thus
      // CMOVE'ing a derived pointer requires we also CMOVE the base.  If we
      // have a Phi for the base here that we convert to a CMOVE all is well
      // and good.  But if the base is dead, we'll not make a CMOVE.  Later
      // the allocator will have to produce a base by creating a CMOVE of the
      // relevant bases.  This puts the allocator in the business of
      // manufacturing expensive instructions, generally a bad plan.
      // Just Say No to Conditionally-Moved Derived Pointers.
      if (tp && tp->offset() != 0)
        return NULL;
      cost++;
      break;
    }
    default:
      return NULL;              // In particular, can't do memory or I/O
    }
    // Add in cost any speculative ops
    for (uint j = 1; j < region->req(); j++) {
      Node *proj = region->in(j);
      Node *inp = phi->in(j);
      if (get_ctrl(inp) == proj) { // Found local op
        cost++;
        // Check for a chain of dependent ops; these will all become
        // speculative in a CMOV.
        for (uint k = 1; k < inp->req(); k++)
          if (get_ctrl(inp->in(k)) == proj)
            cost += ConditionalMoveLimit; // Too much speculative goo
      }
    }
    // See if the Phi is used by a Cmp or Narrow oop Decode/Encode.
    // This will likely Split-If, a higher-payoff operation.
    for (DUIterator_Fast kmax, k = phi->fast_outs(kmax); k < kmax; k++) {
      Node* use = phi->fast_out(k);
      if (use->is_Cmp() || use->is_DecodeNarrowPtr() || use->is_EncodeNarrowPtr())
        cost += ConditionalMoveLimit;
      // Is there a use inside the loop?
      // Note: check only basic types since CMoveP is pinned.
      if (!used_inside_loop && is_java_primitive(bt)) {
        IdealLoopTree* u_loop = get_loop(has_ctrl(use) ? get_ctrl(use) : use);
        if (r_loop == u_loop || r_loop->is_member(u_loop)) {
          used_inside_loop = true;
        }
      }
    }
  }//for
  Node* bol = iff->in(1);
  assert(bol->Opcode() == Op_Bool, "");
  int cmp_op = bol->in(1)->Opcode();
  // It is expensive to generate flags from a float compare.
  // Avoid duplicated float compare.
  if (phis > 1 && (cmp_op == Op_CmpF || cmp_op == Op_CmpD)) return NULL;

  float infrequent_prob = PROB_UNLIKELY_MAG(3);
  // Ignore cost and blocks frequency if CMOVE can be moved outside the loop.
  if (used_inside_loop) {
    if (cost >= ConditionalMoveLimit) return NULL; // Too much goo

    // BlockLayoutByFrequency optimization moves infrequent branch
    // from hot path. No point in CMOV'ing in such case (110 is used
    // instead of 100 to take into account not exactness of float value).
    if (BlockLayoutByFrequency) {
      infrequent_prob = MAX2(infrequent_prob, (float)BlockLayoutMinDiamondPercentage/110.0f);
    }
  }
  // Check for highly predictable branch.  No point in CMOV'ing if
  // we are going to predict accurately all the time.
  if (C->use_cmove() && cmp_op == Op_CmpD) ;//keep going
  else if (iff->_prob < infrequent_prob ||
      iff->_prob > (1.0f - infrequent_prob))
    return NULL;

  // --------------
  // Now replace all Phis with CMOV's
  Node *cmov_ctrl = iff->in(0);
  uint flip = (lp->Opcode() == Op_IfTrue);
  Node_List wq;
  while (1) {
    PhiNode* phi = NULL;
    for (DUIterator_Fast imax, i = region->fast_outs(imax); i < imax; i++) {
      Node *out = region->fast_out(i);
      if (out->is_Phi()) {
        phi = out->as_Phi();
        break;
      }
    }
    if (phi == NULL)  break;
    if (PrintOpto && VerifyLoopOptimizations) { tty->print_cr("CMOV"); }
    // Move speculative ops
    wq.push(phi);
    while (wq.size() > 0) {
      Node *n = wq.pop();
      for (uint j = 1; j < n->req(); j++) {
        Node* m = n->in(j);
        if (m != NULL && !is_dominator(get_ctrl(m), cmov_ctrl)) {
#ifndef PRODUCT
          if (PrintOpto && VerifyLoopOptimizations) {
            tty->print("  speculate: ");
            m->dump();
          }
#endif
          set_ctrl(m, cmov_ctrl);
          wq.push(m);
        }
      }
    }
    Node *cmov = CMoveNode::make(cmov_ctrl, iff->in(1), phi->in(1+flip), phi->in(2-flip), _igvn.type(phi));
    register_new_node( cmov, cmov_ctrl );
    _igvn.replace_node( phi, cmov );
#ifndef PRODUCT
    if (TraceLoopOpts) {
      tty->print("CMOV  ");
      r_loop->dump_head();
      if (Verbose) {
        bol->in(1)->dump(1);
        cmov->dump(1);
      }
    }
    if (VerifyLoopOptimizations) verify();
#endif
  }

  // The useless CFG diamond will fold up later; see the optimization in
  // RegionNode::Ideal.
  _igvn._worklist.push(region);

  return iff->in(1);
}

static void enqueue_cfg_uses(Node* m, Unique_Node_List& wq) {
  for (DUIterator_Fast imax, i = m->fast_outs(imax); i < imax; i++) {
    Node* u = m->fast_out(i);
    if (u->is_CFG()) {
      if (u->Opcode() == Op_NeverBranch) {
        u = ((NeverBranchNode*)u)->proj_out(0);
        enqueue_cfg_uses(u, wq);
      } else {
        wq.push(u);
      }
    }
  }
}

// Try moving a store out of a loop, right before the loop
Node* PhaseIdealLoop::try_move_store_before_loop(Node* n, Node *n_ctrl) {
  // Store has to be first in the loop body
  IdealLoopTree *n_loop = get_loop(n_ctrl);
  if (n->is_Store() && n_loop != _ltree_root && n_loop->is_loop() && n->in(0) != NULL) {
    Node* address = n->in(MemNode::Address);
    Node* value = n->in(MemNode::ValueIn);
    Node* mem = n->in(MemNode::Memory);
    IdealLoopTree* address_loop = get_loop(get_ctrl(address));
    IdealLoopTree* value_loop = get_loop(get_ctrl(value));

    // - address and value must be loop invariant
    // - memory must be a memory Phi for the loop
    // - Store must be the only store on this memory slice in the
    // loop: if there's another store following this one then value
    // written at iteration i by the second store could be overwritten
    // at iteration i+n by the first store: it's not safe to move the
    // first store out of the loop
    // - nothing must observe the memory Phi: it guarantees no read
    // before the store, we are also guaranteed the store post
    // dominates the loop head (ignoring a possible early
    // exit). Otherwise there would be extra Phi involved between the
    // loop's Phi and the store.
    // - there must be no early exit from the loop before the Store
    // (such an exit most of the time would be an extra use of the
    // memory Phi but sometimes is a bottom memory Phi that takes the
    // store as input).

    if (!n_loop->is_member(address_loop) &&
        !n_loop->is_member(value_loop) &&
        mem->is_Phi() && mem->in(0) == n_loop->_head &&
        mem->outcnt() == 1 &&
        mem->in(LoopNode::LoopBackControl) == n) {

      assert(n_loop->_tail != NULL, "need a tail");
      assert(is_dominator(n_ctrl, n_loop->_tail), "store control must not be in a branch in the loop");

      // Verify that there's no early exit of the loop before the store.
      bool ctrl_ok = false;
      {
        // Follow control from loop head until n, we exit the loop or
        // we reach the tail
        ResourceMark rm;
        Unique_Node_List wq;
        wq.push(n_loop->_head);

        for (uint next = 0; next < wq.size(); ++next) {
          Node *m = wq.at(next);
          if (m == n->in(0)) {
            ctrl_ok = true;
            continue;
          }
          assert(!has_ctrl(m), "should be CFG");
          if (!n_loop->is_member(get_loop(m)) || m == n_loop->_tail) {
            ctrl_ok = false;
            break;
          }
          enqueue_cfg_uses(m, wq);
          if (wq.size() > 10) {
            ctrl_ok = false;
            break;
          }
        }
      }
      if (ctrl_ok) {
        // move the Store
        _igvn.replace_input_of(mem, LoopNode::LoopBackControl, mem);
        _igvn.replace_input_of(n, 0, n_loop->_head->as_Loop()->skip_strip_mined()->in(LoopNode::EntryControl));
        _igvn.replace_input_of(n, MemNode::Memory, mem->in(LoopNode::EntryControl));
        // Disconnect the phi now. An empty phi can confuse other
        // optimizations in this pass of loop opts.
        _igvn.replace_node(mem, mem->in(LoopNode::EntryControl));
        n_loop->_body.yank(mem);

        set_ctrl_and_loop(n, n->in(0));

        return n;
      }
    }
  }
  return NULL;
}

// Try moving a store out of a loop, right after the loop
void PhaseIdealLoop::try_move_store_after_loop(Node* n) {
  if (n->is_Store() && n->in(0) != NULL) {
    Node *n_ctrl = get_ctrl(n);
    IdealLoopTree *n_loop = get_loop(n_ctrl);
    // Store must be in a loop
    if (n_loop != _ltree_root && !n_loop->_irreducible) {
      Node* address = n->in(MemNode::Address);
      Node* value = n->in(MemNode::ValueIn);
      IdealLoopTree* address_loop = get_loop(get_ctrl(address));
      // address must be loop invariant
      if (!n_loop->is_member(address_loop)) {
        // Store must be last on this memory slice in the loop and
        // nothing in the loop must observe it
        Node* phi = NULL;
        for (DUIterator_Fast imax, i = n->fast_outs(imax); i < imax; i++) {
          Node* u = n->fast_out(i);
          if (has_ctrl(u)) { // control use?
            IdealLoopTree *u_loop = get_loop(get_ctrl(u));
            if (!n_loop->is_member(u_loop)) {
              continue;
            }
            if (u->is_Phi() && u->in(0) == n_loop->_head) {
              assert(_igvn.type(u) == Type::MEMORY, "bad phi");
              // multiple phis on the same slice are possible
              if (phi != NULL) {
                return;
              }
              phi = u;
              continue;
            }
          }
          return;
        }
        if (phi != NULL) {
          // Nothing in the loop before the store (next iteration)
          // must observe the stored value
          bool mem_ok = true;
          {
            ResourceMark rm;
            Unique_Node_List wq;
            wq.push(phi);
            for (uint next = 0; next < wq.size() && mem_ok; ++next) {
              Node *m = wq.at(next);
              for (DUIterator_Fast imax, i = m->fast_outs(imax); i < imax && mem_ok; i++) {
                Node* u = m->fast_out(i);
                if (u->is_Store() || u->is_Phi()) {
                  if (u != n) {
                    wq.push(u);
                    mem_ok = (wq.size() <= 10);
                  }
                } else {
                  mem_ok = false;
                  break;
                }
              }
            }
          }
          if (mem_ok) {
            // Move the store out of the loop if the LCA of all
            // users (except for the phi) is outside the loop.
            Node* hook = new Node(1);
            _igvn.rehash_node_delayed(phi);
<<<<<<< HEAD
            IdealLoopTree* outer_loop = n_loop;
            if (n_loop->_head->is_Loop() && n_loop->_head->as_Loop()->is_strip_mined()) {
              assert(n_loop->_head->Opcode() == Op_CountedLoop, "outer loop is a strip mined");
              n_loop->_head->as_Loop()->verify_strip_mined(1);
              Node* outer = n_loop->_head->in(LoopNode::EntryControl);
              outer_loop = get_loop(outer);
              assert(n_loop->_parent == outer_loop, "broken loop tree");
            }
            int count = phi->replace_edge(n, n->in(MemNode::Memory));
            assert(count > 0, "inconsistent phi");
            for (DUIterator_Fast imax, i = n->fast_outs(imax); i < imax; i++) {
              Node* u = n->fast_out(i);
              Node* c = get_ctrl(u);

              if (u->is_Phi()) {
                c = u->in(0)->in(u->find_edge(n));
              }
              IdealLoopTree *u_loop = get_loop(c);
              assert (!n_loop->is_member(u_loop), "only the phi should have been a use in the loop");
              while(true) {
                Node* next_c = find_non_split_ctrl(idom(c));
                if (outer_loop->is_member(get_loop(next_c))) {
                  break;
                }
                c = next_c;
              }

              Node* st = n->clone();
              st->set_req(0, c);
              _igvn.register_new_node_with_optimizer(st);

              set_ctrl(st, c);
              IdealLoopTree* new_loop = get_loop(c);
              assert(new_loop != n_loop, "should be moved out of loop");
              if (new_loop->_child == NULL) new_loop->_body.push(st);
=======
            int count = phi->replace_edge(n, hook);
            assert(count > 0, "inconsistent phi");
>>>>>>> a4f55c27

            // Compute latest point this store can go
            Node* lca = get_late_ctrl(n, get_ctrl(n));
            if (n_loop->is_member(get_loop(lca))) {
              // LCA is in the loop - bail out
              _igvn.replace_node(hook, n);
              return;
            }

            // Move store out of the loop
            _igvn.replace_node(hook, n->in(MemNode::Memory));
            _igvn.replace_input_of(n, 0, lca);
            set_ctrl_and_loop(n, lca);

            // Disconnect the phi now. An empty phi can confuse other
            // optimizations in this pass of loop opts..
            if (phi->in(LoopNode::LoopBackControl) == phi) {
              _igvn.replace_node(phi, phi->in(LoopNode::EntryControl));
              n_loop->_body.yank(phi);
            }
          }
        }
      }
    }
  }
}

//------------------------------split_if_with_blocks_pre-----------------------
// Do the real work in a non-recursive function.  Data nodes want to be
// cloned in the pre-order so they can feed each other nicely.
Node *PhaseIdealLoop::split_if_with_blocks_pre( Node *n ) {
  // Cloning these guys is unlikely to win
  int n_op = n->Opcode();
  if( n_op == Op_MergeMem ) return n;
  if( n->is_Proj() ) return n;
  // Do not clone-up CmpFXXX variations, as these are always
  // followed by a CmpI
  if( n->is_Cmp() ) return n;
  // Attempt to use a conditional move instead of a phi/branch
  if( ConditionalMoveLimit > 0 && n_op == Op_Region ) {
    Node *cmov = conditional_move( n );
    if( cmov ) return cmov;
  }
  if( n->is_CFG() || n->is_LoadStore() )
    return n;
  if (n_op == Op_Opaque1 ||     // Opaque nodes cannot be mod'd
      n_op == Op_Opaque2 ||
      n_op == Op_Opaque5) {
    if( !C->major_progress() )   // If chance of no more loop opts...
      _igvn._worklist.push(n);  // maybe we'll remove them
    return n;
  }

  if( n->is_Con() ) return n;   // No cloning for Con nodes

  Node *n_ctrl = get_ctrl(n);
  if( !n_ctrl ) return n;       // Dead node

  Node* res = try_move_store_before_loop(n, n_ctrl);
  if (res != NULL) {
    return n;
  }

  if (n->Opcode() == Op_ShenandoahWriteBarrier) {
    ((ShenandoahWriteBarrierNode*)n)->try_move_before_loop(n_ctrl, this);
  }

  if (n->is_ShenandoahBarrier()) {
    res = n->as_ShenandoahBarrier()->try_common(n_ctrl, this);
    if (res != NULL) {
      return res;
    }
  }

  if (n->Opcode() == Op_ShenandoahReadBarrier) {
    ((ShenandoahReadBarrierNode*)n)->try_move(n_ctrl, this);
  }

  // Attempt to remix address expressions for loop invariants
  Node *m = remix_address_expressions( n );
  if( m ) return m;

  if (n->is_ConstraintCast()) {
    Node* dom_cast = n->as_ConstraintCast()->dominating_cast(&_igvn, this);
    // ConstraintCastNode::dominating_cast() uses node control input to determine domination.
    // Node control inputs don't necessarily agree with loop control info (due to
    // transformations happened in between), thus additional dominance check is needed
    // to keep loop info valid.
    if (dom_cast != NULL && is_dominator(get_ctrl(dom_cast), get_ctrl(n))) {
      _igvn.replace_node(n, dom_cast);
      return dom_cast;
    }
  }

  // Determine if the Node has inputs from some local Phi.
  // Returns the block to clone thru.
  Node *n_blk = has_local_phi_input( n );
  if( !n_blk ) return n;

  // Do not clone the trip counter through on a CountedLoop
  // (messes up the canonical shape).
  if( n_blk->is_CountedLoop() && n->Opcode() == Op_AddI ) return n;

  // Check for having no control input; not pinned.  Allow
  // dominating control.
  if (n->in(0)) {
    Node *dom = idom(n_blk);
    if (dom_lca(n->in(0), dom) != n->in(0)) {
      return n;
    }
  }
  // Policy: when is it profitable.  You must get more wins than
  // policy before it is considered profitable.  Policy is usually 0,
  // so 1 win is considered profitable.  Big merges will require big
  // cloning, so get a larger policy.
  int policy = n_blk->req() >> 2;

  // If the loop is a candidate for range check elimination,
  // delay splitting through it's phi until a later loop optimization
  if (n_blk->is_CountedLoop()) {
    IdealLoopTree *lp = get_loop(n_blk);
    if (lp && lp->_rce_candidate) {
      return n;
    }
  }

  // Use same limit as split_if_with_blocks_post
  if( C->live_nodes() > 35000 ) return n; // Method too big

  // Split 'n' through the merge point if it is profitable
  Node *phi = split_thru_phi( n, n_blk, policy );
  if (!phi) return n;

  // Found a Phi to split thru!
  // Replace 'n' with the new phi
  split_mem_thru_phi(n, n_blk, phi);
  _igvn.replace_node( n, phi );
  // Moved a load around the loop, 'en-registering' something.
  if (n_blk->is_Loop() && n->is_Load() &&
      !phi->in(LoopNode::LoopBackControl)->is_Load())
    C->set_major_progress();

  // Moved a barrier around the loop, 'en-registering' something.
  if (n_blk->is_Loop() && n->is_ShenandoahBarrier() &&
      !phi->in(LoopNode::LoopBackControl)->is_ShenandoahBarrier())
    C->set_major_progress();

  return phi;
}

static bool merge_point_too_heavy(Compile* C, Node* region) {
  // Bail out if the region and its phis have too many users.
  int weight = 0;
  for (DUIterator_Fast imax, i = region->fast_outs(imax); i < imax; i++) {
    weight += region->fast_out(i)->outcnt();
  }
  int nodes_left = C->max_node_limit() - C->live_nodes();
  if (weight * 8 > nodes_left) {
    if (PrintOpto) {
      tty->print_cr("*** Split-if bails out:  %d nodes, region weight %d", C->unique(), weight);
    }
    return true;
  } else {
    return false;
  }
}

static bool merge_point_safe(Node* region) {
  // 4799512: Stop split_if_with_blocks from splitting a block with a ConvI2LNode
  // having a PhiNode input. This sidesteps the dangerous case where the split
  // ConvI2LNode may become TOP if the input Value() does not
  // overlap the ConvI2L range, leaving a node which may not dominate its
  // uses.
  // A better fix for this problem can be found in the BugTraq entry, but
  // expediency for Mantis demands this hack.
  // 6855164: If the merge point has a FastLockNode with a PhiNode input, we stop
  // split_if_with_blocks from splitting a block because we could not move around
  // the FastLockNode.
  for (DUIterator_Fast imax, i = region->fast_outs(imax); i < imax; i++) {
    Node* n = region->fast_out(i);
    if (n->is_Phi()) {
      for (DUIterator_Fast jmax, j = n->fast_outs(jmax); j < jmax; j++) {
        Node* m = n->fast_out(j);
        if (m->is_FastLock())
          return false;
#ifdef _LP64
        if (m->Opcode() == Op_ConvI2L)
          return false;
        if (m->is_CastII() && m->isa_CastII()->has_range_check()) {
          return false;
        }
#endif
      }
    }
  }
  return true;
}


//------------------------------place_near_use---------------------------------
// Place some computation next to use but not inside inner loops.
// For inner loop uses move it to the preheader area.
Node *PhaseIdealLoop::place_near_use( Node *useblock ) const {
  IdealLoopTree *u_loop = get_loop( useblock );
  return (u_loop->_irreducible || u_loop->_child)
    ? useblock
    : u_loop->_head->as_Loop()->skip_strip_mined()->in(LoopNode::EntryControl);
}


bool PhaseIdealLoop::identical_backtoback_ifs(Node *n) {
  if (!n->is_If()) {
    return false;
  }
  Node* region = NULL;
  bool shenandoah_evac = ShenandoahWriteBarrierNode::is_evacuation_in_progress_test(n);
  if (shenandoah_evac) {
    assert(UseShenandoahGC, "for shenandoah only");
    region = ShenandoahWriteBarrierNode::evacuation_in_progress_test_ctrl(n);
  } else {
    region = n->in(0);
  }

  if (!region->is_Region()) {
    return false;
  }
  Node* dom = idom(region);
  if (!dom->is_If()) {
    return false;
  }
  if (shenandoah_evac) {
    if (!ShenandoahWriteBarrierNode::is_evacuation_in_progress_test(dom)) {
      return false;
    }
  } else {
    if (dom->in(1) != n->in(1)) {
      return false;
    }
  }
  IfNode* dom_if = dom->as_If();
  Node* proj_true = dom_if->proj_out(1);
  Node* proj_false = dom_if->proj_out(0);

  for (uint i = 1; i < region->req(); i++) {
    if (is_dominator(proj_true, region->in(i))) {
      continue;
    }
    if (is_dominator(proj_false, region->in(i))) {
      continue;
    }
    return false;
  }

  return true;
}

bool PhaseIdealLoop::can_split_if(Node *n_ctrl) {
  assert(n_ctrl->is_Region(), "broken");
  if (C->live_nodes() > 35000) {
    return false; // Method too big
  }

  // Do not do 'split-if' if irreducible loops are present.
  if (_has_irreducible_loops) {
    return false;
  }

  if (merge_point_too_heavy(C, n_ctrl)) {
    return false;
  }

  // Do not do 'split-if' if some paths are dead.  First do dead code
  // elimination and then see if its still profitable.
  for (uint i = 1; i < n_ctrl->req(); i++) {
    if (n_ctrl->in(i) == C->top()) {
      return false;
    }
  }

  // If trying to do a 'Split-If' at the loop head, it is only
  // profitable if the cmp folds up on BOTH paths.  Otherwise we
  // risk peeling a loop forever.

  // CNC - Disabled for now.  Requires careful handling of loop
  // body selection for the cloned code.  Also, make sure we check
  // for any input path not being in the same loop as n_ctrl.  For
  // irreducible loops we cannot check for 'n_ctrl->is_Loop()'
  // because the alternative loop entry points won't be converted
  // into LoopNodes.
  IdealLoopTree *n_loop = get_loop(n_ctrl);
  for (uint j = 1; j < n_ctrl->req(); j++) {
    if (get_loop(n_ctrl->in(j)) != n_loop) {
      return false;
    }
  }

  // Check for safety of the merge point.
  if (!merge_point_safe(n_ctrl)) {
    return false;
  }

  return true;
}

//------------------------------split_if_with_blocks_post----------------------
// Do the real work in a non-recursive function.  CFG hackery wants to be
// in the post-order, so it can dirty the I-DOM info and not use the dirtied
// info.
void PhaseIdealLoop::split_if_with_blocks_post(Node *n) {

  // Cloning Cmp through Phi's involves the split-if transform.
  // FastLock is not used by an If
  if (n->is_Cmp() && !n->is_FastLock()) {
    Node *n_ctrl = get_ctrl(n);
    // Determine if the Node has inputs from some local Phi.
    // Returns the block to clone thru.
    Node *n_blk = has_local_phi_input(n);
    if (n_blk != n_ctrl) {
      return;
    }

    if (!can_split_if(n_ctrl)) {
      return;
    }

    if (n->outcnt() != 1) {
      return; // Multiple bool's from 1 compare?
    }
    Node *bol = n->unique_out();
    assert(bol->is_Bool(), "expect a bool here");
    if (bol->outcnt() != 1) {
      return;// Multiple branches from 1 compare?
    }
    Node *iff = bol->unique_out();

    // Check some safety conditions
    if (iff->is_If()) {        // Classic split-if?
      if (iff->in(0) != n_ctrl) {
        return; // Compare must be in same blk as if
      }
    } else if (iff->is_CMove()) { // Trying to split-up a CMOVE
      // Can't split CMove with different control edge.
      if (iff->in(0) != NULL && iff->in(0) != n_ctrl ) {
        return;
      }
      if (get_ctrl(iff->in(2)) == n_ctrl ||
          get_ctrl(iff->in(3)) == n_ctrl) {
        return;                 // Inputs not yet split-up
      }
      if (get_loop(n_ctrl) != get_loop(get_ctrl(iff))) {
        return;                 // Loop-invar test gates loop-varying CMOVE
      }
    } else {
      return;  // some other kind of node, such as an Allocate
    }

    // When is split-if profitable?  Every 'win' on means some control flow
    // goes dead, so it's almost always a win.
    int policy = 0;
    // Split compare 'n' through the merge point if it is profitable
    Node *phi = split_thru_phi( n, n_ctrl, policy);
    if (!phi) {
      return;
    }

    // Found a Phi to split thru!
    // Replace 'n' with the new phi
    _igvn.replace_node(n, phi);

    // Now split the bool up thru the phi
    Node *bolphi = split_thru_phi(bol, n_ctrl, -1);
    guarantee(bolphi != NULL, "null boolean phi node");

    _igvn.replace_node(bol, bolphi);
    assert(iff->in(1) == bolphi, "");

    if (bolphi->Value(&_igvn)->singleton()) {
      return;
    }

    // Conditional-move?  Must split up now
    if (!iff->is_If()) {
      Node *cmovphi = split_thru_phi(iff, n_ctrl, -1);
      _igvn.replace_node(iff, cmovphi);
      return;
    }

    // Now split the IF
    do_split_if(iff);
    return;
  }

  // Two identical ifs back to back can be merged
  if (identical_backtoback_ifs(n)) {
    Node *n_ctrl = n_ctrl = n->in(0);
    if (can_split_if(n_ctrl)) {
      IfNode* dom_if = idom(n_ctrl)->as_If();
      PhiNode* bolphi = PhiNode::make_blank(n_ctrl, n->in(1));
      Node* proj_true = dom_if->proj_out(1);
      Node* proj_false = dom_if->proj_out(0);
      Node* con_true = _igvn.makecon(TypeInt::ONE);
      Node* con_false = _igvn.makecon(TypeInt::ZERO);

      for (uint i = 1; i < n_ctrl->req(); i++) {
        if (is_dominator(proj_true, n_ctrl->in(i))) {
          bolphi->init_req(i, con_true);
        } else {
          assert(is_dominator(proj_false, n_ctrl->in(i)), "bad if");
          bolphi->init_req(i, con_false);
        }
      }
      register_new_node(bolphi, n_ctrl);
      _igvn.replace_input_of(n, 1, bolphi);

      // Now split the IF
      do_split_if(n);
      return;
    }
  }

  // Check for an IF ready to split; one that has its
  // condition codes input coming from a Phi at the block start.
  int n_op = n->Opcode();

  // Check for an IF being dominated by another IF same test
  if (n_op == Op_If ||
      n_op == Op_RangeCheck) {
    Node *bol = n->in(1);
    uint max = bol->outcnt();
    // Check for same test used more than once?
    if (max > 1 && bol->is_Bool()) {
      // Search up IDOMs to see if this IF is dominated.
      Node *cutoff = get_ctrl(bol);

      // Now search up IDOMs till cutoff, looking for a dominating test
      Node *prevdom = n;
      Node *dom = idom(prevdom);
      while (dom != cutoff) {
        if (dom->req() > 1 && dom->in(1) == bol && prevdom->in(0) == dom) {
          // Replace the dominated test with an obvious true or false.
          // Place it on the IGVN worklist for later cleanup.
          C->set_major_progress();
          dominated_by(prevdom, n, false, true);
#ifndef PRODUCT
          if( VerifyLoopOptimizations ) verify();
#endif
          return;
        }
        prevdom = dom;
        dom = idom(prevdom);
      }
    }
  }

  // See if a shared loop-varying computation has no loop-varying uses.
  // Happens if something is only used for JVM state in uncommon trap exits,
  // like various versions of induction variable+offset.  Clone the
  // computation per usage to allow it to sink out of the loop.
  if (has_ctrl(n) && !n->in(0)) {// n not dead and has no control edge (can float about)
    Node *n_ctrl = get_ctrl(n);
    IdealLoopTree *n_loop = get_loop(n_ctrl);
    if( n_loop != _ltree_root ) {
      DUIterator_Fast imax, i = n->fast_outs(imax);
      for (; i < imax; i++) {
        Node* u = n->fast_out(i);
        if( !has_ctrl(u) )     break; // Found control user
        IdealLoopTree *u_loop = get_loop(get_ctrl(u));
        if( u_loop == n_loop ) break; // Found loop-varying use
        if( n_loop->is_member( u_loop ) ) break; // Found use in inner loop
        if( u->Opcode() == Op_Opaque1 ) break; // Found loop limit, bugfix for 4677003
      }
      bool did_break = (i < imax);  // Did we break out of the previous loop?
      if (!did_break && n->outcnt() > 1) { // All uses in outer loops!
        Node *late_load_ctrl = NULL;
        if (n->is_Load()) {
          // If n is a load, get and save the result from get_late_ctrl(),
          // to be later used in calculating the control for n's clones.
          clear_dom_lca_tags();
          late_load_ctrl = get_late_ctrl(n, n_ctrl);
        }
        // If n is a load, and the late control is the same as the current
        // control, then the cloning of n is a pointless exercise, because
        // GVN will ensure that we end up where we started.
        if (!n->is_Load() || late_load_ctrl != n_ctrl) {
          for (DUIterator_Last jmin, j = n->last_outs(jmin); j >= jmin; ) {
            Node *u = n->last_out(j); // Clone private computation per use
            _igvn.rehash_node_delayed(u);
            Node *x = n->clone(); // Clone computation
            Node *x_ctrl = NULL;
            if( u->is_Phi() ) {
              // Replace all uses of normal nodes.  Replace Phi uses
              // individually, so the separate Nodes can sink down
              // different paths.
              uint k = 1;
              while( u->in(k) != n ) k++;
              u->set_req( k, x );
              // x goes next to Phi input path
              x_ctrl = u->in(0)->in(k);
              --j;
            } else {              // Normal use
              // Replace all uses
              for( uint k = 0; k < u->req(); k++ ) {
                if( u->in(k) == n ) {
                  u->set_req( k, x );
                  --j;
                }
              }
              x_ctrl = get_ctrl(u);
            }

            // Find control for 'x' next to use but not inside inner loops.
            // For inner loop uses get the preheader area.
            x_ctrl = place_near_use(x_ctrl);

            if (n->is_Load() || n->Opcode() == Op_ShenandoahReadBarrier) {
              // For loads, add a control edge to a CFG node outside of the loop
              // to force them to not combine and return back inside the loop
              // during GVN optimization (4641526).
              //
              // Because we are setting the actual control input, factor in
              // the result from get_late_ctrl() so we respect any
              // anti-dependences. (6233005).
              if (n->is_Load()) {
                x_ctrl = dom_lca(late_load_ctrl, x_ctrl);
              }

              // Don't allow the control input to be a CFG splitting node.
              // Such nodes should only have ProjNodes as outs, e.g. IfNode
              // should only have IfTrueNode and IfFalseNode (4985384).
              x_ctrl = find_non_split_ctrl(x_ctrl);
              assert(dom_depth(n_ctrl) <= dom_depth(x_ctrl), "n is later than its clone");

              x->set_req(0, x_ctrl);
            }
            register_new_node(x, x_ctrl);

            // Some institutional knowledge is needed here: 'x' is
            // yanked because if the optimizer runs GVN on it all the
            // cloned x's will common up and undo this optimization and
            // be forced back in the loop.  This is annoying because it
            // makes +VerifyOpto report false-positives on progress.  I
            // tried setting control edges on the x's to force them to
            // not combine, but the matching gets worried when it tries
            // to fold a StoreP and an AddP together (as part of an
            // address expression) and the AddP and StoreP have
            // different controls.
            if (!x->is_Load() && !x->is_DecodeNarrowPtr() && !x->is_ShenandoahBarrier()) _igvn._worklist.yank(x);
          }
          _igvn.remove_dead_node(n);
        }
      }
    }
  }

  try_move_store_after_loop(n);

  // Check for Opaque2's who's loop has disappeared - who's input is in the
  // same loop nest as their output.  Remove 'em, they are no longer useful.
  if( n_op == Op_Opaque2 &&
      n->in(1) != NULL &&
      get_loop(get_ctrl(n)) == get_loop(get_ctrl(n->in(1))) ) {
    _igvn.replace_node( n, n->in(1) );
  }
}

//------------------------------split_if_with_blocks---------------------------
// Check for aggressive application of 'split-if' optimization,
// using basic block level info.
void PhaseIdealLoop::split_if_with_blocks( VectorSet &visited, Node_Stack &nstack ) {
  Node *n = C->root();
  visited.set(n->_idx); // first, mark node as visited
  // Do pre-visit work for root
  n = split_if_with_blocks_pre( n );
  uint cnt = n->outcnt();
  uint i   = 0;
  while (true) {
    // Visit all children
    if (i < cnt) {
      Node* use = n->raw_out(i);
      ++i;
      if (use->outcnt() != 0 && !visited.test_set(use->_idx)) {
        // Now do pre-visit work for this use
        use = split_if_with_blocks_pre( use );
        nstack.push(n, i); // Save parent and next use's index.
        n   = use;         // Process all children of current use.
        cnt = use->outcnt();
        i   = 0;
      }
    }
    else {
      // All of n's children have been processed, complete post-processing.
      if (cnt != 0 && !n->is_Con()) {
        assert(has_node(n), "no dead nodes");
        split_if_with_blocks_post( n );
      }
      if (nstack.is_empty()) {
        // Finished all nodes on stack.
        break;
      }
      // Get saved parent node and next use's index. Visit the rest of uses.
      n   = nstack.node();
      cnt = n->outcnt();
      i   = nstack.index();
      nstack.pop();
    }
  }
}


//=============================================================================
//
//                   C L O N E   A   L O O P   B O D Y
//

//------------------------------clone_iff--------------------------------------
// Passed in a Phi merging (recursively) some nearly equivalent Bool/Cmps.
// "Nearly" because all Nodes have been cloned from the original in the loop,
// but the fall-in edges to the Cmp are different.  Clone bool/Cmp pairs
// through the Phi recursively, and return a Bool.
BoolNode *PhaseIdealLoop::clone_iff( PhiNode *phi, IdealLoopTree *loop ) {

  // Convert this Phi into a Phi merging Bools
  uint i;
  for( i = 1; i < phi->req(); i++ ) {
    Node *b = phi->in(i);
    if( b->is_Phi() ) {
      _igvn.replace_input_of(phi, i, clone_iff( b->as_Phi(), loop ));
    } else {
      assert( b->is_Bool(), "" );
    }
  }

  Node *sample_bool = phi->in(1);
  Node *sample_cmp  = sample_bool->in(1);

  // Make Phis to merge the Cmp's inputs.
  PhiNode *phi1 = new PhiNode( phi->in(0), Type::TOP );
  PhiNode *phi2 = new PhiNode( phi->in(0), Type::TOP );
  for( i = 1; i < phi->req(); i++ ) {
    Node *n1 = phi->in(i)->in(1)->in(1);
    Node *n2 = phi->in(i)->in(1)->in(2);
    phi1->set_req( i, n1 );
    phi2->set_req( i, n2 );
    phi1->set_type( phi1->type()->meet_speculative(n1->bottom_type()));
    phi2->set_type( phi2->type()->meet_speculative(n2->bottom_type()));
  }
  // See if these Phis have been made before.
  // Register with optimizer
  Node *hit1 = _igvn.hash_find_insert(phi1);
  if( hit1 ) {                  // Hit, toss just made Phi
    _igvn.remove_dead_node(phi1); // Remove new phi
    assert( hit1->is_Phi(), "" );
    phi1 = (PhiNode*)hit1;      // Use existing phi
  } else {                      // Miss
    _igvn.register_new_node_with_optimizer(phi1);
  }
  Node *hit2 = _igvn.hash_find_insert(phi2);
  if( hit2 ) {                  // Hit, toss just made Phi
    _igvn.remove_dead_node(phi2); // Remove new phi
    assert( hit2->is_Phi(), "" );
    phi2 = (PhiNode*)hit2;      // Use existing phi
  } else {                      // Miss
    _igvn.register_new_node_with_optimizer(phi2);
  }
  // Register Phis with loop/block info
  set_ctrl(phi1, phi->in(0));
  set_ctrl(phi2, phi->in(0));
  // Make a new Cmp
  Node *cmp = sample_cmp->clone();
  cmp->set_req( 1, phi1 );
  cmp->set_req( 2, phi2 );
  _igvn.register_new_node_with_optimizer(cmp);
  set_ctrl(cmp, phi->in(0));

  // Make a new Bool
  Node *b = sample_bool->clone();
  b->set_req(1,cmp);
  _igvn.register_new_node_with_optimizer(b);
  set_ctrl(b, phi->in(0));

  assert( b->is_Bool(), "" );
  return (BoolNode*)b;
}

//------------------------------clone_bool-------------------------------------
// Passed in a Phi merging (recursively) some nearly equivalent Bool/Cmps.
// "Nearly" because all Nodes have been cloned from the original in the loop,
// but the fall-in edges to the Cmp are different.  Clone bool/Cmp pairs
// through the Phi recursively, and return a Bool.
CmpNode *PhaseIdealLoop::clone_bool( PhiNode *phi, IdealLoopTree *loop ) {
  uint i;
  // Convert this Phi into a Phi merging Bools
  for( i = 1; i < phi->req(); i++ ) {
    Node *b = phi->in(i);
    if( b->is_Phi() ) {
      _igvn.replace_input_of(phi, i, clone_bool( b->as_Phi(), loop ));
    } else {
      assert( b->is_Cmp() || b->is_top(), "inputs are all Cmp or TOP" );
    }
  }

  Node *sample_cmp = phi->in(1);

  // Make Phis to merge the Cmp's inputs.
  PhiNode *phi1 = new PhiNode( phi->in(0), Type::TOP );
  PhiNode *phi2 = new PhiNode( phi->in(0), Type::TOP );
  for( uint j = 1; j < phi->req(); j++ ) {
    Node *cmp_top = phi->in(j); // Inputs are all Cmp or TOP
    Node *n1, *n2;
    if( cmp_top->is_Cmp() ) {
      n1 = cmp_top->in(1);
      n2 = cmp_top->in(2);
    } else {
      n1 = n2 = cmp_top;
    }
    phi1->set_req( j, n1 );
    phi2->set_req( j, n2 );
    phi1->set_type(phi1->type()->meet_speculative(n1->bottom_type()));
    phi2->set_type(phi2->type()->meet_speculative(n2->bottom_type()));
  }

  // See if these Phis have been made before.
  // Register with optimizer
  Node *hit1 = _igvn.hash_find_insert(phi1);
  if( hit1 ) {                  // Hit, toss just made Phi
    _igvn.remove_dead_node(phi1); // Remove new phi
    assert( hit1->is_Phi(), "" );
    phi1 = (PhiNode*)hit1;      // Use existing phi
  } else {                      // Miss
    _igvn.register_new_node_with_optimizer(phi1);
  }
  Node *hit2 = _igvn.hash_find_insert(phi2);
  if( hit2 ) {                  // Hit, toss just made Phi
    _igvn.remove_dead_node(phi2); // Remove new phi
    assert( hit2->is_Phi(), "" );
    phi2 = (PhiNode*)hit2;      // Use existing phi
  } else {                      // Miss
    _igvn.register_new_node_with_optimizer(phi2);
  }
  // Register Phis with loop/block info
  set_ctrl(phi1, phi->in(0));
  set_ctrl(phi2, phi->in(0));
  // Make a new Cmp
  Node *cmp = sample_cmp->clone();
  cmp->set_req( 1, phi1 );
  cmp->set_req( 2, phi2 );
  _igvn.register_new_node_with_optimizer(cmp);
  set_ctrl(cmp, phi->in(0));

  assert( cmp->is_Cmp(), "" );
  return (CmpNode*)cmp;
}

//------------------------------sink_use---------------------------------------
// If 'use' was in the loop-exit block, it now needs to be sunk
// below the post-loop merge point.
void PhaseIdealLoop::sink_use( Node *use, Node *post_loop ) {
  if (!use->is_CFG() && get_ctrl(use) == post_loop->in(2)) {
    set_ctrl(use, post_loop);
    for (DUIterator j = use->outs(); use->has_out(j); j++)
      sink_use(use->out(j), post_loop);
  }
}

void PhaseIdealLoop::clone_loop_handle_data_uses(Node* old, Node_List &old_new,
                                                 IdealLoopTree* loop, IdealLoopTree* outer_loop,
                                                 Node_List*& split_if_set, Node_List*& split_bool_set,
                                                 Node_List*& split_cex_set, Node_List& worklist,
                                                 uint new_counter, CloneLoopMode mode) {
  Node* nnn = old_new[old->_idx];
  // Copy uses to a worklist, so I can munge the def-use info
  // with impunity.
  for (DUIterator_Fast jmax, j = old->fast_outs(jmax); j < jmax; j++)
    worklist.push(old->fast_out(j));

  while( worklist.size() ) {
    Node *use = worklist.pop();
    if (!has_node(use))  continue; // Ignore dead nodes
    if (use->in(0) == C->top())  continue;
    IdealLoopTree *use_loop = get_loop( has_ctrl(use) ? get_ctrl(use) : use );
    // Check for data-use outside of loop - at least one of OLD or USE
    // must not be a CFG node.
#ifdef ASSERT
    if (loop->_head->as_Loop()->is_strip_mined() && outer_loop->is_member(use_loop) && !loop->is_member(use_loop) && old_new[use->_idx] == NULL) {
      Node* l = loop->_head->in(LoopNode::EntryControl);
      Node* tail = l->in(LoopNode::LoopBackControl);
      IfNode* le = tail->in(0)->as_If();
      Node* sfpt = le->in(0);
      Node* bol = le->in(1);
      Node* cmp = bol->in(1);
      Node* opaq = cmp->in(2);
      assert(mode == ControlAroundStripMined && (use == cmp || use == sfpt), "missed a node");
    }
#endif
    if (!loop->is_member(use_loop) && !outer_loop->is_member(use_loop) && (!old->is_CFG() || !use->is_CFG())) {

      // If the Data use is an IF, that means we have an IF outside of the
      // loop that is switching on a condition that is set inside of the
      // loop.  Happens if people set a loop-exit flag; then test the flag
      // in the loop to break the loop, then test is again outside of the
      // loop to determine which way the loop exited.
      // Loop predicate If node connects to Bool node through Opaque1 node.
      if (use->is_If() || use->is_CMove() || C->is_predicate_opaq(use)) {
        // Since this code is highly unlikely, we lazily build the worklist
        // of such Nodes to go split.
        if (!split_if_set) {
          ResourceArea *area = Thread::current()->resource_area();
          split_if_set = new Node_List(area);
        }
        split_if_set->push(use);
      }
      if (use->is_Bool()) {
        if (!split_bool_set) {
          ResourceArea *area = Thread::current()->resource_area();
          split_bool_set = new Node_List(area);
        }
        split_bool_set->push(use);
      }
      if (use->Opcode() == Op_CreateEx) {
        if (!split_cex_set) {
          ResourceArea *area = Thread::current()->resource_area();
          split_cex_set = new Node_List(area);
        }
        split_cex_set->push(use);
      }


      // Get "block" use is in
      uint idx = 0;
      while( use->in(idx) != old ) idx++;
      Node *prev = use->is_CFG() ? use : get_ctrl(use);
      assert(!loop->is_member(get_loop(prev)) && !outer_loop->is_member(get_loop(prev)), "" );
      Node *cfg = prev->_idx >= new_counter
        ? prev->in(2)
        : idom(prev);
      if( use->is_Phi() )     // Phi use is in prior block
        cfg = prev->in(idx);  // NOT in block of Phi itself
      if (cfg->is_top()) {    // Use is dead?
        _igvn.replace_input_of(use, idx, C->top());
        continue;
      }

      while(!outer_loop->is_member(get_loop(cfg))) {
        prev = cfg;
        cfg = cfg->_idx >= new_counter ? cfg->in(2) : idom(cfg);
      }
      // If the use occurs after merging several exits from the loop, then
      // old value must have dominated all those exits.  Since the same old
      // value was used on all those exits we did not need a Phi at this
      // merge point.  NOW we do need a Phi here.  Each loop exit value
      // is now merged with the peeled body exit; each exit gets its own
      // private Phi and those Phis need to be merged here.
      Node *phi;
      if( prev->is_Region() ) {
        if( idx == 0  && use->Opcode() != Op_ShenandoahWBMemProj) {      // Updating control edge?
          phi = prev;         // Just use existing control
        } else {              // Else need a new Phi
          phi = PhiNode::make( prev, old );
          // Now recursively fix up the new uses of old!
          uint first = use->Opcode() != Op_ShenandoahWBMemProj ? 1 : 0;
          for( uint i = first; i < prev->req(); i++ ) {
            worklist.push(phi); // Onto worklist once for each 'old' input
          }
        }
      } else {
        // Get new RegionNode merging old and new loop exits
        prev = old_new[prev->_idx];
        assert( prev, "just made this in step 7" );
        if( idx == 0 && use->Opcode() != Op_ShenandoahWBMemProj) {      // Updating control edge?
          phi = prev;         // Just use existing control
        } else {              // Else need a new Phi
          // Make a new Phi merging data values properly
          phi = PhiNode::make( prev, old );
          phi->set_req( 1, nnn );
        }
      }
      // If inserting a new Phi, check for prior hits
      if( idx != 0 ) {
        Node *hit = _igvn.hash_find_insert(phi);
        if( hit == NULL ) {
          _igvn.register_new_node_with_optimizer(phi); // Register new phi
        } else {                                      // or
          // Remove the new phi from the graph and use the hit
          _igvn.remove_dead_node(phi);
          phi = hit;                                  // Use existing phi
        }
        set_ctrl(phi, prev);
      }
      // Make 'use' use the Phi instead of the old loop body exit value
      _igvn.replace_input_of(use, idx, phi);
      if( use->_idx >= new_counter ) { // If updating new phis
        // Not needed for correctness, but prevents a weak assert
        // in AddPNode from tripping (when we end up with different
        // base & derived Phis that will become the same after
        // IGVN does CSE).
        Node *hit = _igvn.hash_find_insert(use);
        if( hit )             // Go ahead and re-hash for hits.
          _igvn.replace_node( use, hit );
      }

      // If 'use' was in the loop-exit block, it now needs to be sunk
      // below the post-loop merge point.
      sink_use( use, prev );
    }
  }
}

void PhaseIdealLoop::clone_outer_loop(LoopNode* head, CloneLoopMode mode, IdealLoopTree *loop,
                                      IdealLoopTree* outer_loop, int dd, Node_List &old_new,
                                      Node_List& extra_data_nodes) {
  if (head->is_strip_mined() && mode != IgnoreStripMined) {
    assert(head->is_CountedLoop(), "outer loop shouldn't be cloned");
    Node* l = head->in(LoopNode::EntryControl);
    Node* tail = l->in(LoopNode::LoopBackControl);
    IfNode* le = tail->in(0)->as_If();
    Node* sfpt = le->in(0);
    Node* bol = le->in(1);
    Node* cmp = bol->in(1);
    Node* opaq = cmp->in(2);
    CountedLoopNode* cl = head->as_CountedLoop();
    CountedLoopEndNode* cle = cl->loopexit();
    CountedLoopNode* new_cl = old_new[cl->_idx]->as_CountedLoop();
    CountedLoopEndNode* new_cle = new_cl->as_CountedLoop()->loopexit();
    Node* cle_out = cle->proj_out(false);

    Node* new_sfpt = NULL;
    Node* new_cle_out = cle_out->clone();
    old_new.map(cle_out->_idx, new_cle_out);
    if (mode == CloneIncludesStripMined) {
      // clone outer loop body
      Node* new_l = l->clone();
      Node* new_tail = tail->clone();
      IfNode* new_le = le->clone()->as_If();
      new_sfpt = sfpt->clone();
      Node* new_bol = bol->clone();
      Node* new_cmp = cmp->clone();
      Node* new_opaq = opaq->clone();

      set_loop(new_l, outer_loop->_parent);
      set_idom(new_l, new_l->in(LoopNode::EntryControl), dd);
      set_loop(new_cle_out, outer_loop->_parent);
      set_idom(new_cle_out, new_cle, dd);
      set_loop(new_sfpt, outer_loop->_parent);
      set_idom(new_sfpt, new_cle_out, dd);
      set_loop(new_le, outer_loop->_parent);
      set_idom(new_le, new_sfpt, dd);
      set_loop(new_tail, outer_loop->_parent);
      set_idom(new_tail, new_le, dd);
      set_ctrl(new_bol, new_sfpt);
      set_ctrl(new_cmp, new_sfpt);
      set_ctrl(new_cmp, new_sfpt);
      set_idom(new_cl, new_l, dd);

      old_new.map(l->_idx, new_l);
      old_new.map(tail->_idx, new_tail);
      old_new.map(le->_idx, new_le);
      old_new.map(sfpt->_idx, new_sfpt);
      old_new.map(bol->_idx, new_bol);
      old_new.map(cmp->_idx, new_cmp);
      old_new.map(opaq->_idx, new_opaq);

      new_l->set_req(LoopNode::LoopBackControl, new_tail);
      new_l->set_req(0, new_l);
      new_tail->set_req(0, new_le);
      new_le->set_req(0, new_sfpt);
      new_sfpt->set_req(0, new_cle_out);
      new_le->set_req(1, new_bol);
      new_bol->set_req(1, new_cmp);
      new_cmp->set_req(2, new_opaq);
      new_cmp->set_req(1, new_cle->incr());
      new_cle_out->set_req(0, new_cle);
      new_cl->set_req(LoopNode::EntryControl, new_l);
      new_opaq->set_req(0, new_sfpt);

      _igvn.register_new_node_with_optimizer(new_l);
      _igvn.register_new_node_with_optimizer(new_tail);
      _igvn.register_new_node_with_optimizer(new_le);
      _igvn.register_new_node_with_optimizer(new_bol);
      _igvn.register_new_node_with_optimizer(new_cmp);
      _igvn.register_new_node_with_optimizer(new_opaq);
    } else {
      Node *newhead = old_new[loop->_head->_idx];
      newhead->as_Loop()->clear_strip_mined();
      _igvn.replace_input_of(newhead, LoopNode::EntryControl, newhead->in(LoopNode::EntryControl)->in(LoopNode::EntryControl));
      set_idom(newhead, newhead->in(LoopNode::EntryControl), dd);
    }
    // Look at data node that were assigned a control in the outer
    // loop: they are kept in the outer loop by the safepoint so start
    // from the safepoint node's inputs.
    IdealLoopTree* outer_loop = get_loop(l);
    Node_Stack stack(2);
    stack.push(sfpt, 1);
    uint new_counter = C->unique();
    while (stack.size() > 0) {
      Node* n = stack.node();
      uint i = stack.index();
      while (i < n->req() &&
             (n->in(i) == NULL ||
              !has_ctrl(n->in(i)) ||
              get_loop(get_ctrl(n->in(i))) != outer_loop ||
              (old_new[n->in(i)->_idx] != NULL && old_new[n->in(i)->_idx]->_idx >= new_counter))) {
        i++;
      }
      if (i < n->req()) {
        stack.set_index(i+1);
        stack.push(n->in(i), 0);
      } else {
        assert(old_new[n->_idx] == NULL || n == sfpt || old_new[n->_idx]->_idx < new_counter, "no clone yet");
        Node* m = n == sfpt ? new_sfpt : n->clone();
        if (m != NULL) {
          for (uint i = 0; i < n->req(); i++) {
            if (m->in(i) != NULL && old_new[m->in(i)->_idx] != NULL) {
              m->set_req(i, old_new[m->in(i)->_idx]);
            }
          }
        } else {
          assert(n == sfpt && mode != CloneIncludesStripMined, "where's the safepoint clone?");
        }
        if (n != sfpt) {
          extra_data_nodes.push(n);
          _igvn.register_new_node_with_optimizer(m);
          assert(get_ctrl(n) == cle_out, "what other control?");
          set_ctrl(m, new_cle_out);
          old_new.map(n->_idx, m);
        }
        stack.pop();
      }
    }
    if (mode == CloneIncludesStripMined) {
      _igvn.register_new_node_with_optimizer(new_sfpt);
      _igvn.register_new_node_with_optimizer(new_cle_out);
    }
  } else {
    Node *newhead = old_new[loop->_head->_idx];
    set_idom(newhead, newhead->in(LoopNode::EntryControl), dd);
  }
}

//------------------------------clone_loop-------------------------------------
//
//                   C L O N E   A   L O O P   B O D Y
//
// This is the basic building block of the loop optimizations.  It clones an
// entire loop body.  It makes an old_new loop body mapping; with this mapping
// you can find the new-loop equivalent to an old-loop node.  All new-loop
// nodes are exactly equal to their old-loop counterparts, all edges are the
// same.  All exits from the old-loop now have a RegionNode that merges the
// equivalent new-loop path.  This is true even for the normal "loop-exit"
// condition.  All uses of loop-invariant old-loop values now come from (one
// or more) Phis that merge their new-loop equivalents.
//
// This operation leaves the graph in an illegal state: there are two valid
// control edges coming from the loop pre-header to both loop bodies.  I'll
// definitely have to hack the graph after running this transform.
//
// From this building block I will further edit edges to perform loop peeling
// or loop unrolling or iteration splitting (Range-Check-Elimination), etc.
//
// Parameter side_by_size_idom:
//   When side_by_size_idom is NULL, the dominator tree is constructed for
//      the clone loop to dominate the original.  Used in construction of
//      pre-main-post loop sequence.
//   When nonnull, the clone and original are side-by-side, both are
//      dominated by the side_by_side_idom node.  Used in construction of
//      unswitched loops.
void PhaseIdealLoop::clone_loop(IdealLoopTree *loop, Node_List &old_new, int dd,
                                CloneLoopMode mode, Node* side_by_side_idom) {

  LoopNode* head = loop->_head->as_Loop();
  head->verify_strip_mined(1);

  if (C->do_vector_loop() && PrintOpto) {
    const char* mname = C->method()->name()->as_quoted_ascii();
    if (mname != NULL) {
      tty->print("PhaseIdealLoop::clone_loop: for vectorize method %s\n", mname);
    }
  }

  CloneMap& cm = C->clone_map();
  Dict* dict = cm.dict();
  if (C->do_vector_loop()) {
    cm.set_clone_idx(cm.max_gen()+1);
#ifndef PRODUCT
    if (PrintOpto) {
      tty->print_cr("PhaseIdealLoop::clone_loop: _clone_idx %d", cm.clone_idx());
      loop->dump_head();
    }
#endif
  }

  // Step 1: Clone the loop body.  Make the old->new mapping.
  uint i;
  for( i = 0; i < loop->_body.size(); i++ ) {
    Node *old = loop->_body.at(i);
    Node *nnn = old->clone();
    old_new.map( old->_idx, nnn );
    if (C->do_vector_loop()) {
      cm.verify_insert_and_clone(old, nnn, cm.clone_idx());
    }
    _igvn.register_new_node_with_optimizer(nnn);
  }

  IdealLoopTree* outer_loop = (head->is_strip_mined() && mode != IgnoreStripMined) ? get_loop(head->in(LoopNode::EntryControl)) : loop;

  // Step 2: Fix the edges in the new body.  If the old input is outside the
  // loop use it.  If the old input is INside the loop, use the corresponding
  // new node instead.
  for( i = 0; i < loop->_body.size(); i++ ) {
    Node *old = loop->_body.at(i);
    Node *nnn = old_new[old->_idx];
    // Fix CFG/Loop controlling the new node
    if (has_ctrl(old)) {
      set_ctrl(nnn, old_new[get_ctrl(old)->_idx]);
    } else {
      set_loop(nnn, outer_loop->_parent);
      if (old->outcnt() > 0) {
        set_idom( nnn, old_new[idom(old)->_idx], dd );
      }
    }
    // Correct edges to the new node
    for( uint j = 0; j < nnn->req(); j++ ) {
        Node *n = nnn->in(j);
        if( n ) {
          IdealLoopTree *old_in_loop = get_loop( has_ctrl(n) ? get_ctrl(n) : n );
          if( loop->is_member( old_in_loop ) )
            nnn->set_req(j, old_new[n->_idx]);
        }
    }
    _igvn.hash_find_insert(nnn);
  }

  ResourceArea *area = Thread::current()->resource_area();
  Node_List extra_data_nodes(area);
  clone_outer_loop(head, mode, loop, outer_loop, dd, old_new, extra_data_nodes);

  // Step 3: Now fix control uses.  Loop varying control uses have already
  // been fixed up (as part of all input edges in Step 2).  Loop invariant
  // control uses must be either an IfFalse or an IfTrue.  Make a merge
  // point to merge the old and new IfFalse/IfTrue nodes; make the use
  // refer to this.
  Node_List worklist(area);
  uint new_counter = C->unique();
  for( i = 0; i < loop->_body.size(); i++ ) {
    Node* old = loop->_body.at(i);
    if( !old->is_CFG() ) continue;

    // Copy uses to a worklist, so I can munge the def-use info
    // with impunity.
    for (DUIterator_Fast jmax, j = old->fast_outs(jmax); j < jmax; j++)
      worklist.push(old->fast_out(j));

    while( worklist.size() ) {  // Visit all uses
      Node *use = worklist.pop();
      if (!has_node(use))  continue; // Ignore dead nodes
      IdealLoopTree *use_loop = get_loop( has_ctrl(use) ? get_ctrl(use) : use );
      if( !loop->is_member( use_loop ) && use->is_CFG() ) {
        // Both OLD and USE are CFG nodes here.
        assert( use->is_Proj(), "" );
        Node* nnn = old_new[old->_idx];

        Node* newuse = NULL;
        if (head->is_strip_mined() && mode != IgnoreStripMined) {
          CountedLoopNode* cl = head->as_CountedLoop();
          CountedLoopEndNode* cle = cl->loopexit();
          Node* cle_out = cle->proj_out(false);
          if (use == cle_out) {
            Node* l = head->in(LoopNode::EntryControl);
            Node* tail = l->in(LoopNode::LoopBackControl);
            IfNode* le = tail->in(0)->as_If();
            use = le->proj_out(false);
            use_loop = get_loop(use);
            if (mode == CloneIncludesStripMined) {
              nnn = old_new[le->_idx];
            } else {
              newuse = old_new[cle_out->_idx];
            }
          }
        }
        if (newuse == NULL) {
          newuse = use->clone();
        }

        // Clone the loop exit control projection
        if (C->do_vector_loop()) {
          cm.verify_insert_and_clone(use, newuse, cm.clone_idx());
        }
        newuse->set_req(0,nnn);
        _igvn.register_new_node_with_optimizer(newuse);
        set_loop(newuse, use_loop);
        set_idom(newuse, nnn, dom_depth(nnn) + 1 );

        // We need a Region to merge the exit from the peeled body and the
        // exit from the old loop body.
        RegionNode *r = new RegionNode(3);
        // Map the old use to the new merge point
        old_new.map( use->_idx, r );
        uint dd_r = MIN2(dom_depth(newuse),dom_depth(use));
        assert( dd_r >= dom_depth(dom_lca(newuse,use)), "" );

        // The original user of 'use' uses 'r' instead.
        for (DUIterator_Last lmin, l = use->last_outs(lmin); l >= lmin;) {
          Node* useuse = use->last_out(l);
          _igvn.rehash_node_delayed(useuse);
          uint uses_found = 0;
          if( useuse->in(0) == use ) {
            useuse->set_req(0, r);
            uses_found++;
            if( useuse->is_CFG() ) {
              assert( dom_depth(useuse) > dd_r, "" );
              set_idom(useuse, r, dom_depth(useuse));
            }
          }
          for( uint k = 1; k < useuse->req(); k++ ) {
            if( useuse->in(k) == use ) {
              useuse->set_req(k, r);
              uses_found++;
              if (useuse->is_Loop() && k == LoopNode::EntryControl) {
                assert(dom_depth(useuse) > dd_r , "");
                set_idom(useuse, r, dom_depth(useuse));
              }
            }
          }
          l -= uses_found;    // we deleted 1 or more copies of this edge
        }

        // Now finish up 'r'
        r->set_req( 1, newuse );
        r->set_req( 2,    use );
        _igvn.register_new_node_with_optimizer(r);
        set_loop(r, use_loop);
        set_idom(r, !side_by_side_idom ? newuse->in(0) : side_by_side_idom, dd_r);
      } // End of if a loop-exit test
    }
  }

  // Step 4: If loop-invariant use is not control, it must be dominated by a
  // loop exit IfFalse/IfTrue.  Find "proper" loop exit.  Make a Region
  // there if needed.  Make a Phi there merging old and new used values.
  Node_List *split_if_set = NULL;
  Node_List *split_bool_set = NULL;
  Node_List *split_cex_set = NULL;
  for (i = 0; i < loop->_body.size(); i++) {
    Node* old = loop->_body.at(i);
    clone_loop_handle_data_uses(old, old_new, loop, outer_loop, split_if_set,
                                split_bool_set, split_cex_set, worklist, new_counter,
                                mode);
  }

  for (i = 0; i < extra_data_nodes.size(); i++) {
    Node* old = extra_data_nodes.at(i);
    clone_loop_handle_data_uses(old, old_new, loop, outer_loop, split_if_set,
                                split_bool_set, split_cex_set, worklist, new_counter,
                                mode);
  }

  // Check for IFs that need splitting/cloning.  Happens if an IF outside of
  // the loop uses a condition set in the loop.  The original IF probably
  // takes control from one or more OLD Regions (which in turn get from NEW
  // Regions).  In any case, there will be a set of Phis for each merge point
  // from the IF up to where the original BOOL def exists the loop.
  if( split_if_set ) {
    while( split_if_set->size() ) {
      Node *iff = split_if_set->pop();
      if( iff->in(1)->is_Phi() ) {
        BoolNode *b = clone_iff( iff->in(1)->as_Phi(), loop );
        _igvn.replace_input_of(iff, 1, b);
      }
    }
  }
  if( split_bool_set ) {
    while( split_bool_set->size() ) {
      Node *b = split_bool_set->pop();
      Node *phi = b->in(1);
      assert( phi->is_Phi(), "" );
      CmpNode *cmp = clone_bool( (PhiNode*)phi, loop );
      _igvn.replace_input_of(b, 1, cmp);
    }
  }
  if( split_cex_set ) {
    while( split_cex_set->size() ) {
      Node *b = split_cex_set->pop();
      assert( b->in(0)->is_Region(), "" );
      assert( b->in(1)->is_Phi(), "" );
      assert( b->in(0)->in(0) == b->in(1)->in(0), "" );
      split_up( b, b->in(0), NULL );
    }
  }

}


//---------------------- stride_of_possible_iv -------------------------------------
// Looks for an iff/bool/comp with one operand of the compare
// being a cycle involving an add and a phi,
// with an optional truncation (left-shift followed by a right-shift)
// of the add. Returns zero if not an iv.
int PhaseIdealLoop::stride_of_possible_iv(Node* iff) {
  Node* trunc1 = NULL;
  Node* trunc2 = NULL;
  const TypeInt* ttype = NULL;
  if (!iff->is_If() || iff->in(1) == NULL || !iff->in(1)->is_Bool()) {
    return 0;
  }
  BoolNode* bl = iff->in(1)->as_Bool();
  Node* cmp = bl->in(1);
  if (!cmp || (cmp->Opcode() != Op_CmpI && cmp->Opcode() != Op_CmpU)) {
    return 0;
  }
  // Must have an invariant operand
  if (is_member(get_loop(iff), get_ctrl(cmp->in(2)))) {
    return 0;
  }
  Node* add2 = NULL;
  Node* cmp1 = cmp->in(1);
  if (cmp1->is_Phi()) {
    // (If (Bool (CmpX phi:(Phi ...(Optional-trunc(AddI phi add2))) )))
    Node* phi = cmp1;
    for (uint i = 1; i < phi->req(); i++) {
      Node* in = phi->in(i);
      Node* add = CountedLoopNode::match_incr_with_optional_truncation(in,
                                &trunc1, &trunc2, &ttype);
      if (add && add->in(1) == phi) {
        add2 = add->in(2);
        break;
      }
    }
  } else {
    // (If (Bool (CmpX addtrunc:(Optional-trunc((AddI (Phi ...addtrunc...) add2)) )))
    Node* addtrunc = cmp1;
    Node* add = CountedLoopNode::match_incr_with_optional_truncation(addtrunc,
                                &trunc1, &trunc2, &ttype);
    if (add && add->in(1)->is_Phi()) {
      Node* phi = add->in(1);
      for (uint i = 1; i < phi->req(); i++) {
        if (phi->in(i) == addtrunc) {
          add2 = add->in(2);
          break;
        }
      }
    }
  }
  if (add2 != NULL) {
    const TypeInt* add2t = _igvn.type(add2)->is_int();
    if (add2t->is_con()) {
      return add2t->get_con();
    }
  }
  return 0;
}


//---------------------- stay_in_loop -------------------------------------
// Return the (unique) control output node that's in the loop (if it exists.)
Node* PhaseIdealLoop::stay_in_loop( Node* n, IdealLoopTree *loop) {
  Node* unique = NULL;
  if (!n) return NULL;
  for (DUIterator_Fast imax, i = n->fast_outs(imax); i < imax; i++) {
    Node* use = n->fast_out(i);
    if (!has_ctrl(use) && loop->is_member(get_loop(use))) {
      if (unique != NULL) {
        return NULL;
      }
      unique = use;
    }
  }
  return unique;
}

//------------------------------ register_node -------------------------------------
// Utility to register node "n" with PhaseIdealLoop
void PhaseIdealLoop::register_node(Node* n, IdealLoopTree *loop, Node* pred, int ddepth) {
  _igvn.register_new_node_with_optimizer(n);
  loop->_body.push(n);
  if (n->is_CFG()) {
    set_loop(n, loop);
    set_idom(n, pred, ddepth);
  } else {
    set_ctrl(n, pred);
  }
}

//------------------------------ proj_clone -------------------------------------
// Utility to create an if-projection
ProjNode* PhaseIdealLoop::proj_clone(ProjNode* p, IfNode* iff) {
  ProjNode* c = p->clone()->as_Proj();
  c->set_req(0, iff);
  return c;
}

//------------------------------ short_circuit_if -------------------------------------
// Force the iff control output to be the live_proj
Node* PhaseIdealLoop::short_circuit_if(IfNode* iff, ProjNode* live_proj) {
  guarantee(live_proj != NULL, "null projection");
  int proj_con = live_proj->_con;
  assert(proj_con == 0 || proj_con == 1, "false or true projection");
  Node *con = _igvn.intcon(proj_con);
  set_ctrl(con, C->root());
  if (iff) {
    iff->set_req(1, con);
  }
  return con;
}

//------------------------------ insert_if_before_proj -------------------------------------
// Insert a new if before an if projection (* - new node)
//
// before
//           if(test)
//           /     \
//          v       v
//    other-proj   proj (arg)
//
// after
//           if(test)
//           /     \
//          /       v
//         |      * proj-clone
//         v          |
//    other-proj      v
//                * new_if(relop(cmp[IU](left,right)))
//                  /  \
//                 v    v
//         * new-proj  proj
//         (returned)
//
ProjNode* PhaseIdealLoop::insert_if_before_proj(Node* left, bool Signed, BoolTest::mask relop, Node* right, ProjNode* proj) {
  IfNode* iff = proj->in(0)->as_If();
  IdealLoopTree *loop = get_loop(proj);
  ProjNode *other_proj = iff->proj_out(!proj->is_IfTrue())->as_Proj();
  int ddepth = dom_depth(proj);

  _igvn.rehash_node_delayed(iff);
  _igvn.rehash_node_delayed(proj);

  proj->set_req(0, NULL);  // temporary disconnect
  ProjNode* proj2 = proj_clone(proj, iff);
  register_node(proj2, loop, iff, ddepth);

  Node* cmp = Signed ? (Node*) new CmpINode(left, right) : (Node*) new CmpUNode(left, right);
  register_node(cmp, loop, proj2, ddepth);

  BoolNode* bol = new BoolNode(cmp, relop);
  register_node(bol, loop, proj2, ddepth);

  int opcode = iff->Opcode();
  assert(opcode == Op_If || opcode == Op_RangeCheck, "unexpected opcode");
  IfNode* new_if = (opcode == Op_If) ? new IfNode(proj2, bol, iff->_prob, iff->_fcnt):
    new RangeCheckNode(proj2, bol, iff->_prob, iff->_fcnt);
  register_node(new_if, loop, proj2, ddepth);

  proj->set_req(0, new_if); // reattach
  set_idom(proj, new_if, ddepth);

  ProjNode* new_exit = proj_clone(other_proj, new_if)->as_Proj();
  guarantee(new_exit != NULL, "null exit node");
  register_node(new_exit, get_loop(other_proj), new_if, ddepth);

  return new_exit;
}

//------------------------------ insert_region_before_proj -------------------------------------
// Insert a region before an if projection (* - new node)
//
// before
//           if(test)
//          /      |
//         v       |
//       proj      v
//               other-proj
//
// after
//           if(test)
//          /      |
//         v       |
// * proj-clone    v
//         |     other-proj
//         v
// * new-region
//         |
//         v
// *      dum_if
//       /     \
//      v       \
// * dum-proj    v
//              proj
//
RegionNode* PhaseIdealLoop::insert_region_before_proj(ProjNode* proj) {
  IfNode* iff = proj->in(0)->as_If();
  IdealLoopTree *loop = get_loop(proj);
  ProjNode *other_proj = iff->proj_out(!proj->is_IfTrue())->as_Proj();
  int ddepth = dom_depth(proj);

  _igvn.rehash_node_delayed(iff);
  _igvn.rehash_node_delayed(proj);

  proj->set_req(0, NULL);  // temporary disconnect
  ProjNode* proj2 = proj_clone(proj, iff);
  register_node(proj2, loop, iff, ddepth);

  RegionNode* reg = new RegionNode(2);
  reg->set_req(1, proj2);
  register_node(reg, loop, iff, ddepth);

  IfNode* dum_if = new IfNode(reg, short_circuit_if(NULL, proj), iff->_prob, iff->_fcnt);
  register_node(dum_if, loop, reg, ddepth);

  proj->set_req(0, dum_if); // reattach
  set_idom(proj, dum_if, ddepth);

  ProjNode* dum_proj = proj_clone(other_proj, dum_if);
  register_node(dum_proj, loop, dum_if, ddepth);

  return reg;
}

//------------------------------ insert_cmpi_loop_exit -------------------------------------
// Clone a signed compare loop exit from an unsigned compare and
// insert it before the unsigned cmp on the stay-in-loop path.
// All new nodes inserted in the dominator tree between the original
// if and it's projections.  The original if test is replaced with
// a constant to force the stay-in-loop path.
//
// This is done to make sure that the original if and it's projections
// still dominate the same set of control nodes, that the ctrl() relation
// from data nodes to them is preserved, and that their loop nesting is
// preserved.
//
// before
//          if(i <u limit)    unsigned compare loop exit
//         /       |
//        v        v
//   exit-proj   stay-in-loop-proj
//
// after
//          if(stay-in-loop-const)  original if
//         /       |
//        /        v
//       /  if(i <  limit)    new signed test
//      /  /       |
//     /  /        v
//    /  /  if(i <u limit)    new cloned unsigned test
//   /  /   /      |
//   v  v  v       |
//    region       |
//        |        |
//      dum-if     |
//     /  |        |
// ether  |        |
//        v        v
//   exit-proj   stay-in-loop-proj
//
IfNode* PhaseIdealLoop::insert_cmpi_loop_exit(IfNode* if_cmpu, IdealLoopTree *loop) {
  const bool Signed   = true;
  const bool Unsigned = false;

  BoolNode* bol = if_cmpu->in(1)->as_Bool();
  if (bol->_test._test != BoolTest::lt) return NULL;
  CmpNode* cmpu = bol->in(1)->as_Cmp();
  if (cmpu->Opcode() != Op_CmpU) return NULL;
  int stride = stride_of_possible_iv(if_cmpu);
  if (stride == 0) return NULL;

  Node* lp_proj = stay_in_loop(if_cmpu, loop);
  guarantee(lp_proj != NULL, "null loop node");

  ProjNode* lp_continue = lp_proj->as_Proj();
  ProjNode* lp_exit     = if_cmpu->proj_out(!lp_continue->is_IfTrue())->as_Proj();

  Node* limit = NULL;
  if (stride > 0) {
    limit = cmpu->in(2);
  } else {
    limit = _igvn.makecon(TypeInt::ZERO);
    set_ctrl(limit, C->root());
  }
  // Create a new region on the exit path
  RegionNode* reg = insert_region_before_proj(lp_exit);
  guarantee(reg != NULL, "null region node");

  // Clone the if-cmpu-true-false using a signed compare
  BoolTest::mask rel_i = stride > 0 ? bol->_test._test : BoolTest::ge;
  ProjNode* cmpi_exit = insert_if_before_proj(cmpu->in(1), Signed, rel_i, limit, lp_continue);
  reg->add_req(cmpi_exit);

  // Clone the if-cmpu-true-false
  BoolTest::mask rel_u = bol->_test._test;
  ProjNode* cmpu_exit = insert_if_before_proj(cmpu->in(1), Unsigned, rel_u, cmpu->in(2), lp_continue);
  reg->add_req(cmpu_exit);

  // Force original if to stay in loop.
  short_circuit_if(if_cmpu, lp_continue);

  return cmpi_exit->in(0)->as_If();
}

//------------------------------ remove_cmpi_loop_exit -------------------------------------
// Remove a previously inserted signed compare loop exit.
void PhaseIdealLoop::remove_cmpi_loop_exit(IfNode* if_cmp, IdealLoopTree *loop) {
  Node* lp_proj = stay_in_loop(if_cmp, loop);
  assert(if_cmp->in(1)->in(1)->Opcode() == Op_CmpI &&
         stay_in_loop(lp_proj, loop)->is_If() &&
         stay_in_loop(lp_proj, loop)->in(1)->in(1)->Opcode() == Op_CmpU, "inserted cmpi before cmpu");
  Node *con = _igvn.makecon(lp_proj->is_IfTrue() ? TypeInt::ONE : TypeInt::ZERO);
  set_ctrl(con, C->root());
  if_cmp->set_req(1, con);
}

//------------------------------ scheduled_nodelist -------------------------------------
// Create a post order schedule of nodes that are in the
// "member" set.  The list is returned in "sched".
// The first node in "sched" is the loop head, followed by
// nodes which have no inputs in the "member" set, and then
// followed by the nodes that have an immediate input dependence
// on a node in "sched".
void PhaseIdealLoop::scheduled_nodelist( IdealLoopTree *loop, VectorSet& member, Node_List &sched ) {

  assert(member.test(loop->_head->_idx), "loop head must be in member set");
  Arena *a = Thread::current()->resource_area();
  VectorSet visited(a);
  Node_Stack nstack(a, loop->_body.size());

  Node* n  = loop->_head;  // top of stack is cached in "n"
  uint idx = 0;
  visited.set(n->_idx);

  // Initially push all with no inputs from within member set
  for(uint i = 0; i < loop->_body.size(); i++ ) {
    Node *elt = loop->_body.at(i);
    if (member.test(elt->_idx)) {
      bool found = false;
      for (uint j = 0; j < elt->req(); j++) {
        Node* def = elt->in(j);
        if (def && member.test(def->_idx) && def != elt) {
          found = true;
          break;
        }
      }
      if (!found && elt != loop->_head) {
        nstack.push(n, idx);
        n = elt;
        assert(!visited.test(n->_idx), "not seen yet");
        visited.set(n->_idx);
      }
    }
  }

  // traverse out's that are in the member set
  while (true) {
    if (idx < n->outcnt()) {
      Node* use = n->raw_out(idx);
      idx++;
      if (!visited.test_set(use->_idx)) {
        if (member.test(use->_idx)) {
          nstack.push(n, idx);
          n = use;
          idx = 0;
        }
      }
    } else {
      // All outputs processed
      sched.push(n);
      if (nstack.is_empty()) break;
      n   = nstack.node();
      idx = nstack.index();
      nstack.pop();
    }
  }
}


//------------------------------ has_use_in_set -------------------------------------
// Has a use in the vector set
bool PhaseIdealLoop::has_use_in_set( Node* n, VectorSet& vset ) {
  for (DUIterator_Fast jmax, j = n->fast_outs(jmax); j < jmax; j++) {
    Node* use = n->fast_out(j);
    if (vset.test(use->_idx)) {
      return true;
    }
  }
  return false;
}


//------------------------------ has_use_internal_to_set -------------------------------------
// Has use internal to the vector set (ie. not in a phi at the loop head)
bool PhaseIdealLoop::has_use_internal_to_set( Node* n, VectorSet& vset, IdealLoopTree *loop ) {
  Node* head  = loop->_head;
  for (DUIterator_Fast jmax, j = n->fast_outs(jmax); j < jmax; j++) {
    Node* use = n->fast_out(j);
    if (vset.test(use->_idx) && !(use->is_Phi() && use->in(0) == head)) {
      return true;
    }
  }
  return false;
}


//------------------------------ clone_for_use_outside_loop -------------------------------------
// clone "n" for uses that are outside of loop
int PhaseIdealLoop::clone_for_use_outside_loop( IdealLoopTree *loop, Node* n, Node_List& worklist ) {
  int cloned = 0;
  assert(worklist.size() == 0, "should be empty");
  for (DUIterator_Fast jmax, j = n->fast_outs(jmax); j < jmax; j++) {
    Node* use = n->fast_out(j);
    if( !loop->is_member(get_loop(has_ctrl(use) ? get_ctrl(use) : use)) ) {
      worklist.push(use);
    }
  }
  while( worklist.size() ) {
    Node *use = worklist.pop();
    if (!has_node(use) || use->in(0) == C->top()) continue;
    uint j;
    for (j = 0; j < use->req(); j++) {
      if (use->in(j) == n) break;
    }
    assert(j < use->req(), "must be there");

    // clone "n" and insert it between the inputs of "n" and the use outside the loop
    Node* n_clone = n->clone();
    _igvn.replace_input_of(use, j, n_clone);
    cloned++;
    Node* use_c;
    if (!use->is_Phi()) {
      use_c = has_ctrl(use) ? get_ctrl(use) : use->in(0);
    } else {
      // Use in a phi is considered a use in the associated predecessor block
      use_c = use->in(0)->in(j);
    }
    set_ctrl(n_clone, use_c);
    assert(!loop->is_member(get_loop(use_c)), "should be outside loop");
    get_loop(use_c)->_body.push(n_clone);
    _igvn.register_new_node_with_optimizer(n_clone);
#if !defined(PRODUCT)
    if (TracePartialPeeling) {
      tty->print_cr("loop exit cloning old: %d new: %d newbb: %d", n->_idx, n_clone->_idx, get_ctrl(n_clone)->_idx);
    }
#endif
  }
  return cloned;
}


//------------------------------ clone_for_special_use_inside_loop -------------------------------------
// clone "n" for special uses that are in the not_peeled region.
// If these def-uses occur in separate blocks, the code generator
// marks the method as not compilable.  For example, if a "BoolNode"
// is in a different basic block than the "IfNode" that uses it, then
// the compilation is aborted in the code generator.
void PhaseIdealLoop::clone_for_special_use_inside_loop( IdealLoopTree *loop, Node* n,
                                                        VectorSet& not_peel, Node_List& sink_list, Node_List& worklist ) {
  if (n->is_Phi() || n->is_Load()) {
    return;
  }
  assert(worklist.size() == 0, "should be empty");
  for (DUIterator_Fast jmax, j = n->fast_outs(jmax); j < jmax; j++) {
    Node* use = n->fast_out(j);
    if (not_peel.test(use->_idx) &&
        (use->is_If() || use->is_CMove() || use->is_Bool()) &&
        use->in(1) == n) {
      worklist.push(use);
    }
  }
  if (worklist.size() > 0) {
    // clone "n" and insert it between inputs of "n" and the use
    Node* n_clone = n->clone();
    loop->_body.push(n_clone);
    _igvn.register_new_node_with_optimizer(n_clone);
    set_ctrl(n_clone, get_ctrl(n));
    sink_list.push(n_clone);
    not_peel <<= n_clone->_idx;  // add n_clone to not_peel set.
#if !defined(PRODUCT)
    if (TracePartialPeeling) {
      tty->print_cr("special not_peeled cloning old: %d new: %d", n->_idx, n_clone->_idx);
    }
#endif
    while( worklist.size() ) {
      Node *use = worklist.pop();
      _igvn.rehash_node_delayed(use);
      for (uint j = 1; j < use->req(); j++) {
        if (use->in(j) == n) {
          use->set_req(j, n_clone);
        }
      }
    }
  }
}


//------------------------------ insert_phi_for_loop -------------------------------------
// Insert phi(lp_entry_val, back_edge_val) at use->in(idx) for loop lp if phi does not already exist
void PhaseIdealLoop::insert_phi_for_loop( Node* use, uint idx, Node* lp_entry_val, Node* back_edge_val, LoopNode* lp ) {
  Node *phi = PhiNode::make(lp, back_edge_val);
  phi->set_req(LoopNode::EntryControl, lp_entry_val);
  // Use existing phi if it already exists
  Node *hit = _igvn.hash_find_insert(phi);
  if( hit == NULL ) {
    _igvn.register_new_node_with_optimizer(phi);
    set_ctrl(phi, lp);
  } else {
    // Remove the new phi from the graph and use the hit
    _igvn.remove_dead_node(phi);
    phi = hit;
  }
  _igvn.replace_input_of(use, idx, phi);
}

#ifdef ASSERT
//------------------------------ is_valid_loop_partition -------------------------------------
// Validate the loop partition sets: peel and not_peel
bool PhaseIdealLoop::is_valid_loop_partition( IdealLoopTree *loop, VectorSet& peel, Node_List& peel_list,
                                              VectorSet& not_peel ) {
  uint i;
  // Check that peel_list entries are in the peel set
  for (i = 0; i < peel_list.size(); i++) {
    if (!peel.test(peel_list.at(i)->_idx)) {
      return false;
    }
  }
  // Check at loop members are in one of peel set or not_peel set
  for (i = 0; i < loop->_body.size(); i++ ) {
    Node *def  = loop->_body.at(i);
    uint di = def->_idx;
    // Check that peel set elements are in peel_list
    if (peel.test(di)) {
      if (not_peel.test(di)) {
        return false;
      }
      // Must be in peel_list also
      bool found = false;
      for (uint j = 0; j < peel_list.size(); j++) {
        if (peel_list.at(j)->_idx == di) {
          found = true;
          break;
        }
      }
      if (!found) {
        return false;
      }
    } else if (not_peel.test(di)) {
      if (peel.test(di)) {
        return false;
      }
    } else {
      return false;
    }
  }
  return true;
}

//------------------------------ is_valid_clone_loop_exit_use -------------------------------------
// Ensure a use outside of loop is of the right form
bool PhaseIdealLoop::is_valid_clone_loop_exit_use( IdealLoopTree *loop, Node* use, uint exit_idx) {
  Node *use_c = has_ctrl(use) ? get_ctrl(use) : use;
  return (use->is_Phi() &&
          use_c->is_Region() && use_c->req() == 3 &&
          (use_c->in(exit_idx)->Opcode() == Op_IfTrue ||
           use_c->in(exit_idx)->Opcode() == Op_IfFalse ||
           use_c->in(exit_idx)->Opcode() == Op_JumpProj) &&
          loop->is_member( get_loop( use_c->in(exit_idx)->in(0) ) ) );
}

//------------------------------ is_valid_clone_loop_form -------------------------------------
// Ensure that all uses outside of loop are of the right form
bool PhaseIdealLoop::is_valid_clone_loop_form( IdealLoopTree *loop, Node_List& peel_list,
                                               uint orig_exit_idx, uint clone_exit_idx) {
  uint len = peel_list.size();
  for (uint i = 0; i < len; i++) {
    Node *def = peel_list.at(i);

    for (DUIterator_Fast jmax, j = def->fast_outs(jmax); j < jmax; j++) {
      Node *use = def->fast_out(j);
      Node *use_c = has_ctrl(use) ? get_ctrl(use) : use;
      if (!loop->is_member(get_loop(use_c))) {
        // use is not in the loop, check for correct structure
        if (use->in(0) == def) {
          // Okay
        } else if (!is_valid_clone_loop_exit_use(loop, use, orig_exit_idx)) {
          return false;
        }
      }
    }
  }
  return true;
}
#endif

//------------------------------ partial_peel -------------------------------------
// Partially peel (aka loop rotation) the top portion of a loop (called
// the peel section below) by cloning it and placing one copy just before
// the new loop head and the other copy at the bottom of the new loop.
//
//    before                       after                where it came from
//
//    stmt1                        stmt1
//  loop:                          stmt2                     clone
//    stmt2                        if condA goto exitA       clone
//    if condA goto exitA        new_loop:                   new
//    stmt3                        stmt3                     clone
//    if !condB goto loop          if condB goto exitB       clone
//  exitB:                         stmt2                     orig
//    stmt4                        if !condA goto new_loop   orig
//  exitA:                         goto exitA
//                               exitB:
//                                 stmt4
//                               exitA:
//
// Step 1: find the cut point: an exit test on probable
//         induction variable.
// Step 2: schedule (with cloning) operations in the peel
//         section that can be executed after the cut into
//         the section that is not peeled.  This may need
//         to clone operations into exit blocks.  For
//         instance, a reference to A[i] in the not-peel
//         section and a reference to B[i] in an exit block
//         may cause a left-shift of i by 2 to be placed
//         in the peel block.  This step will clone the left
//         shift into the exit block and sink the left shift
//         from the peel to the not-peel section.
// Step 3: clone the loop, retarget the control, and insert
//         phis for values that are live across the new loop
//         head.  This is very dependent on the graph structure
//         from clone_loop.  It creates region nodes for
//         exit control and associated phi nodes for values
//         flow out of the loop through that exit.  The region
//         node is dominated by the clone's control projection.
//         So the clone's peel section is placed before the
//         new loop head, and the clone's not-peel section is
//         forms the top part of the new loop.  The original
//         peel section forms the tail of the new loop.
// Step 4: update the dominator tree and recompute the
//         dominator depth.
//
//                   orig
//
//                   stmt1
//                     |
//                     v
//               loop predicate
//                     |
//                     v
//                   loop<----+
//                     |      |
//                   stmt2    |
//                     |      |
//                     v      |
//                    ifA     |
//                   / |      |
//                  v  v      |
//               false true   ^  <-- last_peel
//               /     |      |
//              /   ===|==cut |
//             /     stmt3    |  <-- first_not_peel
//            /        |      |
//            |        v      |
//            v       ifB     |
//          exitA:   / \      |
//                  /   \     |
//                 v     v    |
//               false true   |
//               /       \    |
//              /         ----+
//             |
//             v
//           exitB:
//           stmt4
//
//
//            after clone loop
//
//                   stmt1
//                     |
//                     v
//               loop predicate
//                 /       \
//        clone   /         \   orig
//               /           \
//              /             \
//             v               v
//   +---->loop                loop<----+
//   |      |                    |      |
//   |    stmt2                stmt2    |
//   |      |                    |      |
//   |      v                    v      |
//   |      ifA                 ifA     |
//   |      | \                / |      |
//   |      v  v              v  v      |
//   ^    true  false      false true   ^  <-- last_peel
//   |      |   ^   \       /    |      |
//   | cut==|==  \   \     /  ===|==cut |
//   |    stmt3   \   \   /    stmt3    |  <-- first_not_peel
//   |      |    dom   | |       |      |
//   |      v      \  1v v2      v      |
//   |      ifB     regionA     ifB     |
//   |      / \        |       / \      |
//   |     /   \       v      /   \     |
//   |    v     v    exitA:  v     v    |
//   |    true  false      false true   |
//   |    /     ^   \      /       \    |
//   +----       \   \    /         ----+
//               dom  \  /
//                 \  1v v2
//                  regionB
//                     |
//                     v
//                   exitB:
//                   stmt4
//
//
//           after partial peel
//
//                  stmt1
//                     |
//                     v
//               loop predicate
//                 /
//        clone   /             orig
//               /          TOP
//              /             \
//             v               v
//    TOP->loop                loop----+
//          |                    |      |
//        stmt2                stmt2    |
//          |                    |      |
//          v                    v      |
//          ifA                 ifA     |
//          | \                / |      |
//          v  v              v  v      |
//        true  false      false true   |     <-- last_peel
//          |   ^   \       /    +------|---+
//  +->newloop   \   \     /  === ==cut |   |
//  |     stmt3   \   \   /     TOP     |   |
//  |       |    dom   | |      stmt3   |   | <-- first_not_peel
//  |       v      \  1v v2      v      |   |
//  |       ifB     regionA     ifB     ^   v
//  |       / \        |       / \      |   |
//  |      /   \       v      /   \     |   |
//  |     v     v    exitA:  v     v    |   |
//  |     true  false      false true   |   |
//  |     /     ^   \      /       \    |   |
//  |    |       \   \    /         v   |   |
//  |    |       dom  \  /         TOP  |   |
//  |    |         \  1v v2             |   |
//  ^    v          regionB             |   |
//  |    |             |                |   |
//  |    |             v                ^   v
//  |    |           exitB:             |   |
//  |    |           stmt4              |   |
//  |    +------------>-----------------+   |
//  |                                       |
//  +-----------------<---------------------+
//
//
//              final graph
//
//                  stmt1
//                    |
//                    v
//               loop predicate
//                    |
//                    v
//                  stmt2 clone
//                    |
//                    v
//         ........> ifA clone
//         :        / |
//        dom      /  |
//         :      v   v
//         :  false   true
//         :  |       |
//         :  |       v
//         :  |    newloop<-----+
//         :  |        |        |
//         :  |     stmt3 clone |
//         :  |        |        |
//         :  |        v        |
//         :  |       ifB       |
//         :  |      / \        |
//         :  |     v   v       |
//         :  |  false true     |
//         :  |   |     |       |
//         :  |   v    stmt2    |
//         :  | exitB:  |       |
//         :  | stmt4   v       |
//         :  |       ifA orig  |
//         :  |      /  \       |
//         :  |     /    \      |
//         :  |    v     v      |
//         :  |  false  true    |
//         :  |  /        \     |
//         :  v  v         -----+
//          RegionA
//             |
//             v
//           exitA
//
bool PhaseIdealLoop::partial_peel( IdealLoopTree *loop, Node_List &old_new ) {

  assert(!loop->_head->is_CountedLoop(), "Non-counted loop only");
  if (!loop->_head->is_Loop()) {
    return false;  }

  LoopNode *head  = loop->_head->as_Loop();

  if (head->is_partial_peel_loop() || head->partial_peel_has_failed()) {
    return false;
  }

  // Check for complex exit control
  for(uint ii = 0; ii < loop->_body.size(); ii++ ) {
    Node *n = loop->_body.at(ii);
    int opc = n->Opcode();
    if (n->is_Call()        ||
        opc == Op_Catch     ||
        opc == Op_CatchProj ||
        opc == Op_Jump      ||
        opc == Op_JumpProj) {
#if !defined(PRODUCT)
      if (TracePartialPeeling) {
        tty->print_cr("\nExit control too complex: lp: %d", head->_idx);
      }
#endif
      return false;
    }
  }

  int dd = dom_depth(head);

  // Step 1: find cut point

  // Walk up dominators to loop head looking for first loop exit
  // which is executed on every path thru loop.
  IfNode *peel_if = NULL;
  IfNode *peel_if_cmpu = NULL;

  Node *iff = loop->tail();
  while( iff != head ) {
    if( iff->is_If() ) {
      Node *ctrl = get_ctrl(iff->in(1));
      if (ctrl->is_top()) return false; // Dead test on live IF.
      // If loop-varying exit-test, check for induction variable
      if( loop->is_member(get_loop(ctrl)) &&
          loop->is_loop_exit(iff) &&
          is_possible_iv_test(iff)) {
        Node* cmp = iff->in(1)->in(1);
        if (cmp->Opcode() == Op_CmpI) {
          peel_if = iff->as_If();
        } else {
          assert(cmp->Opcode() == Op_CmpU, "must be CmpI or CmpU");
          peel_if_cmpu = iff->as_If();
        }
      }
    }
    iff = idom(iff);
  }
  // Prefer signed compare over unsigned compare.
  IfNode* new_peel_if = NULL;
  if (peel_if == NULL) {
    if (!PartialPeelAtUnsignedTests || peel_if_cmpu == NULL) {
      return false;   // No peel point found
    }
    new_peel_if = insert_cmpi_loop_exit(peel_if_cmpu, loop);
    if (new_peel_if == NULL) {
      return false;   // No peel point found
    }
    peel_if = new_peel_if;
  }
  Node* last_peel        = stay_in_loop(peel_if, loop);
  Node* first_not_peeled = stay_in_loop(last_peel, loop);
  if (first_not_peeled == NULL || first_not_peeled == head) {
    return false;
  }

#if !defined(PRODUCT)
  if (TraceLoopOpts) {
    tty->print("PartialPeel  ");
    loop->dump_head();
  }

  if (TracePartialPeeling) {
    tty->print_cr("before partial peel one iteration");
    Node_List wl;
    Node* t = head->in(2);
    while (true) {
      wl.push(t);
      if (t == head) break;
      t = idom(t);
    }
    while (wl.size() > 0) {
      Node* tt = wl.pop();
      tt->dump();
      if (tt == last_peel) tty->print_cr("-- cut --");
    }
  }
#endif
  ResourceArea *area = Thread::current()->resource_area();
  VectorSet peel(area);
  VectorSet not_peel(area);
  Node_List peel_list(area);
  Node_List worklist(area);
  Node_List sink_list(area);

  // Set of cfg nodes to peel are those that are executable from
  // the head through last_peel.
  assert(worklist.size() == 0, "should be empty");
  worklist.push(head);
  peel.set(head->_idx);
  while (worklist.size() > 0) {
    Node *n = worklist.pop();
    if (n != last_peel) {
      for (DUIterator_Fast jmax, j = n->fast_outs(jmax); j < jmax; j++) {
        Node* use = n->fast_out(j);
        if (use->is_CFG() &&
            loop->is_member(get_loop(use)) &&
            !peel.test_set(use->_idx)) {
          worklist.push(use);
        }
      }
    }
  }

  // Set of non-cfg nodes to peel are those that are control
  // dependent on the cfg nodes.
  uint i;
  for(i = 0; i < loop->_body.size(); i++ ) {
    Node *n = loop->_body.at(i);
    Node *n_c = has_ctrl(n) ? get_ctrl(n) : n;
    if (peel.test(n_c->_idx)) {
      peel.set(n->_idx);
    } else {
      not_peel.set(n->_idx);
    }
  }

  // Step 2: move operations from the peeled section down into the
  //         not-peeled section

  // Get a post order schedule of nodes in the peel region
  // Result in right-most operand.
  scheduled_nodelist(loop, peel, peel_list );

  assert(is_valid_loop_partition(loop, peel, peel_list, not_peel), "bad partition");

  // For future check for too many new phis
  uint old_phi_cnt = 0;
  for (DUIterator_Fast jmax, j = head->fast_outs(jmax); j < jmax; j++) {
    Node* use = head->fast_out(j);
    if (use->is_Phi()) old_phi_cnt++;
  }

#if !defined(PRODUCT)
  if (TracePartialPeeling) {
    tty->print_cr("\npeeled list");
  }
#endif

  // Evacuate nodes in peel region into the not_peeled region if possible
  uint new_phi_cnt = 0;
  uint cloned_for_outside_use = 0;
  for (i = 0; i < peel_list.size();) {
    Node* n = peel_list.at(i);
#if !defined(PRODUCT)
  if (TracePartialPeeling) n->dump();
#endif
    bool incr = true;
    if ( !n->is_CFG() ) {

      if ( has_use_in_set(n, not_peel) ) {

        // If not used internal to the peeled region,
        // move "n" from peeled to not_peeled region.

        if ( !has_use_internal_to_set(n, peel, loop) ) {

          // if not pinned and not a load (which maybe anti-dependent on a store)
          // and not a CMove (Matcher expects only bool->cmove).
          if ( n->in(0) == NULL && !n->is_Load() && !n->is_CMove() ) {
            cloned_for_outside_use += clone_for_use_outside_loop( loop, n, worklist );
            sink_list.push(n);
            peel     >>= n->_idx; // delete n from peel set.
            not_peel <<= n->_idx; // add n to not_peel set.
            peel_list.remove(i);
            incr = false;
#if !defined(PRODUCT)
            if (TracePartialPeeling) {
              tty->print_cr("sink to not_peeled region: %d newbb: %d",
                            n->_idx, get_ctrl(n)->_idx);
            }
#endif
          }
        } else {
          // Otherwise check for special def-use cases that span
          // the peel/not_peel boundary such as bool->if
          clone_for_special_use_inside_loop( loop, n, not_peel, sink_list, worklist );
          new_phi_cnt++;
        }
      }
    }
    if (incr) i++;
  }

  if (new_phi_cnt > old_phi_cnt + PartialPeelNewPhiDelta) {
#if !defined(PRODUCT)
    if (TracePartialPeeling) {
      tty->print_cr("\nToo many new phis: %d  old %d new cmpi: %c",
                    new_phi_cnt, old_phi_cnt, new_peel_if != NULL?'T':'F');
    }
#endif
    if (new_peel_if != NULL) {
      remove_cmpi_loop_exit(new_peel_if, loop);
    }
    // Inhibit more partial peeling on this loop
    assert(!head->is_partial_peel_loop(), "not partial peeled");
    head->mark_partial_peel_failed();
    if (cloned_for_outside_use > 0) {
      // Terminate this round of loop opts because
      // the graph outside this loop was changed.
      C->set_major_progress();
      return true;
    }
    return false;
  }

  // Step 3: clone loop, retarget control, and insert new phis

  // Create new loop head for new phis and to hang
  // the nodes being moved (sinked) from the peel region.
  LoopNode* new_head = new LoopNode(last_peel, last_peel);
  new_head->set_unswitch_count(head->unswitch_count()); // Preserve
  _igvn.register_new_node_with_optimizer(new_head);
  assert(first_not_peeled->in(0) == last_peel, "last_peel <- first_not_peeled");
  _igvn.replace_input_of(first_not_peeled, 0, new_head);
  set_loop(new_head, loop);
  loop->_body.push(new_head);
  not_peel.set(new_head->_idx);
  set_idom(new_head, last_peel, dom_depth(first_not_peeled));
  set_idom(first_not_peeled, new_head, dom_depth(first_not_peeled));

  while (sink_list.size() > 0) {
    Node* n = sink_list.pop();
    set_ctrl(n, new_head);
  }

  assert(is_valid_loop_partition(loop, peel, peel_list, not_peel), "bad partition");

  clone_loop(loop, old_new, dd, IgnoreStripMined);

  const uint clone_exit_idx = 1;
  const uint orig_exit_idx  = 2;
  assert(is_valid_clone_loop_form( loop, peel_list, orig_exit_idx, clone_exit_idx ), "bad clone loop");

  Node* head_clone             = old_new[head->_idx];
  LoopNode* new_head_clone     = old_new[new_head->_idx]->as_Loop();
  Node* orig_tail_clone        = head_clone->in(2);

  // Add phi if "def" node is in peel set and "use" is not

  for(i = 0; i < peel_list.size(); i++ ) {
    Node *def  = peel_list.at(i);
    if (!def->is_CFG()) {
      for (DUIterator_Fast jmax, j = def->fast_outs(jmax); j < jmax; j++) {
        Node *use = def->fast_out(j);
        if (has_node(use) && use->in(0) != C->top() &&
            (!peel.test(use->_idx) ||
             (use->is_Phi() && use->in(0) == head)) ) {
          worklist.push(use);
        }
      }
      while( worklist.size() ) {
        Node *use = worklist.pop();
        for (uint j = 1; j < use->req(); j++) {
          Node* n = use->in(j);
          if (n == def) {

            // "def" is in peel set, "use" is not in peel set
            // or "use" is in the entry boundary (a phi) of the peel set

            Node* use_c = has_ctrl(use) ? get_ctrl(use) : use;

            if ( loop->is_member(get_loop( use_c )) ) {
              // use is in loop
              if (old_new[use->_idx] != NULL) { // null for dead code
                Node* use_clone = old_new[use->_idx];
                _igvn.replace_input_of(use, j, C->top());
                insert_phi_for_loop( use_clone, j, old_new[def->_idx], def, new_head_clone );
              }
            } else {
              assert(is_valid_clone_loop_exit_use(loop, use, orig_exit_idx), "clone loop format");
              // use is not in the loop, check if the live range includes the cut
              Node* lp_if = use_c->in(orig_exit_idx)->in(0);
              if (not_peel.test(lp_if->_idx)) {
                assert(j == orig_exit_idx, "use from original loop");
                insert_phi_for_loop( use, clone_exit_idx, old_new[def->_idx], def, new_head_clone );
              }
            }
          }
        }
      }
    }
  }

  // Step 3b: retarget control

  // Redirect control to the new loop head if a cloned node in
  // the not_peeled region has control that points into the peeled region.
  // This necessary because the cloned peeled region will be outside
  // the loop.
  //                            from    to
  //          cloned-peeled    <---+
  //    new_head_clone:            |    <--+
  //          cloned-not_peeled  in(0)    in(0)
  //          orig-peeled

  for(i = 0; i < loop->_body.size(); i++ ) {
    Node *n = loop->_body.at(i);
    if (!n->is_CFG()           && n->in(0) != NULL        &&
        not_peel.test(n->_idx) && peel.test(n->in(0)->_idx)) {
      Node* n_clone = old_new[n->_idx];
      _igvn.replace_input_of(n_clone, 0, new_head_clone);
    }
  }

  // Backedge of the surviving new_head (the clone) is original last_peel
  _igvn.replace_input_of(new_head_clone, LoopNode::LoopBackControl, last_peel);

  // Cut first node in original not_peel set
  _igvn.rehash_node_delayed(new_head);                     // Multiple edge updates:
  new_head->set_req(LoopNode::EntryControl,    C->top());  //   use rehash_node_delayed / set_req instead of
  new_head->set_req(LoopNode::LoopBackControl, C->top());  //   multiple replace_input_of calls

  // Copy head_clone back-branch info to original head
  // and remove original head's loop entry and
  // clone head's back-branch
  _igvn.rehash_node_delayed(head); // Multiple edge updates
  head->set_req(LoopNode::EntryControl,    head_clone->in(LoopNode::LoopBackControl));
  head->set_req(LoopNode::LoopBackControl, C->top());
  _igvn.replace_input_of(head_clone, LoopNode::LoopBackControl, C->top());

  // Similarly modify the phis
  for (DUIterator_Fast kmax, k = head->fast_outs(kmax); k < kmax; k++) {
    Node* use = head->fast_out(k);
    if (use->is_Phi() && use->outcnt() > 0) {
      Node* use_clone = old_new[use->_idx];
      _igvn.rehash_node_delayed(use); // Multiple edge updates
      use->set_req(LoopNode::EntryControl,    use_clone->in(LoopNode::LoopBackControl));
      use->set_req(LoopNode::LoopBackControl, C->top());
      _igvn.replace_input_of(use_clone, LoopNode::LoopBackControl, C->top());
    }
  }

  // Step 4: update dominator tree and dominator depth

  set_idom(head, orig_tail_clone, dd);
  recompute_dom_depth();

  // Inhibit more partial peeling on this loop
  new_head_clone->set_partial_peel_loop();
  C->set_major_progress();
  loop->record_for_igvn();

#if !defined(PRODUCT)
  if (TracePartialPeeling) {
    tty->print_cr("\nafter partial peel one iteration");
    Node_List wl(area);
    Node* t = last_peel;
    while (true) {
      wl.push(t);
      if (t == head_clone) break;
      t = idom(t);
    }
    while (wl.size() > 0) {
      Node* tt = wl.pop();
      if (tt == head) tty->print_cr("orig head");
      else if (tt == new_head_clone) tty->print_cr("new head");
      else if (tt == head_clone) tty->print_cr("clone head");
      tt->dump();
    }
  }
#endif
  return true;
}

//------------------------------reorg_offsets----------------------------------
// Reorganize offset computations to lower register pressure.  Mostly
// prevent loop-fallout uses of the pre-incremented trip counter (which are
// then alive with the post-incremented trip counter forcing an extra
// register move)
void PhaseIdealLoop::reorg_offsets(IdealLoopTree *loop) {
  // Perform it only for canonical counted loops.
  // Loop's shape could be messed up by iteration_split_impl.
  if (!loop->_head->is_CountedLoop())
    return;
  if (!loop->_head->as_Loop()->is_valid_counted_loop())
    return;

  CountedLoopNode *cl = loop->_head->as_CountedLoop();
  CountedLoopEndNode *cle = cl->loopexit();
  Node *exit = cle->proj_out(false);
  Node *phi = cl->phi();

  // Check for the special case of folks using the pre-incremented
  // trip-counter on the fall-out path (forces the pre-incremented
  // and post-incremented trip counter to be live at the same time).
  // Fix this by adjusting to use the post-increment trip counter.

  bool progress = true;
  while (progress) {
    progress = false;
    for (DUIterator_Fast imax, i = phi->fast_outs(imax); i < imax; i++) {
      Node* use = phi->fast_out(i);   // User of trip-counter
      if (!has_ctrl(use))  continue;
      Node *u_ctrl = get_ctrl(use);
      if (use->is_Phi()) {
        u_ctrl = NULL;
        for (uint j = 1; j < use->req(); j++)
          if (use->in(j) == phi)
            u_ctrl = dom_lca(u_ctrl, use->in(0)->in(j));
      }
      IdealLoopTree *u_loop = get_loop(u_ctrl);
      // Look for loop-invariant use
      if (u_loop == loop) continue;
      if (loop->is_member(u_loop)) continue;
      // Check that use is live out the bottom.  Assuming the trip-counter
      // update is right at the bottom, uses of of the loop middle are ok.
      if (dom_lca(exit, u_ctrl) != exit) continue;
      // Hit!  Refactor use to use the post-incremented tripcounter.
      // Compute a post-increment tripcounter.
      Node *opaq = new Opaque2Node( C, cle->incr() );
      register_new_node(opaq, exit);
      Node *neg_stride = _igvn.intcon(-cle->stride_con());
      set_ctrl(neg_stride, C->root());
      Node *post = new AddINode( opaq, neg_stride);
      register_new_node(post, exit);
      _igvn.rehash_node_delayed(use);
      for (uint j = 1; j < use->req(); j++) {
        if (use->in(j) == phi)
          use->set_req(j, post);
      }
      // Since DU info changed, rerun loop
      progress = true;
      break;
    }
  }

}<|MERGE_RESOLUTION|>--- conflicted
+++ resolved
@@ -873,11 +873,9 @@
             }
           }
           if (mem_ok) {
-            // Move the store out of the loop if the LCA of all
-            // users (except for the phi) is outside the loop.
-            Node* hook = new Node(1);
+            // Move the Store out of the loop creating clones along
+            // all paths out of the loop that observe the stored value
             _igvn.rehash_node_delayed(phi);
-<<<<<<< HEAD
             IdealLoopTree* outer_loop = n_loop;
             if (n_loop->_head->is_Loop() && n_loop->_head->as_Loop()->is_strip_mined()) {
               assert(n_loop->_head->Opcode() == Op_CountedLoop, "outer loop is a strip mined");
@@ -913,24 +911,15 @@
               IdealLoopTree* new_loop = get_loop(c);
               assert(new_loop != n_loop, "should be moved out of loop");
               if (new_loop->_child == NULL) new_loop->_body.push(st);
-=======
-            int count = phi->replace_edge(n, hook);
-            assert(count > 0, "inconsistent phi");
->>>>>>> a4f55c27
-
-            // Compute latest point this store can go
-            Node* lca = get_late_ctrl(n, get_ctrl(n));
-            if (n_loop->is_member(get_loop(lca))) {
-              // LCA is in the loop - bail out
-              _igvn.replace_node(hook, n);
-              return;
+
+              _igvn.replace_input_of(u, u->find_edge(n), st);
+              --imax;
+              --i;
             }
 
-            // Move store out of the loop
-            _igvn.replace_node(hook, n->in(MemNode::Memory));
-            _igvn.replace_input_of(n, 0, lca);
-            set_ctrl_and_loop(n, lca);
-
+
+            assert(n->outcnt() == 0, "all uses should be gone");
+            _igvn.replace_input_of(n, MemNode::Memory, C->top());
             // Disconnect the phi now. An empty phi can confuse other
             // optimizations in this pass of loop opts..
             if (phi->in(LoopNode::LoopBackControl) == phi) {
