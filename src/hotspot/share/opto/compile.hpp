--- conflicted
+++ resolved
@@ -369,9 +369,6 @@
   const char*           _stub_name;             // Name of stub or adapter being compiled, or NULL
   address               _stub_entry_point;      // Compile code entry for generated stub, or NULL
 
-  // For GC
-  void*                 _barrier_set_state;
-
   // Control of this compilation.
   int                   _num_loop_opts;         // Number of iterations for doing loop optimiztions
   int                   _max_inline_size;       // Max inline size for this compilation
@@ -430,12 +427,13 @@
   GrowableArray<Node*>* _expensive_nodes;       // List of nodes that are expensive to compute and that we'd better not let the GVN freely common
   GrowableArray<Node*>* _range_check_casts;     // List of CastII nodes with a range check dependency
   GrowableArray<Node*>* _opaque4_nodes;         // List of Opaque4 nodes that have a default value
-  GrowableArray<ShenandoahWriteBarrierNode*>* _shenandoah_barriers;
   ConnectionGraph*      _congraph;
 #ifndef PRODUCT
   IdealGraphPrinter*    _printer;
 #endif
 
+  // For GC
+  void*                 _barrier_set_state;
 
   // Node management
   uint                  _unique;                // Counter for unique Node indices
@@ -783,11 +781,9 @@
   int           macro_count()             const { return _macro_nodes->length(); }
   int           predicate_count()         const { return _predicate_opaqs->length();}
   int           expensive_count()         const { return _expensive_nodes->length(); }
-  int           shenandoah_barriers_count()         const { return _shenandoah_barriers->length(); }
   Node*         macro_node(int idx)       const { return _macro_nodes->at(idx); }
   Node*         predicate_opaque1_node(int idx) const { return _predicate_opaqs->at(idx);}
   Node*         expensive_node(int idx)   const { return _expensive_nodes->at(idx); }
-  ShenandoahWriteBarrierNode* shenandoah_barrier(int idx)   const { return _shenandoah_barriers->at(idx); }
   ConnectionGraph* congraph()                   { return _congraph;}
   void set_congraph(ConnectionGraph* congraph)  { _congraph = congraph;}
   void add_macro_node(Node * n) {
@@ -811,15 +807,6 @@
       _expensive_nodes->remove(n);
     }
   }
-  void add_shenandoah_barrier(ShenandoahWriteBarrierNode * n) {
-    assert(!_shenandoah_barriers->contains(n), "duplicate entry in barrier list");
-    _shenandoah_barriers->append(n);
-  }
-  void remove_shenandoah_barrier(ShenandoahWriteBarrierNode * n) {
-    if (_shenandoah_barriers->contains(n)) {
-      _shenandoah_barriers->remove(n);
-    }
-  }
   void add_predicate_opaq(Node * n) {
     assert(!_predicate_opaqs->contains(n), "duplicate entry in predicate opaque1");
     assert(_macro_nodes->contains(n), "should have already been in macro list");
@@ -861,8 +848,6 @@
   static int cmp_expensive_nodes(Node* n1, Node* n2);
   // Sort expensive nodes to locate similar expensive nodes
   void sort_expensive_nodes();
-
-  GrowableArray<ShenandoahWriteBarrierNode*>* shenandoah_barriers() { return _shenandoah_barriers; }
 
   // Compilation environment.
   Arena*      comp_arena()           { return &_comp_arena; }
@@ -1379,13 +1364,10 @@
   // supporting clone_map
   CloneMap&     clone_map();
   void          set_clone_map(Dict* d);
-<<<<<<< HEAD
 
   void shenandoah_eliminate_matrix_update(Node* p2x, PhaseIterGVN* igvn);
   void shenandoah_eliminate_g1_wb_pre(Node* call, PhaseIterGVN* igvn);
 
-=======
->>>>>>> 4f1f11aa
 };
 
 #endif // SHARE_VM_OPTO_COMPILE_HPP