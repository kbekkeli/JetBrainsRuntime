--- conflicted
+++ resolved
@@ -2051,54 +2051,6 @@
                                                                           \
   declare_constant(LogKlassAlignmentInBytes)                              \
                                                                           \
-<<<<<<< HEAD
-  /********************************************/                          \
-  /* Generation and Space Hierarchy Constants */                          \
-  /********************************************/                          \
-                                                                          \
-  declare_constant(AgeTable::table_size)                                  \
-                                                                          \
-  declare_constant(BarrierSet::ModRef)                                    \
-  declare_constant(BarrierSet::CardTableBarrierSet)                           \
-  declare_constant(BarrierSet::G1BarrierSet)                              \
-                                                                          \
-  declare_constant(BOTConstants::LogN)                                    \
-  declare_constant(BOTConstants::LogN_words)                              \
-  declare_constant(BOTConstants::N_bytes)                                 \
-  declare_constant(BOTConstants::N_words)                                 \
-  declare_constant(BOTConstants::LogBase)                                 \
-  declare_constant(BOTConstants::Base)                                    \
-  declare_constant(BOTConstants::N_powers)                                \
-                                                                          \
-  declare_constant(CardTable::clean_card)                                 \
-  declare_constant(CardTable::last_card)                                  \
-  declare_constant(CardTable::dirty_card)                                 \
-  declare_constant(CardTable::Precise)                                    \
-  declare_constant(CardTable::ObjHeadPreciseArray)                        \
-  declare_constant(CardTable::card_shift)                                 \
-  declare_constant(CardTable::card_size)                                  \
-  declare_constant(CardTable::card_size_in_words)                         \
-                                                                          \
-  declare_constant(CardTableRS::youngergen_card)                          \
-                                                                          \
-  declare_constant(G1CardTable::g1_young_gen)                             \
-                                                                          \
-  declare_constant(CollectedHeap::Serial)                                 \
-  declare_constant(CollectedHeap::Parallel)                               \
-  declare_constant(CollectedHeap::CMS)                                    \
-  declare_constant(CollectedHeap::G1)                                     \
-                                                                          \
-  /* constants from Generation::Name enum */                              \
-                                                                          \
-  declare_constant(Generation::DefNew)                                    \
-  declare_constant(Generation::MarkSweepCompact)                          \
-  declare_constant(Generation::Other)                                     \
-                                                                          \
-  declare_constant(Generation::LogOfGenGrain)                             \
-  declare_constant(Generation::GenGrain)                                  \
-                                                                          \
-=======
->>>>>>> d006828c
   declare_constant(HeapWordSize)                                          \
   declare_constant(LogHeapWordSize)                                       \
                                                                           \
