/*
 * Copyright (c) 1997, 2018, Oracle and/or its affiliates. All rights reserved.
 * DO NOT ALTER OR REMOVE COPYRIGHT NOTICES OR THIS FILE HEADER.
 *
 * This code is free software; you can redistribute it and/or modify it
 * under the terms of the GNU General Public License version 2 only, as
 * published by the Free Software Foundation.
 *
 * This code is distributed in the hope that it will be useful, but WITHOUT
 * ANY WARRANTY; without even the implied warranty of MERCHANTABILITY or
 * FITNESS FOR A PARTICULAR PURPOSE.  See the GNU General Public License
 * version 2 for more details (a copy is included in the LICENSE file that
 * accompanied this code).
 *
 * You should have received a copy of the GNU General Public License version
 * 2 along with this work; if not, write to the Free Software Foundation,
 * Inc., 51 Franklin St, Fifth Floor, Boston, MA 02110-1301 USA.
 *
 * Please contact Oracle, 500 Oracle Parkway, Redwood Shores, CA 94065 USA
 * or visit www.oracle.com if you need additional information or have any
 * questions.
 *
 */

#include "precompiled.hpp"
#include "jvm.h"
#include "classfile/classLoader.hpp"
#include "classfile/javaClasses.hpp"
#include "classfile/moduleEntry.hpp"
#include "classfile/systemDictionary.hpp"
#include "classfile/vmSymbols.hpp"
#include "code/codeCache.hpp"
#include "code/scopeDesc.hpp"
#include "compiler/compileBroker.hpp"
#include "compiler/compileTask.hpp"
#include "gc/shared/barrierSet.hpp"
#include "gc/shared/gcId.hpp"
#include "gc/shared/gcLocker.inline.hpp"
#include "gc/shared/workgroup.hpp"
#include "interpreter/interpreter.hpp"
#include "interpreter/linkResolver.hpp"
#include "interpreter/oopMapCache.hpp"
#include "jvmtifiles/jvmtiEnv.hpp"
#include "logging/log.hpp"
#include "logging/logConfiguration.hpp"
#include "logging/logStream.hpp"
#include "memory/allocation.inline.hpp"
#include "memory/metaspaceShared.hpp"
#include "memory/oopFactory.hpp"
#include "memory/resourceArea.hpp"
#include "memory/universe.hpp"
#include "oops/access.inline.hpp"
#include "oops/instanceKlass.hpp"
#include "oops/objArrayOop.hpp"
#include "oops/oop.inline.hpp"
#include "oops/symbol.hpp"
#include "oops/typeArrayOop.inline.hpp"
#include "oops/verifyOopClosure.hpp"
#include "prims/jvm_misc.hpp"
#include "prims/jvmtiExport.hpp"
#include "prims/jvmtiThreadState.hpp"
#include "prims/privilegedStack.hpp"
#include "runtime/arguments.hpp"
#include "runtime/atomic.hpp"
#include "runtime/biasedLocking.hpp"
#include "runtime/commandLineFlagConstraintList.hpp"
#include "runtime/commandLineFlagWriteableList.hpp"
#include "runtime/commandLineFlagRangeList.hpp"
#include "runtime/deoptimization.hpp"
#include "runtime/frame.inline.hpp"
#include "runtime/globals.hpp"
#include "runtime/handshake.hpp"
#include "runtime/init.hpp"
#include "runtime/interfaceSupport.inline.hpp"
#include "runtime/java.hpp"
#include "runtime/javaCalls.hpp"
#include "runtime/jniHandles.inline.hpp"
#include "runtime/jniPeriodicChecker.hpp"
#include "runtime/memprofiler.hpp"
#include "runtime/mutexLocker.hpp"
#include "runtime/objectMonitor.hpp"
#include "runtime/orderAccess.inline.hpp"
#include "runtime/osThread.hpp"
#include "runtime/prefetch.inline.hpp"
#include "runtime/safepoint.hpp"
#include "runtime/safepointMechanism.inline.hpp"
#include "runtime/sharedRuntime.hpp"
#include "runtime/statSampler.hpp"
#include "runtime/stubRoutines.hpp"
#include "runtime/sweeper.hpp"
#include "runtime/task.hpp"
#include "runtime/thread.inline.hpp"
#include "runtime/threadCritical.hpp"
#include "runtime/threadSMR.inline.hpp"
#include "runtime/timer.hpp"
#include "runtime/timerTrace.hpp"
#include "runtime/vframe.inline.hpp"
#include "runtime/vframeArray.hpp"
#include "runtime/vframe_hp.hpp"
#include "runtime/vmThread.hpp"
#include "runtime/vm_operations.hpp"
#include "runtime/vm_version.hpp"
#include "services/attachListener.hpp"
#include "services/management.hpp"
#include "services/memTracker.hpp"
#include "services/threadService.hpp"
#include "trace/traceMacros.hpp"
#include "trace/tracing.hpp"
#include "trace/tracingExport.hpp"
#include "utilities/align.hpp"
#include "utilities/copy.hpp"
#include "utilities/defaultStream.hpp"
#include "utilities/dtrace.hpp"
#include "utilities/events.hpp"
#include "utilities/macros.hpp"
#include "utilities/preserveException.hpp"
#include "utilities/vmError.hpp"
#if INCLUDE_ALL_GCS
#include "gc/shenandoah/shenandoahConcurrentThread.hpp"
#include "gc/cms/concurrentMarkSweepThread.hpp"
#include "gc/g1/g1ConcurrentMarkThread.inline.hpp"
#include "gc/parallel/pcTasks.hpp"
#endif // INCLUDE_ALL_GCS
#if INCLUDE_JVMCI
#include "jvmci/jvmciCompiler.hpp"
#include "jvmci/jvmciRuntime.hpp"
#include "logging/logHandle.hpp"
#endif
#ifdef COMPILER1
#include "c1/c1_Compiler.hpp"
#endif
#ifdef COMPILER2
#include "opto/c2compiler.hpp"
#include "opto/idealGraphPrinter.hpp"
#endif
#if INCLUDE_RTM_OPT
#include "runtime/rtmLocking.hpp"
#endif

// Initialization after module runtime initialization
void universe_post_module_init();  // must happen after call_initPhase2

#ifdef DTRACE_ENABLED

// Only bother with this argument setup if dtrace is available

  #define HOTSPOT_THREAD_PROBE_start HOTSPOT_THREAD_START
  #define HOTSPOT_THREAD_PROBE_stop HOTSPOT_THREAD_STOP

  #define DTRACE_THREAD_PROBE(probe, javathread)                           \
    {                                                                      \
      ResourceMark rm(this);                                               \
      int len = 0;                                                         \
      const char* name = (javathread)->get_thread_name();                  \
      len = strlen(name);                                                  \
      HOTSPOT_THREAD_PROBE_##probe(/* probe = start, stop */               \
        (char *) name, len,                                                \
        java_lang_Thread::thread_id((javathread)->threadObj()),            \
        (uintptr_t) (javathread)->osthread()->thread_id(),                 \
        java_lang_Thread::is_daemon((javathread)->threadObj()));           \
    }

#else //  ndef DTRACE_ENABLED

  #define DTRACE_THREAD_PROBE(probe, javathread)

#endif // ndef DTRACE_ENABLED

#ifndef USE_LIBRARY_BASED_TLS_ONLY
// Current thread is maintained as a thread-local variable
THREAD_LOCAL_DECL Thread* Thread::_thr_current = NULL;
#endif
// Class hierarchy
// - Thread
//   - VMThread
//   - WatcherThread
//   - ConcurrentMarkSweepThread
//   - JavaThread
//     - CompilerThread

// ======= Thread ========
// Support for forcing alignment of thread objects for biased locking
void* Thread::allocate(size_t size, bool throw_excpt, MEMFLAGS flags) {
  if (UseBiasedLocking) {
    const int alignment = markOopDesc::biased_lock_alignment;
    size_t aligned_size = size + (alignment - sizeof(intptr_t));
    void* real_malloc_addr = throw_excpt? AllocateHeap(aligned_size, flags, CURRENT_PC)
                                          : AllocateHeap(aligned_size, flags, CURRENT_PC,
                                                         AllocFailStrategy::RETURN_NULL);
    void* aligned_addr     = align_up(real_malloc_addr, alignment);
    assert(((uintptr_t) aligned_addr + (uintptr_t) size) <=
           ((uintptr_t) real_malloc_addr + (uintptr_t) aligned_size),
           "JavaThread alignment code overflowed allocated storage");
    if (aligned_addr != real_malloc_addr) {
      log_info(biasedlocking)("Aligned thread " INTPTR_FORMAT " to " INTPTR_FORMAT,
                              p2i(real_malloc_addr),
                              p2i(aligned_addr));
    }
    ((Thread*) aligned_addr)->_real_malloc_address = real_malloc_addr;
    return aligned_addr;
  } else {
    return throw_excpt? AllocateHeap(size, flags, CURRENT_PC)
                       : AllocateHeap(size, flags, CURRENT_PC, AllocFailStrategy::RETURN_NULL);
  }
}

void Thread::operator delete(void* p) {
  if (UseBiasedLocking) {
    FreeHeap(((Thread*) p)->_real_malloc_address);
  } else {
    FreeHeap(p);
  }
}

void JavaThread::smr_delete() {
  if (_on_thread_list) {
    ThreadsSMRSupport::smr_delete(this);
  } else {
    delete this;
  }
}

// Base class for all threads: VMThread, WatcherThread, ConcurrentMarkSweepThread,
// JavaThread


Thread::Thread() {
  // stack and get_thread
  set_stack_base(NULL);
  set_stack_size(0);
  set_self_raw_id(0);
  set_lgrp_id(-1);
  DEBUG_ONLY(clear_suspendible_thread();)

  // allocated data structures
  set_osthread(NULL);
  set_resource_area(new (mtThread)ResourceArea());
  DEBUG_ONLY(_current_resource_mark = NULL;)
  set_handle_area(new (mtThread) HandleArea(NULL));
  set_metadata_handles(new (ResourceObj::C_HEAP, mtClass) GrowableArray<Metadata*>(30, true));
  set_active_handles(NULL);
  set_free_handle_block(NULL);
  set_last_handle_mark(NULL);

  // This initial value ==> never claimed.
  _oops_do_parity = 0;
  _threads_hazard_ptr = NULL;
  _nested_threads_hazard_ptr = NULL;
  _nested_threads_hazard_ptr_cnt = 0;
  _rcu_counter = 0;

  // the handle mark links itself to last_handle_mark
  new HandleMark(this);

  // plain initialization
  debug_only(_owned_locks = NULL;)
  debug_only(_allow_allocation_count = 0;)
  NOT_PRODUCT(_allow_safepoint_count = 0;)
  NOT_PRODUCT(_skip_gcalot = false;)
  _jvmti_env_iteration_count = 0;
  set_allocated_bytes(0);
  _vm_operation_started_count = 0;
  _vm_operation_completed_count = 0;
  _current_pending_monitor = NULL;
  _current_pending_monitor_is_from_java = true;
  _current_waiting_monitor = NULL;
  _num_nested_signal = 0;
  omFreeList = NULL;
  omFreeCount = 0;
  omFreeProvision = 32;
  omInUseList = NULL;
  omInUseCount = 0;

#ifdef ASSERT
  _visited_for_critical_count = false;
#endif

  _SR_lock = new Monitor(Mutex::suspend_resume, "SR_lock", true,
                         Monitor::_safepoint_check_sometimes);
  _suspend_flags = 0;

  // thread-specific hashCode stream generator state - Marsaglia shift-xor form
  _hashStateX = os::random();
  _hashStateY = 842502087;
  _hashStateZ = 0x8767;    // (int)(3579807591LL & 0xffff) ;
  _hashStateW = 273326509;

  _OnTrap   = 0;
  _schedctl = NULL;
  _Stalled  = 0;
  _TypeTag  = 0x2BAD;

  // Many of the following fields are effectively final - immutable
  // Note that nascent threads can't use the Native Monitor-Mutex
  // construct until the _MutexEvent is initialized ...
  // CONSIDER: instead of using a fixed set of purpose-dedicated ParkEvents
  // we might instead use a stack of ParkEvents that we could provision on-demand.
  // The stack would act as a cache to avoid calls to ParkEvent::Allocate()
  // and ::Release()
  _ParkEvent   = ParkEvent::Allocate(this);
  _SleepEvent  = ParkEvent::Allocate(this);
  _MutexEvent  = ParkEvent::Allocate(this);
  _MuxEvent    = ParkEvent::Allocate(this);

#ifdef CHECK_UNHANDLED_OOPS
  if (CheckUnhandledOops) {
    _unhandled_oops = new UnhandledOops(this);
  }
#endif // CHECK_UNHANDLED_OOPS
#ifdef ASSERT
  if (UseBiasedLocking) {
    assert((((uintptr_t) this) & (markOopDesc::biased_lock_alignment - 1)) == 0, "forced alignment of thread object failed");
    assert(this == _real_malloc_address ||
           this == align_up(_real_malloc_address, (int)markOopDesc::biased_lock_alignment),
           "bug in forced alignment of thread objects");
  }
#endif // ASSERT

<<<<<<< HEAD
  _oom_during_evac = 0;
}

void Thread::set_oom_during_evac(bool oom) {
  if (oom) {
    _oom_during_evac |= 1;
  } else {
    _oom_during_evac &= ~1;
  }
}

bool Thread::is_oom_during_evac() const {
  return (_oom_during_evac & 1) == 1;
}

#ifdef ASSERT
void Thread::set_evac_allowed(bool evac_allowed) {
  if (evac_allowed) {
    _oom_during_evac |= 2;
  } else {
    _oom_during_evac &= ~2;
=======
  // Notify the barrier set that a thread is being created. Note that the
  // main thread is created before a barrier set is available. The call to
  // BarrierSet::on_thread_create() for the main thread is therefore deferred
  // until it calls BarrierSet::set_barrier_set().
  BarrierSet* const barrier_set = BarrierSet::barrier_set();
  if (barrier_set != NULL) {
    barrier_set->on_thread_create(this);
>>>>>>> 7d987653
  }
}

bool Thread::is_evac_allowed() const {
  return (_oom_during_evac & 2) == 2;
}
#endif

void Thread::initialize_thread_current() {
#ifndef USE_LIBRARY_BASED_TLS_ONLY
  assert(_thr_current == NULL, "Thread::current already initialized");
  _thr_current = this;
#endif
  assert(ThreadLocalStorage::thread() == NULL, "ThreadLocalStorage::thread already initialized");
  ThreadLocalStorage::set_thread(this);
  assert(Thread::current() == ThreadLocalStorage::thread(), "TLS mismatch!");
}

void Thread::clear_thread_current() {
  assert(Thread::current() == ThreadLocalStorage::thread(), "TLS mismatch!");
#ifndef USE_LIBRARY_BASED_TLS_ONLY
  _thr_current = NULL;
#endif
  ThreadLocalStorage::set_thread(NULL);
}

void Thread::record_stack_base_and_size() {
  set_stack_base(os::current_stack_base());
  set_stack_size(os::current_stack_size());
  // CR 7190089: on Solaris, primordial thread's stack is adjusted
  // in initialize_thread(). Without the adjustment, stack size is
  // incorrect if stack is set to unlimited (ulimit -s unlimited).
  // So far, only Solaris has real implementation of initialize_thread().
  //
  // set up any platform-specific state.
  os::initialize_thread(this);

  // Set stack limits after thread is initialized.
  if (is_Java_thread()) {
    ((JavaThread*) this)->set_stack_overflow_limit();
    ((JavaThread*) this)->set_reserved_stack_activation(stack_base());
  }
#if INCLUDE_NMT
  // record thread's native stack, stack grows downward
  MemTracker::record_thread_stack(stack_end(), stack_size());
#endif // INCLUDE_NMT
  log_debug(os, thread)("Thread " UINTX_FORMAT " stack dimensions: "
    PTR_FORMAT "-" PTR_FORMAT " (" SIZE_FORMAT "k).",
    os::current_thread_id(), p2i(stack_base() - stack_size()),
    p2i(stack_base()), stack_size()/1024);
}


Thread::~Thread() {
  EVENT_THREAD_DESTRUCT(this);

  // Notify the barrier set that a thread is being destroyed. Note that a barrier
  // set might not be available if we encountered errors during bootstrapping.
  BarrierSet* const barrier_set = BarrierSet::barrier_set();
  if (barrier_set != NULL) {
    barrier_set->on_thread_destroy(this);
  }

  // stack_base can be NULL if the thread is never started or exited before
  // record_stack_base_and_size called. Although, we would like to ensure
  // that all started threads do call record_stack_base_and_size(), there is
  // not proper way to enforce that.
#if INCLUDE_NMT
  if (_stack_base != NULL) {
    MemTracker::release_thread_stack(stack_end(), stack_size());
#ifdef ASSERT
    set_stack_base(NULL);
#endif
  }
#endif // INCLUDE_NMT

  // deallocate data structures
  delete resource_area();
  // since the handle marks are using the handle area, we have to deallocated the root
  // handle mark before deallocating the thread's handle area,
  assert(last_handle_mark() != NULL, "check we have an element");
  delete last_handle_mark();
  assert(last_handle_mark() == NULL, "check we have reached the end");

  // It's possible we can encounter a null _ParkEvent, etc., in stillborn threads.
  // We NULL out the fields for good hygiene.
  ParkEvent::Release(_ParkEvent); _ParkEvent   = NULL;
  ParkEvent::Release(_SleepEvent); _SleepEvent  = NULL;
  ParkEvent::Release(_MutexEvent); _MutexEvent  = NULL;
  ParkEvent::Release(_MuxEvent); _MuxEvent    = NULL;

  delete handle_area();
  delete metadata_handles();

  // SR_handler uses this as a termination indicator -
  // needs to happen before os::free_thread()
  delete _SR_lock;
  _SR_lock = NULL;

  // osthread() can be NULL, if creation of thread failed.
  if (osthread() != NULL) os::free_thread(osthread());

  // clear Thread::current if thread is deleting itself.
  // Needed to ensure JNI correctly detects non-attached threads.
  if (this == Thread::current()) {
    clear_thread_current();
  }

  CHECK_UNHANDLED_OOPS_ONLY(if (CheckUnhandledOops) delete unhandled_oops();)
}

// NOTE: dummy function for assertion purpose.
void Thread::run() {
  ShouldNotReachHere();
}

#ifdef ASSERT
// A JavaThread is considered "dangling" if it is not the current
// thread, has been added the Threads list, the system is not at a
// safepoint and the Thread is not "protected".
//
void Thread::check_for_dangling_thread_pointer(Thread *thread) {
  assert(!thread->is_Java_thread() || Thread::current() == thread ||
         !((JavaThread *) thread)->on_thread_list() ||
         SafepointSynchronize::is_at_safepoint() ||
         ThreadsSMRSupport::is_a_protected_JavaThread_with_lock((JavaThread *) thread),
         "possibility of dangling Thread pointer");
}
#endif

ThreadPriority Thread::get_priority(const Thread* const thread) {
  ThreadPriority priority;
  // Can return an error!
  (void)os::get_priority(thread, priority);
  assert(MinPriority <= priority && priority <= MaxPriority, "non-Java priority found");
  return priority;
}

void Thread::set_priority(Thread* thread, ThreadPriority priority) {
  debug_only(check_for_dangling_thread_pointer(thread);)
  // Can return an error!
  (void)os::set_priority(thread, priority);
}


void Thread::start(Thread* thread) {
  // Start is different from resume in that its safety is guaranteed by context or
  // being called from a Java method synchronized on the Thread object.
  if (!DisableStartThread) {
    if (thread->is_Java_thread()) {
      // Initialize the thread state to RUNNABLE before starting this thread.
      // Can not set it after the thread started because we do not know the
      // exact thread state at that time. It could be in MONITOR_WAIT or
      // in SLEEPING or some other state.
      java_lang_Thread::set_thread_status(((JavaThread*)thread)->threadObj(),
                                          java_lang_Thread::RUNNABLE);
    }
    os::start_thread(thread);
  }
}

// Enqueue a VM_Operation to do the job for us - sometime later
void Thread::send_async_exception(oop java_thread, oop java_throwable) {
  VM_ThreadStop* vm_stop = new VM_ThreadStop(java_thread, java_throwable);
  VMThread::execute(vm_stop);
}


// Check if an external suspend request has completed (or has been
// cancelled). Returns true if the thread is externally suspended and
// false otherwise.
//
// The bits parameter returns information about the code path through
// the routine. Useful for debugging:
//
// set in is_ext_suspend_completed():
// 0x00000001 - routine was entered
// 0x00000010 - routine return false at end
// 0x00000100 - thread exited (return false)
// 0x00000200 - suspend request cancelled (return false)
// 0x00000400 - thread suspended (return true)
// 0x00001000 - thread is in a suspend equivalent state (return true)
// 0x00002000 - thread is native and walkable (return true)
// 0x00004000 - thread is native_trans and walkable (needed retry)
//
// set in wait_for_ext_suspend_completion():
// 0x00010000 - routine was entered
// 0x00020000 - suspend request cancelled before loop (return false)
// 0x00040000 - thread suspended before loop (return true)
// 0x00080000 - suspend request cancelled in loop (return false)
// 0x00100000 - thread suspended in loop (return true)
// 0x00200000 - suspend not completed during retry loop (return false)

// Helper class for tracing suspend wait debug bits.
//
// 0x00000100 indicates that the target thread exited before it could
// self-suspend which is not a wait failure. 0x00000200, 0x00020000 and
// 0x00080000 each indicate a cancelled suspend request so they don't
// count as wait failures either.
#define DEBUG_FALSE_BITS (0x00000010 | 0x00200000)

class TraceSuspendDebugBits : public StackObj {
 private:
  JavaThread * jt;
  bool         is_wait;
  bool         called_by_wait;  // meaningful when !is_wait
  uint32_t *   bits;

 public:
  TraceSuspendDebugBits(JavaThread *_jt, bool _is_wait, bool _called_by_wait,
                        uint32_t *_bits) {
    jt             = _jt;
    is_wait        = _is_wait;
    called_by_wait = _called_by_wait;
    bits           = _bits;
  }

  ~TraceSuspendDebugBits() {
    if (!is_wait) {
#if 1
      // By default, don't trace bits for is_ext_suspend_completed() calls.
      // That trace is very chatty.
      return;
#else
      if (!called_by_wait) {
        // If tracing for is_ext_suspend_completed() is enabled, then only
        // trace calls to it from wait_for_ext_suspend_completion()
        return;
      }
#endif
    }

    if (AssertOnSuspendWaitFailure || TraceSuspendWaitFailures) {
      if (bits != NULL && (*bits & DEBUG_FALSE_BITS) != 0) {
        MutexLocker ml(Threads_lock);  // needed for get_thread_name()
        ResourceMark rm;

        tty->print_cr(
                      "Failed wait_for_ext_suspend_completion(thread=%s, debug_bits=%x)",
                      jt->get_thread_name(), *bits);

        guarantee(!AssertOnSuspendWaitFailure, "external suspend wait failed");
      }
    }
  }
};
#undef DEBUG_FALSE_BITS


bool JavaThread::is_ext_suspend_completed(bool called_by_wait, int delay,
                                          uint32_t *bits) {
  TraceSuspendDebugBits tsdb(this, false /* !is_wait */, called_by_wait, bits);

  bool did_trans_retry = false;  // only do thread_in_native_trans retry once
  bool do_trans_retry;           // flag to force the retry

  *bits |= 0x00000001;

  do {
    do_trans_retry = false;

    if (is_exiting()) {
      // Thread is in the process of exiting. This is always checked
      // first to reduce the risk of dereferencing a freed JavaThread.
      *bits |= 0x00000100;
      return false;
    }

    if (!is_external_suspend()) {
      // Suspend request is cancelled. This is always checked before
      // is_ext_suspended() to reduce the risk of a rogue resume
      // confusing the thread that made the suspend request.
      *bits |= 0x00000200;
      return false;
    }

    if (is_ext_suspended()) {
      // thread is suspended
      *bits |= 0x00000400;
      return true;
    }

    // Now that we no longer do hard suspends of threads running
    // native code, the target thread can be changing thread state
    // while we are in this routine:
    //
    //   _thread_in_native -> _thread_in_native_trans -> _thread_blocked
    //
    // We save a copy of the thread state as observed at this moment
    // and make our decision about suspend completeness based on the
    // copy. This closes the race where the thread state is seen as
    // _thread_in_native_trans in the if-thread_blocked check, but is
    // seen as _thread_blocked in if-thread_in_native_trans check.
    JavaThreadState save_state = thread_state();

    if (save_state == _thread_blocked && is_suspend_equivalent()) {
      // If the thread's state is _thread_blocked and this blocking
      // condition is known to be equivalent to a suspend, then we can
      // consider the thread to be externally suspended. This means that
      // the code that sets _thread_blocked has been modified to do
      // self-suspension if the blocking condition releases. We also
      // used to check for CONDVAR_WAIT here, but that is now covered by
      // the _thread_blocked with self-suspension check.
      //
      // Return true since we wouldn't be here unless there was still an
      // external suspend request.
      *bits |= 0x00001000;
      return true;
    } else if (save_state == _thread_in_native && frame_anchor()->walkable()) {
      // Threads running native code will self-suspend on native==>VM/Java
      // transitions. If its stack is walkable (should always be the case
      // unless this function is called before the actual java_suspend()
      // call), then the wait is done.
      *bits |= 0x00002000;
      return true;
    } else if (!called_by_wait && !did_trans_retry &&
               save_state == _thread_in_native_trans &&
               frame_anchor()->walkable()) {
      // The thread is transitioning from thread_in_native to another
      // thread state. check_safepoint_and_suspend_for_native_trans()
      // will force the thread to self-suspend. If it hasn't gotten
      // there yet we may have caught the thread in-between the native
      // code check above and the self-suspend. Lucky us. If we were
      // called by wait_for_ext_suspend_completion(), then it
      // will be doing the retries so we don't have to.
      //
      // Since we use the saved thread state in the if-statement above,
      // there is a chance that the thread has already transitioned to
      // _thread_blocked by the time we get here. In that case, we will
      // make a single unnecessary pass through the logic below. This
      // doesn't hurt anything since we still do the trans retry.

      *bits |= 0x00004000;

      // Once the thread leaves thread_in_native_trans for another
      // thread state, we break out of this retry loop. We shouldn't
      // need this flag to prevent us from getting back here, but
      // sometimes paranoia is good.
      did_trans_retry = true;

      // We wait for the thread to transition to a more usable state.
      for (int i = 1; i <= SuspendRetryCount; i++) {
        // We used to do an "os::yield_all(i)" call here with the intention
        // that yielding would increase on each retry. However, the parameter
        // is ignored on Linux which means the yield didn't scale up. Waiting
        // on the SR_lock below provides a much more predictable scale up for
        // the delay. It also provides a simple/direct point to check for any
        // safepoint requests from the VMThread

        // temporarily drops SR_lock while doing wait with safepoint check
        // (if we're a JavaThread - the WatcherThread can also call this)
        // and increase delay with each retry
        SR_lock()->wait(!Thread::current()->is_Java_thread(), i * delay);

        // check the actual thread state instead of what we saved above
        if (thread_state() != _thread_in_native_trans) {
          // the thread has transitioned to another thread state so
          // try all the checks (except this one) one more time.
          do_trans_retry = true;
          break;
        }
      } // end retry loop


    }
  } while (do_trans_retry);

  *bits |= 0x00000010;
  return false;
}

// Wait for an external suspend request to complete (or be cancelled).
// Returns true if the thread is externally suspended and false otherwise.
//
bool JavaThread::wait_for_ext_suspend_completion(int retries, int delay,
                                                 uint32_t *bits) {
  TraceSuspendDebugBits tsdb(this, true /* is_wait */,
                             false /* !called_by_wait */, bits);

  // local flag copies to minimize SR_lock hold time
  bool is_suspended;
  bool pending;
  uint32_t reset_bits;

  // set a marker so is_ext_suspend_completed() knows we are the caller
  *bits |= 0x00010000;

  // We use reset_bits to reinitialize the bits value at the top of
  // each retry loop. This allows the caller to make use of any
  // unused bits for their own marking purposes.
  reset_bits = *bits;

  {
    MutexLockerEx ml(SR_lock(), Mutex::_no_safepoint_check_flag);
    is_suspended = is_ext_suspend_completed(true /* called_by_wait */,
                                            delay, bits);
    pending = is_external_suspend();
  }
  // must release SR_lock to allow suspension to complete

  if (!pending) {
    // A cancelled suspend request is the only false return from
    // is_ext_suspend_completed() that keeps us from entering the
    // retry loop.
    *bits |= 0x00020000;
    return false;
  }

  if (is_suspended) {
    *bits |= 0x00040000;
    return true;
  }

  for (int i = 1; i <= retries; i++) {
    *bits = reset_bits;  // reinit to only track last retry

    // We used to do an "os::yield_all(i)" call here with the intention
    // that yielding would increase on each retry. However, the parameter
    // is ignored on Linux which means the yield didn't scale up. Waiting
    // on the SR_lock below provides a much more predictable scale up for
    // the delay. It also provides a simple/direct point to check for any
    // safepoint requests from the VMThread

    {
      MutexLocker ml(SR_lock());
      // wait with safepoint check (if we're a JavaThread - the WatcherThread
      // can also call this)  and increase delay with each retry
      SR_lock()->wait(!Thread::current()->is_Java_thread(), i * delay);

      is_suspended = is_ext_suspend_completed(true /* called_by_wait */,
                                              delay, bits);

      // It is possible for the external suspend request to be cancelled
      // (by a resume) before the actual suspend operation is completed.
      // Refresh our local copy to see if we still need to wait.
      pending = is_external_suspend();
    }

    if (!pending) {
      // A cancelled suspend request is the only false return from
      // is_ext_suspend_completed() that keeps us from staying in the
      // retry loop.
      *bits |= 0x00080000;
      return false;
    }

    if (is_suspended) {
      *bits |= 0x00100000;
      return true;
    }
  } // end retry loop

  // thread did not suspend after all our retries
  *bits |= 0x00200000;
  return false;
}

// Called from API entry points which perform stack walking. If the
// associated JavaThread is the current thread, then wait_for_suspend
// is not used. Otherwise, it determines if we should wait for the
// "other" thread to complete external suspension. (NOTE: in future
// releases the suspension mechanism should be reimplemented so this
// is not necessary.)
//
bool
JavaThread::is_thread_fully_suspended(bool wait_for_suspend, uint32_t *bits) {
  if (this != JavaThread::current()) {
    // "other" threads require special handling.
    if (wait_for_suspend) {
      // We are allowed to wait for the external suspend to complete
      // so give the other thread a chance to get suspended.
      if (!wait_for_ext_suspend_completion(SuspendRetryCount,
                                           SuspendRetryDelay, bits)) {
        // Didn't make it so let the caller know.
        return false;
      }
    }
    // We aren't allowed to wait for the external suspend to complete
    // so if the other thread isn't externally suspended we need to
    // let the caller know.
    else if (!is_ext_suspend_completed_with_lock(bits)) {
      return false;
    }
  }

  return true;
}

#ifndef PRODUCT
void JavaThread::record_jump(address target, address instr, const char* file,
                             int line) {

  // This should not need to be atomic as the only way for simultaneous
  // updates is via interrupts. Even then this should be rare or non-existent
  // and we don't care that much anyway.

  int index = _jmp_ring_index;
  _jmp_ring_index = (index + 1) & (jump_ring_buffer_size - 1);
  _jmp_ring[index]._target = (intptr_t) target;
  _jmp_ring[index]._instruction = (intptr_t) instr;
  _jmp_ring[index]._file = file;
  _jmp_ring[index]._line = line;
}
#endif // PRODUCT

void Thread::interrupt(Thread* thread) {
  debug_only(check_for_dangling_thread_pointer(thread);)
  os::interrupt(thread);
}

bool Thread::is_interrupted(Thread* thread, bool clear_interrupted) {
  debug_only(check_for_dangling_thread_pointer(thread);)
  // Note:  If clear_interrupted==false, this simply fetches and
  // returns the value of the field osthread()->interrupted().
  return os::is_interrupted(thread, clear_interrupted);
}


// GC Support
bool Thread::claim_oops_do_par_case(int strong_roots_parity) {
  int thread_parity = _oops_do_parity;
  if (thread_parity != strong_roots_parity) {
    jint res = Atomic::cmpxchg(strong_roots_parity, &_oops_do_parity, thread_parity);
    if (res == thread_parity) {
      return true;
    } else {
      guarantee(res == strong_roots_parity, "Or else what?");
      return false;
    }
  }
  return false;
}

void Thread::oops_do(OopClosure* f, CodeBlobClosure* cf) {
  active_handles()->oops_do(f);
  // Do oop for ThreadShadow
  f->do_oop((oop*)&_pending_exception);
  handle_area()->oops_do(f);

  if (MonitorInUseLists) {
    // When using thread local monitor lists, we scan them here,
    // and the remaining global monitors in ObjectSynchronizer::oops_do().
    VM_Operation* op = VMThread::vm_operation();
    if (op != NULL && op->deflates_idle_monitors()) {
      DeflateMonitorCounters counters; // Dummy for now.
      ObjectSynchronizer::deflate_thread_local_monitors(this, &counters, f);
    } else {
      ObjectSynchronizer::thread_local_used_oops_do(this, f);
    }
  }
}

void Thread::metadata_handles_do(void f(Metadata*)) {
  // Only walk the Handles in Thread.
  if (metadata_handles() != NULL) {
    for (int i = 0; i< metadata_handles()->length(); i++) {
      f(metadata_handles()->at(i));
    }
  }
}

void Thread::print_on(outputStream* st) const {
  // get_priority assumes osthread initialized
  if (osthread() != NULL) {
    int os_prio;
    if (os::get_native_priority(this, &os_prio) == OS_OK) {
      st->print("os_prio=%d ", os_prio);
    }
    st->print("tid=" INTPTR_FORMAT " ", p2i(this));
    osthread()->print_on(st);
  }
  if (_threads_hazard_ptr != NULL) {
    st->print("_threads_hazard_ptr=" INTPTR_FORMAT, p2i(_threads_hazard_ptr));
  }
  if (_nested_threads_hazard_ptr != NULL) {
    print_nested_threads_hazard_ptrs_on(st);
  }
  st->print(" ");
  debug_only(if (WizardMode) print_owned_locks_on(st);)
}

void Thread::print_nested_threads_hazard_ptrs_on(outputStream* st) const {
  assert(_nested_threads_hazard_ptr != NULL, "must be set to print");

  if (EnableThreadSMRStatistics) {
    st->print(", _nested_threads_hazard_ptr_cnt=%u", _nested_threads_hazard_ptr_cnt);
  }
  st->print(", _nested_threads_hazard_ptrs=");
  for (NestedThreadsList* node = _nested_threads_hazard_ptr; node != NULL;
       node = node->next()) {
    if (node != _nested_threads_hazard_ptr) {
      // First node does not need a comma-space separator.
      st->print(", ");
    }
    st->print(INTPTR_FORMAT, p2i(node->t_list()));
  }
}

// Thread::print_on_error() is called by fatal error handler. Don't use
// any lock or allocate memory.
void Thread::print_on_error(outputStream* st, char* buf, int buflen) const {
  assert(!(is_Compiler_thread() || is_Java_thread()), "Can't call name() here if it allocates");

  if (is_VM_thread())                 { st->print("VMThread"); }
  else if (is_GC_task_thread())       { st->print("GCTaskThread"); }
  else if (is_Watcher_thread())       { st->print("WatcherThread"); }
  else if (is_ConcurrentGC_thread())  { st->print("ConcurrentGCThread"); }
  else                                { st->print("Thread"); }

  if (is_Named_thread()) {
    st->print(" \"%s\"", name());
  }

  st->print(" [stack: " PTR_FORMAT "," PTR_FORMAT "]",
            p2i(stack_end()), p2i(stack_base()));

  if (osthread()) {
    st->print(" [id=%d]", osthread()->thread_id());
  }

  if (_threads_hazard_ptr != NULL) {
    st->print(" _threads_hazard_ptr=" INTPTR_FORMAT, p2i(_threads_hazard_ptr));
  }
  if (_nested_threads_hazard_ptr != NULL) {
    print_nested_threads_hazard_ptrs_on(st);
  }
}

void Thread::print_value_on(outputStream* st) const {
  if (is_Named_thread()) {
    st->print(" \"%s\" ", name());
  }
  st->print(INTPTR_FORMAT, p2i(this));   // print address
}

#ifdef ASSERT
void Thread::print_owned_locks_on(outputStream* st) const {
  Monitor *cur = _owned_locks;
  if (cur == NULL) {
    st->print(" (no locks) ");
  } else {
    st->print_cr(" Locks owned:");
    while (cur) {
      cur->print_on(st);
      cur = cur->next();
    }
  }
}

static int ref_use_count  = 0;

bool Thread::owns_locks_but_compiled_lock() const {
  for (Monitor *cur = _owned_locks; cur; cur = cur->next()) {
    if (cur != Compile_lock) return true;
  }
  return false;
}


#endif

#ifndef PRODUCT

// The flag: potential_vm_operation notifies if this particular safepoint state could potentially
// invoke the vm-thread (e.g., an oop allocation). In that case, we also have to make sure that
// no threads which allow_vm_block's are held
void Thread::check_for_valid_safepoint_state(bool potential_vm_operation) {
  // Check if current thread is allowed to block at a safepoint
  if (!(_allow_safepoint_count == 0)) {
    fatal("Possible safepoint reached by thread that does not allow it");
  }
  if (is_Java_thread() && ((JavaThread*)this)->thread_state() != _thread_in_vm) {
    fatal("LEAF method calling lock?");
  }

#ifdef ASSERT
  if (potential_vm_operation && is_Java_thread()
      && !Universe::is_bootstrapping()) {
    // Make sure we do not hold any locks that the VM thread also uses.
    // This could potentially lead to deadlocks
    for (Monitor *cur = _owned_locks; cur; cur = cur->next()) {
      // Threads_lock is special, since the safepoint synchronization will not start before this is
      // acquired. Hence, a JavaThread cannot be holding it at a safepoint. So is VMOperationRequest_lock,
      // since it is used to transfer control between JavaThreads and the VMThread
      // Do not *exclude* any locks unless you are absolutely sure it is correct. Ask someone else first!
      if ((cur->allow_vm_block() &&
           cur != Threads_lock &&
           cur != Compile_lock &&               // Temporary: should not be necessary when we get separate compilation
           cur != VMOperationRequest_lock &&
           cur != VMOperationQueue_lock) ||
           cur->rank() == Mutex::special) {
        fatal("Thread holding lock at safepoint that vm can block on: %s", cur->name());
      }
    }
  }

  if (GCALotAtAllSafepoints) {
    // We could enter a safepoint here and thus have a gc
    InterfaceSupport::check_gc_alot();
  }
#endif
}
#endif

bool Thread::is_in_stack(address adr) const {
  assert(Thread::current() == this, "is_in_stack can only be called from current thread");
  address end = os::current_stack_pointer();
  // Allow non Java threads to call this without stack_base
  if (_stack_base == NULL) return true;
  if (stack_base() >= adr && adr >= end) return true;

  return false;
}

bool Thread::is_in_usable_stack(address adr) const {
  size_t stack_guard_size = os::uses_stack_guard_pages() ? JavaThread::stack_guard_zone_size() : 0;
  size_t usable_stack_size = _stack_size - stack_guard_size;

  return ((adr < stack_base()) && (adr >= stack_base() - usable_stack_size));
}


// We had to move these methods here, because vm threads get into ObjectSynchronizer::enter
// However, there is a note in JavaThread::is_lock_owned() about the VM threads not being
// used for compilation in the future. If that change is made, the need for these methods
// should be revisited, and they should be removed if possible.

bool Thread::is_lock_owned(address adr) const {
  return on_local_stack(adr);
}

bool Thread::set_as_starting_thread() {
  // NOTE: this must be called inside the main thread.
  return os::create_main_thread((JavaThread*)this);
}

static void initialize_class(Symbol* class_name, TRAPS) {
  Klass* klass = SystemDictionary::resolve_or_fail(class_name, true, CHECK);
  InstanceKlass::cast(klass)->initialize(CHECK);
}


// Creates the initial ThreadGroup
static Handle create_initial_thread_group(TRAPS) {
  Klass* k = SystemDictionary::resolve_or_fail(vmSymbols::java_lang_ThreadGroup(), true, CHECK_NH);
  InstanceKlass* ik = InstanceKlass::cast(k);

  Handle system_instance = ik->allocate_instance_handle(CHECK_NH);
  {
    JavaValue result(T_VOID);
    JavaCalls::call_special(&result,
                            system_instance,
                            ik,
                            vmSymbols::object_initializer_name(),
                            vmSymbols::void_method_signature(),
                            CHECK_NH);
  }
  Universe::set_system_thread_group(system_instance());

  Handle main_instance = ik->allocate_instance_handle(CHECK_NH);
  {
    JavaValue result(T_VOID);
    Handle string = java_lang_String::create_from_str("main", CHECK_NH);
    JavaCalls::call_special(&result,
                            main_instance,
                            ik,
                            vmSymbols::object_initializer_name(),
                            vmSymbols::threadgroup_string_void_signature(),
                            system_instance,
                            string,
                            CHECK_NH);
  }
  return main_instance;
}

// Creates the initial Thread
static oop create_initial_thread(Handle thread_group, JavaThread* thread,
                                 TRAPS) {
  Klass* k = SystemDictionary::resolve_or_fail(vmSymbols::java_lang_Thread(), true, CHECK_NULL);
  InstanceKlass* ik = InstanceKlass::cast(k);
  instanceHandle thread_oop = ik->allocate_instance_handle(CHECK_NULL);

  java_lang_Thread::set_thread(thread_oop(), thread);
  java_lang_Thread::set_priority(thread_oop(), NormPriority);
  thread->set_threadObj(thread_oop());

  Handle string = java_lang_String::create_from_str("main", CHECK_NULL);

  JavaValue result(T_VOID);
  JavaCalls::call_special(&result, thread_oop,
                          ik,
                          vmSymbols::object_initializer_name(),
                          vmSymbols::threadgroup_string_void_signature(),
                          thread_group,
                          string,
                          CHECK_NULL);
  return thread_oop();
}

char java_runtime_name[128] = "";
char java_runtime_version[128] = "";

// extract the JRE name from java.lang.VersionProps.java_runtime_name
static const char* get_java_runtime_name(TRAPS) {
  Klass* k = SystemDictionary::find(vmSymbols::java_lang_VersionProps(),
                                    Handle(), Handle(), CHECK_AND_CLEAR_NULL);
  fieldDescriptor fd;
  bool found = k != NULL &&
               InstanceKlass::cast(k)->find_local_field(vmSymbols::java_runtime_name_name(),
                                                        vmSymbols::string_signature(), &fd);
  if (found) {
    oop name_oop = k->java_mirror()->obj_field(fd.offset());
    if (name_oop == NULL) {
      return NULL;
    }
    const char* name = java_lang_String::as_utf8_string(name_oop,
                                                        java_runtime_name,
                                                        sizeof(java_runtime_name));
    return name;
  } else {
    return NULL;
  }
}

// extract the JRE version from java.lang.VersionProps.java_runtime_version
static const char* get_java_runtime_version(TRAPS) {
  Klass* k = SystemDictionary::find(vmSymbols::java_lang_VersionProps(),
                                    Handle(), Handle(), CHECK_AND_CLEAR_NULL);
  fieldDescriptor fd;
  bool found = k != NULL &&
               InstanceKlass::cast(k)->find_local_field(vmSymbols::java_runtime_version_name(),
                                                        vmSymbols::string_signature(), &fd);
  if (found) {
    oop name_oop = k->java_mirror()->obj_field(fd.offset());
    if (name_oop == NULL) {
      return NULL;
    }
    const char* name = java_lang_String::as_utf8_string(name_oop,
                                                        java_runtime_version,
                                                        sizeof(java_runtime_version));
    return name;
  } else {
    return NULL;
  }
}

// General purpose hook into Java code, run once when the VM is initialized.
// The Java library method itself may be changed independently from the VM.
static void call_postVMInitHook(TRAPS) {
  Klass* klass = SystemDictionary::resolve_or_null(vmSymbols::jdk_internal_vm_PostVMInitHook(), THREAD);
  if (klass != NULL) {
    JavaValue result(T_VOID);
    JavaCalls::call_static(&result, klass, vmSymbols::run_method_name(),
                           vmSymbols::void_method_signature(),
                           CHECK);
  }
}

static void reset_vm_info_property(TRAPS) {
  // the vm info string
  ResourceMark rm(THREAD);
  const char *vm_info = VM_Version::vm_info_string();

  // java.lang.System class
  Klass* klass =  SystemDictionary::resolve_or_fail(vmSymbols::java_lang_System(), true, CHECK);

  // setProperty arguments
  Handle key_str    = java_lang_String::create_from_str("java.vm.info", CHECK);
  Handle value_str  = java_lang_String::create_from_str(vm_info, CHECK);

  // return value
  JavaValue r(T_OBJECT);

  // public static String setProperty(String key, String value);
  JavaCalls::call_static(&r,
                         klass,
                         vmSymbols::setProperty_name(),
                         vmSymbols::string_string_string_signature(),
                         key_str,
                         value_str,
                         CHECK);
}


void JavaThread::allocate_threadObj(Handle thread_group, const char* thread_name,
                                    bool daemon, TRAPS) {
  assert(thread_group.not_null(), "thread group should be specified");
  assert(threadObj() == NULL, "should only create Java thread object once");

  Klass* k = SystemDictionary::resolve_or_fail(vmSymbols::java_lang_Thread(), true, CHECK);
  InstanceKlass* ik = InstanceKlass::cast(k);
  instanceHandle thread_oop = ik->allocate_instance_handle(CHECK);

  java_lang_Thread::set_thread(thread_oop(), this);
  java_lang_Thread::set_priority(thread_oop(), NormPriority);
  set_threadObj(thread_oop());

  JavaValue result(T_VOID);
  if (thread_name != NULL) {
    Handle name = java_lang_String::create_from_str(thread_name, CHECK);
    // Thread gets assigned specified name and null target
    JavaCalls::call_special(&result,
                            thread_oop,
                            ik,
                            vmSymbols::object_initializer_name(),
                            vmSymbols::threadgroup_string_void_signature(),
                            thread_group, // Argument 1
                            name,         // Argument 2
                            THREAD);
  } else {
    // Thread gets assigned name "Thread-nnn" and null target
    // (java.lang.Thread doesn't have a constructor taking only a ThreadGroup argument)
    JavaCalls::call_special(&result,
                            thread_oop,
                            ik,
                            vmSymbols::object_initializer_name(),
                            vmSymbols::threadgroup_runnable_void_signature(),
                            thread_group, // Argument 1
                            Handle(),     // Argument 2
                            THREAD);
  }


  if (daemon) {
    java_lang_Thread::set_daemon(thread_oop());
  }

  if (HAS_PENDING_EXCEPTION) {
    return;
  }

  Klass* group =  SystemDictionary::ThreadGroup_klass();
  Handle threadObj(THREAD, this->threadObj());

  JavaCalls::call_special(&result,
                          thread_group,
                          group,
                          vmSymbols::add_method_name(),
                          vmSymbols::thread_void_signature(),
                          threadObj,          // Arg 1
                          THREAD);
}

// NamedThread --  non-JavaThread subclasses with multiple
// uniquely named instances should derive from this.
NamedThread::NamedThread() : Thread() {
  _name = NULL;
  _processed_thread = NULL;
  _gc_id = GCId::undefined();
}

NamedThread::~NamedThread() {
  if (_name != NULL) {
    FREE_C_HEAP_ARRAY(char, _name);
    _name = NULL;
  }
}

void NamedThread::set_name(const char* format, ...) {
  guarantee(_name == NULL, "Only get to set name once.");
  _name = NEW_C_HEAP_ARRAY(char, max_name_len, mtThread);
  guarantee(_name != NULL, "alloc failure");
  va_list ap;
  va_start(ap, format);
  jio_vsnprintf(_name, max_name_len, format, ap);
  va_end(ap);
}

void NamedThread::initialize_named_thread() {
  set_native_thread_name(name());
}

void NamedThread::print_on(outputStream* st) const {
  st->print("\"%s\" ", name());
  Thread::print_on(st);
  st->cr();
}


// ======= WatcherThread ========

// The watcher thread exists to simulate timer interrupts.  It should
// be replaced by an abstraction over whatever native support for
// timer interrupts exists on the platform.

WatcherThread* WatcherThread::_watcher_thread   = NULL;
bool WatcherThread::_startable = false;
volatile bool  WatcherThread::_should_terminate = false;

WatcherThread::WatcherThread() : Thread() {
  assert(watcher_thread() == NULL, "we can only allocate one WatcherThread");
  if (os::create_thread(this, os::watcher_thread)) {
    _watcher_thread = this;

    // Set the watcher thread to the highest OS priority which should not be
    // used, unless a Java thread with priority java.lang.Thread.MAX_PRIORITY
    // is created. The only normal thread using this priority is the reference
    // handler thread, which runs for very short intervals only.
    // If the VMThread's priority is not lower than the WatcherThread profiling
    // will be inaccurate.
    os::set_priority(this, MaxPriority);
    if (!DisableStartThread) {
      os::start_thread(this);
    }
  }
}

int WatcherThread::sleep() const {
  // The WatcherThread does not participate in the safepoint protocol
  // for the PeriodicTask_lock because it is not a JavaThread.
  MutexLockerEx ml(PeriodicTask_lock, Mutex::_no_safepoint_check_flag);

  if (_should_terminate) {
    // check for termination before we do any housekeeping or wait
    return 0;  // we did not sleep.
  }

  // remaining will be zero if there are no tasks,
  // causing the WatcherThread to sleep until a task is
  // enrolled
  int remaining = PeriodicTask::time_to_wait();
  int time_slept = 0;

  // we expect this to timeout - we only ever get unparked when
  // we should terminate or when a new task has been enrolled
  OSThreadWaitState osts(this->osthread(), false /* not Object.wait() */);

  jlong time_before_loop = os::javaTimeNanos();

  while (true) {
    bool timedout = PeriodicTask_lock->wait(Mutex::_no_safepoint_check_flag,
                                            remaining);
    jlong now = os::javaTimeNanos();

    if (remaining == 0) {
      // if we didn't have any tasks we could have waited for a long time
      // consider the time_slept zero and reset time_before_loop
      time_slept = 0;
      time_before_loop = now;
    } else {
      // need to recalculate since we might have new tasks in _tasks
      time_slept = (int) ((now - time_before_loop) / 1000000);
    }

    // Change to task list or spurious wakeup of some kind
    if (timedout || _should_terminate) {
      break;
    }

    remaining = PeriodicTask::time_to_wait();
    if (remaining == 0) {
      // Last task was just disenrolled so loop around and wait until
      // another task gets enrolled
      continue;
    }

    remaining -= time_slept;
    if (remaining <= 0) {
      break;
    }
  }

  return time_slept;
}

void WatcherThread::run() {
  assert(this == watcher_thread(), "just checking");

  this->record_stack_base_and_size();
  this->set_native_thread_name(this->name());
  this->set_active_handles(JNIHandleBlock::allocate_block());
  while (true) {
    assert(watcher_thread() == Thread::current(), "thread consistency check");
    assert(watcher_thread() == this, "thread consistency check");

    // Calculate how long it'll be until the next PeriodicTask work
    // should be done, and sleep that amount of time.
    int time_waited = sleep();

    if (VMError::is_error_reported()) {
      // A fatal error has happened, the error handler(VMError::report_and_die)
      // should abort JVM after creating an error log file. However in some
      // rare cases, the error handler itself might deadlock. Here periodically
      // check for error reporting timeouts, and if it happens, just proceed to
      // abort the VM.

      // This code is in WatcherThread because WatcherThread wakes up
      // periodically so the fatal error handler doesn't need to do anything;
      // also because the WatcherThread is less likely to crash than other
      // threads.

      for (;;) {
        // Note: we use naked sleep in this loop because we want to avoid using
        // any kind of VM infrastructure which may be broken at this point.
        if (VMError::check_timeout()) {
          // We hit error reporting timeout. Error reporting was interrupted and
          // will be wrapping things up now (closing files etc). Give it some more
          // time, then quit the VM.
          os::naked_short_sleep(200);
          // Print a message to stderr.
          fdStream err(defaultStream::output_fd());
          err.print_raw_cr("# [ timer expired, abort... ]");
          // skip atexit/vm_exit/vm_abort hooks
          os::die();
        }

        // Wait a second, then recheck for timeout.
        os::naked_short_sleep(999);
      }
    }

    if (_should_terminate) {
      // check for termination before posting the next tick
      break;
    }

    PeriodicTask::real_time_tick(time_waited);
  }

  // Signal that it is terminated
  {
    MutexLockerEx mu(Terminator_lock, Mutex::_no_safepoint_check_flag);
    _watcher_thread = NULL;
    Terminator_lock->notify();
  }
}

void WatcherThread::start() {
  assert(PeriodicTask_lock->owned_by_self(), "PeriodicTask_lock required");

  if (watcher_thread() == NULL && _startable) {
    _should_terminate = false;
    // Create the single instance of WatcherThread
    new WatcherThread();
  }
}

void WatcherThread::make_startable() {
  assert(PeriodicTask_lock->owned_by_self(), "PeriodicTask_lock required");
  _startable = true;
}

void WatcherThread::stop() {
  {
    // Follow normal safepoint aware lock enter protocol since the
    // WatcherThread is stopped by another JavaThread.
    MutexLocker ml(PeriodicTask_lock);
    _should_terminate = true;

    WatcherThread* watcher = watcher_thread();
    if (watcher != NULL) {
      // unpark the WatcherThread so it can see that it should terminate
      watcher->unpark();
    }
  }

  MutexLocker mu(Terminator_lock);

  while (watcher_thread() != NULL) {
    // This wait should make safepoint checks, wait without a timeout,
    // and wait as a suspend-equivalent condition.
    Terminator_lock->wait(!Mutex::_no_safepoint_check_flag, 0,
                          Mutex::_as_suspend_equivalent_flag);
  }
}

void WatcherThread::unpark() {
  assert(PeriodicTask_lock->owned_by_self(), "PeriodicTask_lock required");
  PeriodicTask_lock->notify();
}

void WatcherThread::print_on(outputStream* st) const {
  st->print("\"%s\" ", name());
  Thread::print_on(st);
  st->cr();
}

// ======= JavaThread ========

#if INCLUDE_JVMCI

jlong* JavaThread::_jvmci_old_thread_counters;

bool jvmci_counters_include(JavaThread* thread) {
  oop threadObj = thread->threadObj();
  return !JVMCICountersExcludeCompiler || !thread->is_Compiler_thread();
}

void JavaThread::collect_counters(typeArrayOop array) {
  if (JVMCICounterSize > 0) {
    MutexLocker tl(Threads_lock);
    JavaThreadIteratorWithHandle jtiwh;
    for (int i = 0; i < array->length(); i++) {
      array->long_at_put(i, _jvmci_old_thread_counters[i]);
    }
    for (; JavaThread *tp = jtiwh.next(); ) {
      if (jvmci_counters_include(tp)) {
        for (int i = 0; i < array->length(); i++) {
          array->long_at_put(i, array->long_at(i) + tp->_jvmci_counters[i]);
        }
      }
    }
  }
}

#endif // INCLUDE_JVMCI

// A JavaThread is a normal Java thread

void JavaThread::initialize() {
  // Initialize fields

  set_saved_exception_pc(NULL);
  set_threadObj(NULL);
  _anchor.clear();
  set_entry_point(NULL);
  set_jni_functions(jni_functions());
  set_callee_target(NULL);
  set_vm_result(NULL);
  set_vm_result_2(NULL);
  set_vframe_array_head(NULL);
  set_vframe_array_last(NULL);
  set_deferred_locals(NULL);
  set_deopt_mark(NULL);
  set_deopt_compiled_method(NULL);
  clear_must_deopt_id();
  set_monitor_chunks(NULL);
  set_next(NULL);
  _on_thread_list = false;
  set_thread_state(_thread_new);
  _terminated = _not_terminated;
  _privileged_stack_top = NULL;
  _array_for_gc = NULL;
  _suspend_equivalent = false;
  _in_deopt_handler = 0;
  _doing_unsafe_access = false;
  _stack_guard_state = stack_guard_unused;
#if INCLUDE_JVMCI
  _pending_monitorenter = false;
  _pending_deoptimization = -1;
  _pending_failed_speculation = NULL;
  _pending_transfer_to_interpreter = false;
  _adjusting_comp_level = false;
  _jvmci._alternate_call_target = NULL;
  assert(_jvmci._implicit_exception_pc == NULL, "must be");
  if (JVMCICounterSize > 0) {
    _jvmci_counters = NEW_C_HEAP_ARRAY(jlong, JVMCICounterSize, mtInternal);
    memset(_jvmci_counters, 0, sizeof(jlong) * JVMCICounterSize);
  } else {
    _jvmci_counters = NULL;
  }
#endif // INCLUDE_JVMCI
  _reserved_stack_activation = NULL;  // stack base not known yet
  (void)const_cast<oop&>(_exception_oop = oop(NULL));
  _exception_pc  = 0;
  _exception_handler_pc = 0;
  _is_method_handle_return = 0;
  _jvmti_thread_state= NULL;
  _should_post_on_exceptions_flag = JNI_FALSE;
  _jvmti_get_loaded_classes_closure = NULL;
  _interp_only_mode    = 0;
  _special_runtime_exit_condition = _no_async_condition;
  _pending_async_exception = NULL;
  _thread_stat = NULL;
  _thread_stat = new ThreadStatistics();
  _blocked_on_compilation = false;
  _jni_active_critical = 0;
  _pending_jni_exception_check_fn = NULL;
  _do_not_unlock_if_synchronized = false;
  _cached_monitor_info = NULL;
  _parker = Parker::Allocate(this);

#ifndef PRODUCT
  _jmp_ring_index = 0;
  for (int ji = 0; ji < jump_ring_buffer_size; ji++) {
    record_jump(NULL, NULL, NULL, 0);
  }
#endif // PRODUCT

  // Setup safepoint state info for this thread
  ThreadSafepointState::create(this);

  debug_only(_java_call_counter = 0);

  // JVMTI PopFrame support
  _popframe_condition = popframe_inactive;
  _popframe_preserved_args = NULL;
  _popframe_preserved_args_size = 0;
  _frames_to_pop_failed_realloc = 0;

  if (SafepointMechanism::uses_thread_local_poll()) {
    SafepointMechanism::initialize_header(this);
  }

  pd_initialize();
}

<<<<<<< HEAD
#if INCLUDE_ALL_GCS
SATBMarkQueueSet JavaThread::_satb_mark_queue_set;
DirtyCardQueueSet JavaThread::_dirty_card_queue_set;
char JavaThread::_gc_state_global = 0;
#endif // INCLUDE_ALL_GCS

JavaThread::JavaThread(bool is_attaching_via_jni) :
                       Thread()
#if INCLUDE_ALL_GCS
                       , _satb_mark_queue(&_satb_mark_queue_set),
                       _dirty_card_queue(&_dirty_card_queue_set),
                       _gc_state(_gc_state_global)
#endif // INCLUDE_ALL_GCS
{
=======
JavaThread::JavaThread(bool is_attaching_via_jni) :
                       Thread() {
>>>>>>> 7d987653
  initialize();
  if (is_attaching_via_jni) {
    _jni_attach_state = _attaching_via_jni;
  } else {
    _jni_attach_state = _not_attaching_via_jni;
  }
  assert(deferred_card_mark().is_empty(), "Default MemRegion ctor");
}

bool JavaThread::reguard_stack(address cur_sp) {
  if (_stack_guard_state != stack_guard_yellow_reserved_disabled
      && _stack_guard_state != stack_guard_reserved_disabled) {
    return true; // Stack already guarded or guard pages not needed.
  }

  if (register_stack_overflow()) {
    // For those architectures which have separate register and
    // memory stacks, we must check the register stack to see if
    // it has overflowed.
    return false;
  }

  // Java code never executes within the yellow zone: the latter is only
  // there to provoke an exception during stack banging.  If java code
  // is executing there, either StackShadowPages should be larger, or
  // some exception code in c1, c2 or the interpreter isn't unwinding
  // when it should.
  guarantee(cur_sp > stack_reserved_zone_base(),
            "not enough space to reguard - increase StackShadowPages");
  if (_stack_guard_state == stack_guard_yellow_reserved_disabled) {
    enable_stack_yellow_reserved_zone();
    if (reserved_stack_activation() != stack_base()) {
      set_reserved_stack_activation(stack_base());
    }
  } else if (_stack_guard_state == stack_guard_reserved_disabled) {
    set_reserved_stack_activation(stack_base());
    enable_stack_reserved_zone();
  }
  return true;
}

bool JavaThread::reguard_stack(void) {
  return reguard_stack(os::current_stack_pointer());
}


void JavaThread::block_if_vm_exited() {
  if (_terminated == _vm_exited) {
    // _vm_exited is set at safepoint, and Threads_lock is never released
    // we will block here forever
    Threads_lock->lock_without_safepoint_check();
    ShouldNotReachHere();
  }
}


// Remove this ifdef when C1 is ported to the compiler interface.
static void compiler_thread_entry(JavaThread* thread, TRAPS);
static void sweeper_thread_entry(JavaThread* thread, TRAPS);

JavaThread::JavaThread(ThreadFunction entry_point, size_t stack_sz) :
<<<<<<< HEAD
                       Thread()
#if INCLUDE_ALL_GCS
                       , _satb_mark_queue(&_satb_mark_queue_set),
                       _dirty_card_queue(&_dirty_card_queue_set),
                       _gc_state(_gc_state_global)
#endif // INCLUDE_ALL_GCS
{
=======
                       Thread() {
>>>>>>> 7d987653
  initialize();
  _jni_attach_state = _not_attaching_via_jni;
  set_entry_point(entry_point);
  // Create the native thread itself.
  // %note runtime_23
  os::ThreadType thr_type = os::java_thread;
  thr_type = entry_point == &compiler_thread_entry ? os::compiler_thread :
                                                     os::java_thread;
  os::create_thread(this, thr_type, stack_sz);
  // The _osthread may be NULL here because we ran out of memory (too many threads active).
  // We need to throw and OutOfMemoryError - however we cannot do this here because the caller
  // may hold a lock and all locks must be unlocked before throwing the exception (throwing
  // the exception consists of creating the exception object & initializing it, initialization
  // will leave the VM via a JavaCall and then all locks must be unlocked).
  //
  // The thread is still suspended when we reach here. Thread must be explicit started
  // by creator! Furthermore, the thread must also explicitly be added to the Threads list
  // by calling Threads:add. The reason why this is not done here, is because the thread
  // object must be fully initialized (take a look at JVM_Start)
}

JavaThread::~JavaThread() {

  // JSR166 -- return the parker to the free list
  Parker::Release(_parker);
  _parker = NULL;

  // Free any remaining  previous UnrollBlock
  vframeArray* old_array = vframe_array_last();

  if (old_array != NULL) {
    Deoptimization::UnrollBlock* old_info = old_array->unroll_block();
    old_array->set_unroll_block(NULL);
    delete old_info;
    delete old_array;
  }

  GrowableArray<jvmtiDeferredLocalVariableSet*>* deferred = deferred_locals();
  if (deferred != NULL) {
    // This can only happen if thread is destroyed before deoptimization occurs.
    assert(deferred->length() != 0, "empty array!");
    do {
      jvmtiDeferredLocalVariableSet* dlv = deferred->at(0);
      deferred->remove_at(0);
      // individual jvmtiDeferredLocalVariableSet are CHeapObj's
      delete dlv;
    } while (deferred->length() != 0);
    delete deferred;
  }

  // All Java related clean up happens in exit
  ThreadSafepointState::destroy(this);
  if (_thread_stat != NULL) delete _thread_stat;

#if INCLUDE_JVMCI
  if (JVMCICounterSize > 0) {
    if (jvmci_counters_include(this)) {
      for (int i = 0; i < JVMCICounterSize; i++) {
        _jvmci_old_thread_counters[i] += _jvmci_counters[i];
      }
    }
    FREE_C_HEAP_ARRAY(jlong, _jvmci_counters);
  }
#endif // INCLUDE_JVMCI
}


// The first routine called by a new Java thread
void JavaThread::run() {
  // initialize thread-local alloc buffer related fields
  this->initialize_tlab();

  // used to test validity of stack trace backs
  this->record_base_of_stack_pointer();

  // Record real stack base and size.
  this->record_stack_base_and_size();

  this->create_stack_guard_pages();

  this->cache_global_variables();

  // Thread is now sufficient initialized to be handled by the safepoint code as being
  // in the VM. Change thread state from _thread_new to _thread_in_vm
  ThreadStateTransition::transition_and_fence(this, _thread_new, _thread_in_vm);

  assert(JavaThread::current() == this, "sanity check");
  assert(!Thread::current()->owns_locks(), "sanity check");

  DTRACE_THREAD_PROBE(start, this);

  // This operation might block. We call that after all safepoint checks for a new thread has
  // been completed.
  this->set_active_handles(JNIHandleBlock::allocate_block());

  if (JvmtiExport::should_post_thread_life()) {
    JvmtiExport::post_thread_start(this);
  }

  EventThreadStart event;
  if (event.should_commit()) {
    event.set_thread(THREAD_TRACE_ID(this));
    event.commit();
  }

  // We call another function to do the rest so we are sure that the stack addresses used
  // from there will be lower than the stack base just computed
  thread_main_inner();

  // Note, thread is no longer valid at this point!
}


void JavaThread::thread_main_inner() {
  assert(JavaThread::current() == this, "sanity check");
  assert(this->threadObj() != NULL, "just checking");

  // Execute thread entry point unless this thread has a pending exception
  // or has been stopped before starting.
  // Note: Due to JVM_StopThread we can have pending exceptions already!
  if (!this->has_pending_exception() &&
      !java_lang_Thread::is_stillborn(this->threadObj())) {
    {
      ResourceMark rm(this);
      this->set_native_thread_name(this->get_thread_name());
    }
    HandleMark hm(this);
    this->entry_point()(this, this);
  }

  DTRACE_THREAD_PROBE(stop, this);

  this->exit(false);
  this->smr_delete();
}


static void ensure_join(JavaThread* thread) {
  // We do not need to grab the Threads_lock, since we are operating on ourself.
  Handle threadObj(thread, thread->threadObj());
  assert(threadObj.not_null(), "java thread object must exist");
  ObjectLocker lock(threadObj, thread);
  // Ignore pending exception (ThreadDeath), since we are exiting anyway
  thread->clear_pending_exception();
  // Thread is exiting. So set thread_status field in  java.lang.Thread class to TERMINATED.
  java_lang_Thread::set_thread_status(threadObj(), java_lang_Thread::TERMINATED);
  // Clear the native thread instance - this makes isAlive return false and allows the join()
  // to complete once we've done the notify_all below
  java_lang_Thread::set_thread(threadObj(), NULL);
  lock.notify_all(thread);
  // Ignore pending exception (ThreadDeath), since we are exiting anyway
  thread->clear_pending_exception();
}


// For any new cleanup additions, please check to see if they need to be applied to
// cleanup_failed_attach_current_thread as well.
void JavaThread::exit(bool destroy_vm, ExitType exit_type) {
  assert(this == JavaThread::current(), "thread consistency check");

  elapsedTimer _timer_exit_phase1;
  elapsedTimer _timer_exit_phase2;
  elapsedTimer _timer_exit_phase3;
  elapsedTimer _timer_exit_phase4;

  if (log_is_enabled(Debug, os, thread, timer)) {
    _timer_exit_phase1.start();
  }

  HandleMark hm(this);
  Handle uncaught_exception(this, this->pending_exception());
  this->clear_pending_exception();
  Handle threadObj(this, this->threadObj());
  assert(threadObj.not_null(), "Java thread object should be created");

  // FIXIT: This code should be moved into else part, when reliable 1.2/1.3 check is in place
  {
    EXCEPTION_MARK;

    CLEAR_PENDING_EXCEPTION;
  }
  if (!destroy_vm) {
    if (uncaught_exception.not_null()) {
      EXCEPTION_MARK;
      // Call method Thread.dispatchUncaughtException().
      Klass* thread_klass = SystemDictionary::Thread_klass();
      JavaValue result(T_VOID);
      JavaCalls::call_virtual(&result,
                              threadObj, thread_klass,
                              vmSymbols::dispatchUncaughtException_name(),
                              vmSymbols::throwable_void_signature(),
                              uncaught_exception,
                              THREAD);
      if (HAS_PENDING_EXCEPTION) {
        ResourceMark rm(this);
        jio_fprintf(defaultStream::error_stream(),
                    "\nException: %s thrown from the UncaughtExceptionHandler"
                    " in thread \"%s\"\n",
                    pending_exception()->klass()->external_name(),
                    get_thread_name());
        CLEAR_PENDING_EXCEPTION;
      }
    }

    // Called before the java thread exit since we want to read info
    // from java_lang_Thread object
    EventThreadEnd event;
    if (event.should_commit()) {
      event.set_thread(THREAD_TRACE_ID(this));
      event.commit();
    }

    // Call after last event on thread
    EVENT_THREAD_EXIT(this);

    // Call Thread.exit(). We try 3 times in case we got another Thread.stop during
    // the execution of the method. If that is not enough, then we don't really care. Thread.stop
    // is deprecated anyhow.
    if (!is_Compiler_thread()) {
      int count = 3;
      while (java_lang_Thread::threadGroup(threadObj()) != NULL && (count-- > 0)) {
        EXCEPTION_MARK;
        JavaValue result(T_VOID);
        Klass* thread_klass = SystemDictionary::Thread_klass();
        JavaCalls::call_virtual(&result,
                                threadObj, thread_klass,
                                vmSymbols::exit_method_name(),
                                vmSymbols::void_method_signature(),
                                THREAD);
        CLEAR_PENDING_EXCEPTION;
      }
    }
    // notify JVMTI
    if (JvmtiExport::should_post_thread_life()) {
      JvmtiExport::post_thread_end(this);
    }

    // We have notified the agents that we are exiting, before we go on,
    // we must check for a pending external suspend request and honor it
    // in order to not surprise the thread that made the suspend request.
    while (true) {
      {
        MutexLockerEx ml(SR_lock(), Mutex::_no_safepoint_check_flag);
        if (!is_external_suspend()) {
          set_terminated(_thread_exiting);
          ThreadService::current_thread_exiting(this);
          break;
        }
        // Implied else:
        // Things get a little tricky here. We have a pending external
        // suspend request, but we are holding the SR_lock so we
        // can't just self-suspend. So we temporarily drop the lock
        // and then self-suspend.
      }

      ThreadBlockInVM tbivm(this);
      java_suspend_self();

      // We're done with this suspend request, but we have to loop around
      // and check again. Eventually we will get SR_lock without a pending
      // external suspend request and will be able to mark ourselves as
      // exiting.
    }
    // no more external suspends are allowed at this point
  } else {
    // before_exit() has already posted JVMTI THREAD_END events
  }

  if (log_is_enabled(Debug, os, thread, timer)) {
    _timer_exit_phase1.stop();
    _timer_exit_phase2.start();
  }
  // Notify waiters on thread object. This has to be done after exit() is called
  // on the thread (if the thread is the last thread in a daemon ThreadGroup the
  // group should have the destroyed bit set before waiters are notified).
  ensure_join(this);
  assert(!this->has_pending_exception(), "ensure_join should have cleared");

  if (log_is_enabled(Debug, os, thread, timer)) {
    _timer_exit_phase2.stop();
    _timer_exit_phase3.start();
  }
  // 6282335 JNI DetachCurrentThread spec states that all Java monitors
  // held by this thread must be released. The spec does not distinguish
  // between JNI-acquired and regular Java monitors. We can only see
  // regular Java monitors here if monitor enter-exit matching is broken.
  //
  // Optionally release any monitors for regular JavaThread exits. This
  // is provided as a work around for any bugs in monitor enter-exit
  // matching. This can be expensive so it is not enabled by default.
  //
  // ensure_join() ignores IllegalThreadStateExceptions, and so does
  // ObjectSynchronizer::release_monitors_owned_by_thread().
  if (exit_type == jni_detach || ObjectMonitor::Knob_ExitRelease) {
    // Sanity check even though JNI DetachCurrentThread() would have
    // returned JNI_ERR if there was a Java frame. JavaThread exit
    // should be done executing Java code by the time we get here.
    assert(!this->has_last_Java_frame(),
           "should not have a Java frame when detaching or exiting");
    ObjectSynchronizer::release_monitors_owned_by_thread(this);
    assert(!this->has_pending_exception(), "release_monitors should have cleared");
  }

  // These things needs to be done while we are still a Java Thread. Make sure that thread
  // is in a consistent state, in case GC happens
  assert(_privileged_stack_top == NULL, "must be NULL when we get here");

  if (active_handles() != NULL) {
    JNIHandleBlock* block = active_handles();
    set_active_handles(NULL);
    JNIHandleBlock::release_block(block);
  }

  if (free_handle_block() != NULL) {
    JNIHandleBlock* block = free_handle_block();
    set_free_handle_block(NULL);
    JNIHandleBlock::release_block(block);
  }

  // These have to be removed while this is still a valid thread.
  remove_stack_guard_pages();

  if (UseTLAB) {
    tlab().make_parsable(true);  // retire TLAB
  }

  if (JvmtiEnv::environments_might_exist()) {
    JvmtiExport::cleanup_thread(this);
  }

  // We must flush any deferred card marks and other various GC barrier
  // related buffers (e.g. G1 SATB buffer and G1 dirty card queue buffer)
  // before removing a thread from the list of active threads.
  BarrierSet::barrier_set()->on_thread_detach(this);

  log_info(os, thread)("JavaThread %s (tid: " UINTX_FORMAT ").",
    exit_type == JavaThread::normal_exit ? "exiting" : "detaching",
    os::current_thread_id());

  if (log_is_enabled(Debug, os, thread, timer)) {
    _timer_exit_phase3.stop();
    _timer_exit_phase4.start();
  }
  // Remove from list of active threads list, and notify VM thread if we are the last non-daemon thread
  Threads::remove(this);

  if (log_is_enabled(Debug, os, thread, timer)) {
    _timer_exit_phase4.stop();
    ResourceMark rm(this);
    log_debug(os, thread, timer)("name='%s'"
                                 ", exit-phase1=" JLONG_FORMAT
                                 ", exit-phase2=" JLONG_FORMAT
                                 ", exit-phase3=" JLONG_FORMAT
                                 ", exit-phase4=" JLONG_FORMAT,
                                 get_thread_name(),
                                 _timer_exit_phase1.milliseconds(),
                                 _timer_exit_phase2.milliseconds(),
                                 _timer_exit_phase3.milliseconds(),
                                 _timer_exit_phase4.milliseconds());
  }
}

void JavaThread::cleanup_failed_attach_current_thread() {
  if (active_handles() != NULL) {
    JNIHandleBlock* block = active_handles();
    set_active_handles(NULL);
    JNIHandleBlock::release_block(block);
  }

  if (free_handle_block() != NULL) {
    JNIHandleBlock* block = free_handle_block();
    set_free_handle_block(NULL);
    JNIHandleBlock::release_block(block);
  }

  // These have to be removed while this is still a valid thread.
  remove_stack_guard_pages();

  if (UseTLAB) {
    tlab().make_parsable(true);  // retire TLAB, if any
  }

  BarrierSet::barrier_set()->on_thread_detach(this);

  Threads::remove(this);
  this->smr_delete();
}

JavaThread* JavaThread::active() {
  Thread* thread = Thread::current();
  if (thread->is_Java_thread()) {
    return (JavaThread*) thread;
  } else {
    assert(thread->is_VM_thread(), "this must be a vm thread");
    VM_Operation* op = ((VMThread*) thread)->vm_operation();
    JavaThread *ret=op == NULL ? NULL : (JavaThread *)op->calling_thread();
    assert(ret->is_Java_thread(), "must be a Java thread");
    return ret;
  }
}

bool JavaThread::is_lock_owned(address adr) const {
  if (Thread::is_lock_owned(adr)) return true;

  for (MonitorChunk* chunk = monitor_chunks(); chunk != NULL; chunk = chunk->next()) {
    if (chunk->contains(adr)) return true;
  }

  return false;
}


void JavaThread::add_monitor_chunk(MonitorChunk* chunk) {
  chunk->set_next(monitor_chunks());
  set_monitor_chunks(chunk);
}

void JavaThread::remove_monitor_chunk(MonitorChunk* chunk) {
  guarantee(monitor_chunks() != NULL, "must be non empty");
  if (monitor_chunks() == chunk) {
    set_monitor_chunks(chunk->next());
  } else {
    MonitorChunk* prev = monitor_chunks();
    while (prev->next() != chunk) prev = prev->next();
    prev->set_next(chunk->next());
  }
}

// JVM support.

// Note: this function shouldn't block if it's called in
// _thread_in_native_trans state (such as from
// check_special_condition_for_native_trans()).
void JavaThread::check_and_handle_async_exceptions(bool check_unsafe_error) {

  if (has_last_Java_frame() && has_async_condition()) {
    // If we are at a polling page safepoint (not a poll return)
    // then we must defer async exception because live registers
    // will be clobbered by the exception path. Poll return is
    // ok because the call we a returning from already collides
    // with exception handling registers and so there is no issue.
    // (The exception handling path kills call result registers but
    //  this is ok since the exception kills the result anyway).

    if (is_at_poll_safepoint()) {
      // if the code we are returning to has deoptimized we must defer
      // the exception otherwise live registers get clobbered on the
      // exception path before deoptimization is able to retrieve them.
      //
      RegisterMap map(this, false);
      frame caller_fr = last_frame().sender(&map);
      assert(caller_fr.is_compiled_frame(), "what?");
      if (caller_fr.is_deoptimized_frame()) {
        log_info(exceptions)("deferred async exception at compiled safepoint");
        return;
      }
    }
  }

  JavaThread::AsyncRequests condition = clear_special_runtime_exit_condition();
  if (condition == _no_async_condition) {
    // Conditions have changed since has_special_runtime_exit_condition()
    // was called:
    // - if we were here only because of an external suspend request,
    //   then that was taken care of above (or cancelled) so we are done
    // - if we were here because of another async request, then it has
    //   been cleared between the has_special_runtime_exit_condition()
    //   and now so again we are done
    return;
  }

  // Check for pending async. exception
  if (_pending_async_exception != NULL) {
    // Only overwrite an already pending exception, if it is not a threadDeath.
    if (!has_pending_exception() || !pending_exception()->is_a(SystemDictionary::ThreadDeath_klass())) {

      // We cannot call Exceptions::_throw(...) here because we cannot block
      set_pending_exception(_pending_async_exception, __FILE__, __LINE__);

      LogTarget(Info, exceptions) lt;
      if (lt.is_enabled()) {
        ResourceMark rm;
        LogStream ls(lt);
        ls.print("Async. exception installed at runtime exit (" INTPTR_FORMAT ")", p2i(this));
          if (has_last_Java_frame()) {
            frame f = last_frame();
           ls.print(" (pc: " INTPTR_FORMAT " sp: " INTPTR_FORMAT " )", p2i(f.pc()), p2i(f.sp()));
          }
        ls.print_cr(" of type: %s", _pending_async_exception->klass()->external_name());
      }
      _pending_async_exception = NULL;
      clear_has_async_exception();
    }
  }

  if (check_unsafe_error &&
      condition == _async_unsafe_access_error && !has_pending_exception()) {
    condition = _no_async_condition;  // done
    switch (thread_state()) {
    case _thread_in_vm: {
      JavaThread* THREAD = this;
      THROW_MSG(vmSymbols::java_lang_InternalError(), "a fault occurred in an unsafe memory access operation");
    }
    case _thread_in_native: {
      ThreadInVMfromNative tiv(this);
      JavaThread* THREAD = this;
      THROW_MSG(vmSymbols::java_lang_InternalError(), "a fault occurred in an unsafe memory access operation");
    }
    case _thread_in_Java: {
      ThreadInVMfromJava tiv(this);
      JavaThread* THREAD = this;
      THROW_MSG(vmSymbols::java_lang_InternalError(), "a fault occurred in a recent unsafe memory access operation in compiled Java code");
    }
    default:
      ShouldNotReachHere();
    }
  }

  assert(condition == _no_async_condition || has_pending_exception() ||
         (!check_unsafe_error && condition == _async_unsafe_access_error),
         "must have handled the async condition, if no exception");
}

void JavaThread::handle_special_runtime_exit_condition(bool check_asyncs) {
  //
  // Check for pending external suspend. Internal suspend requests do
  // not use handle_special_runtime_exit_condition().
  // If JNIEnv proxies are allowed, don't self-suspend if the target
  // thread is not the current thread. In older versions of jdbx, jdbx
  // threads could call into the VM with another thread's JNIEnv so we
  // can be here operating on behalf of a suspended thread (4432884).
  bool do_self_suspend = is_external_suspend_with_lock();
  if (do_self_suspend && (!AllowJNIEnvProxy || this == JavaThread::current())) {
    //
    // Because thread is external suspended the safepoint code will count
    // thread as at a safepoint. This can be odd because we can be here
    // as _thread_in_Java which would normally transition to _thread_blocked
    // at a safepoint. We would like to mark the thread as _thread_blocked
    // before calling java_suspend_self like all other callers of it but
    // we must then observe proper safepoint protocol. (We can't leave
    // _thread_blocked with a safepoint in progress). However we can be
    // here as _thread_in_native_trans so we can't use a normal transition
    // constructor/destructor pair because they assert on that type of
    // transition. We could do something like:
    //
    // JavaThreadState state = thread_state();
    // set_thread_state(_thread_in_vm);
    // {
    //   ThreadBlockInVM tbivm(this);
    //   java_suspend_self()
    // }
    // set_thread_state(_thread_in_vm_trans);
    // if (safepoint) block;
    // set_thread_state(state);
    //
    // but that is pretty messy. Instead we just go with the way the
    // code has worked before and note that this is the only path to
    // java_suspend_self that doesn't put the thread in _thread_blocked
    // mode.

    frame_anchor()->make_walkable(this);
    java_suspend_self();

    // We might be here for reasons in addition to the self-suspend request
    // so check for other async requests.
  }

  if (check_asyncs) {
    check_and_handle_async_exceptions();
  }
#if INCLUDE_TRACE
  if (is_trace_suspend()) {
    TRACE_SUSPEND_THREAD(this);
  }
#endif
}

void JavaThread::send_thread_stop(oop java_throwable)  {
  assert(Thread::current()->is_VM_thread(), "should be in the vm thread");
  assert(Threads_lock->is_locked(), "Threads_lock should be locked by safepoint code");
  assert(SafepointSynchronize::is_at_safepoint(), "all threads are stopped");

  // Do not throw asynchronous exceptions against the compiler thread
  // (the compiler thread should not be a Java thread -- fix in 1.4.2)
  if (!can_call_java()) return;

  {
    // Actually throw the Throwable against the target Thread - however
    // only if there is no thread death exception installed already.
    if (_pending_async_exception == NULL || !_pending_async_exception->is_a(SystemDictionary::ThreadDeath_klass())) {
      // If the topmost frame is a runtime stub, then we are calling into
      // OptoRuntime from compiled code. Some runtime stubs (new, monitor_exit..)
      // must deoptimize the caller before continuing, as the compiled  exception handler table
      // may not be valid
      if (has_last_Java_frame()) {
        frame f = last_frame();
        if (f.is_runtime_frame() || f.is_safepoint_blob_frame()) {
          // BiasedLocking needs an updated RegisterMap for the revoke monitors pass
          RegisterMap reg_map(this, UseBiasedLocking);
          frame compiled_frame = f.sender(&reg_map);
          if (!StressCompiledExceptionHandlers && compiled_frame.can_be_deoptimized()) {
            Deoptimization::deoptimize(this, compiled_frame, &reg_map);
          }
        }
      }

      // Set async. pending exception in thread.
      set_pending_async_exception(java_throwable);

      if (log_is_enabled(Info, exceptions)) {
         ResourceMark rm;
        log_info(exceptions)("Pending Async. exception installed of type: %s",
                             InstanceKlass::cast(_pending_async_exception->klass())->external_name());
      }
      // for AbortVMOnException flag
      Exceptions::debug_check_abort(_pending_async_exception->klass()->external_name());
    }
  }


  // Interrupt thread so it will wake up from a potential wait()
  Thread::interrupt(this);
}

// External suspension mechanism.
//
// Tell the VM to suspend a thread when ever it knows that it does not hold on
// to any VM_locks and it is at a transition
// Self-suspension will happen on the transition out of the vm.
// Catch "this" coming in from JNIEnv pointers when the thread has been freed
//
// Guarantees on return:
//   + Target thread will not execute any new bytecode (that's why we need to
//     force a safepoint)
//   + Target thread will not enter any new monitors
//
void JavaThread::java_suspend() {
  ThreadsListHandle tlh;
  if (!tlh.includes(this) || threadObj() == NULL || is_exiting()) {
    return;
  }

  { MutexLockerEx ml(SR_lock(), Mutex::_no_safepoint_check_flag);
    if (!is_external_suspend()) {
      // a racing resume has cancelled us; bail out now
      return;
    }

    // suspend is done
    uint32_t debug_bits = 0;
    // Warning: is_ext_suspend_completed() may temporarily drop the
    // SR_lock to allow the thread to reach a stable thread state if
    // it is currently in a transient thread state.
    if (is_ext_suspend_completed(false /* !called_by_wait */,
                                 SuspendRetryDelay, &debug_bits)) {
      return;
    }
  }

  VM_ThreadSuspend vm_suspend;
  VMThread::execute(&vm_suspend);
}

// Part II of external suspension.
// A JavaThread self suspends when it detects a pending external suspend
// request. This is usually on transitions. It is also done in places
// where continuing to the next transition would surprise the caller,
// e.g., monitor entry.
//
// Returns the number of times that the thread self-suspended.
//
// Note: DO NOT call java_suspend_self() when you just want to block current
//       thread. java_suspend_self() is the second stage of cooperative
//       suspension for external suspend requests and should only be used
//       to complete an external suspend request.
//
int JavaThread::java_suspend_self() {
  int ret = 0;

  // we are in the process of exiting so don't suspend
  if (is_exiting()) {
    clear_external_suspend();
    return ret;
  }

  assert(_anchor.walkable() ||
         (is_Java_thread() && !((JavaThread*)this)->has_last_Java_frame()),
         "must have walkable stack");

  MutexLockerEx ml(SR_lock(), Mutex::_no_safepoint_check_flag);

  assert(!this->is_ext_suspended(),
         "a thread trying to self-suspend should not already be suspended");

  if (this->is_suspend_equivalent()) {
    // If we are self-suspending as a result of the lifting of a
    // suspend equivalent condition, then the suspend_equivalent
    // flag is not cleared until we set the ext_suspended flag so
    // that wait_for_ext_suspend_completion() returns consistent
    // results.
    this->clear_suspend_equivalent();
  }

  // A racing resume may have cancelled us before we grabbed SR_lock
  // above. Or another external suspend request could be waiting for us
  // by the time we return from SR_lock()->wait(). The thread
  // that requested the suspension may already be trying to walk our
  // stack and if we return now, we can change the stack out from under
  // it. This would be a "bad thing (TM)" and cause the stack walker
  // to crash. We stay self-suspended until there are no more pending
  // external suspend requests.
  while (is_external_suspend()) {
    ret++;
    this->set_ext_suspended();

    // _ext_suspended flag is cleared by java_resume()
    while (is_ext_suspended()) {
      this->SR_lock()->wait(Mutex::_no_safepoint_check_flag);
    }
  }

  return ret;
}

#ifdef ASSERT
// Verify the JavaThread has not yet been published in the Threads::list, and
// hence doesn't need protection from concurrent access at this stage.
void JavaThread::verify_not_published() {
  // Cannot create a ThreadsListHandle here and check !tlh.includes(this)
  // since an unpublished JavaThread doesn't participate in the
  // Thread-SMR protocol for keeping a ThreadsList alive.
  assert(!on_thread_list(), "JavaThread shouldn't have been published yet!");
}
#endif

// Slow path when the native==>VM/Java barriers detect a safepoint is in
// progress or when _suspend_flags is non-zero.
// Current thread needs to self-suspend if there is a suspend request and/or
// block if a safepoint is in progress.
// Async exception ISN'T checked.
// Note only the ThreadInVMfromNative transition can call this function
// directly and when thread state is _thread_in_native_trans
void JavaThread::check_safepoint_and_suspend_for_native_trans(JavaThread *thread) {
  assert(thread->thread_state() == _thread_in_native_trans, "wrong state");

  JavaThread *curJT = JavaThread::current();
  bool do_self_suspend = thread->is_external_suspend();

  assert(!curJT->has_last_Java_frame() || curJT->frame_anchor()->walkable(), "Unwalkable stack in native->vm transition");

  // If JNIEnv proxies are allowed, don't self-suspend if the target
  // thread is not the current thread. In older versions of jdbx, jdbx
  // threads could call into the VM with another thread's JNIEnv so we
  // can be here operating on behalf of a suspended thread (4432884).
  if (do_self_suspend && (!AllowJNIEnvProxy || curJT == thread)) {
    JavaThreadState state = thread->thread_state();

    // We mark this thread_blocked state as a suspend-equivalent so
    // that a caller to is_ext_suspend_completed() won't be confused.
    // The suspend-equivalent state is cleared by java_suspend_self().
    thread->set_suspend_equivalent();

    // If the safepoint code sees the _thread_in_native_trans state, it will
    // wait until the thread changes to other thread state. There is no
    // guarantee on how soon we can obtain the SR_lock and complete the
    // self-suspend request. It would be a bad idea to let safepoint wait for
    // too long. Temporarily change the state to _thread_blocked to
    // let the VM thread know that this thread is ready for GC. The problem
    // of changing thread state is that safepoint could happen just after
    // java_suspend_self() returns after being resumed, and VM thread will
    // see the _thread_blocked state. We must check for safepoint
    // after restoring the state and make sure we won't leave while a safepoint
    // is in progress.
    thread->set_thread_state(_thread_blocked);
    thread->java_suspend_self();
    thread->set_thread_state(state);

    InterfaceSupport::serialize_thread_state_with_handler(thread);
  }

  SafepointMechanism::block_if_requested(curJT);

  if (thread->is_deopt_suspend()) {
    thread->clear_deopt_suspend();
    RegisterMap map(thread, false);
    frame f = thread->last_frame();
    while (f.id() != thread->must_deopt_id() && ! f.is_first_frame()) {
      f = f.sender(&map);
    }
    if (f.id() == thread->must_deopt_id()) {
      thread->clear_must_deopt_id();
      f.deoptimize(thread);
    } else {
      fatal("missed deoptimization!");
    }
  }
#if INCLUDE_TRACE
  if (thread->is_trace_suspend()) {
    TRACE_SUSPEND_THREAD(thread);
  }
#endif
}

// Slow path when the native==>VM/Java barriers detect a safepoint is in
// progress or when _suspend_flags is non-zero.
// Current thread needs to self-suspend if there is a suspend request and/or
// block if a safepoint is in progress.
// Also check for pending async exception (not including unsafe access error).
// Note only the native==>VM/Java barriers can call this function and when
// thread state is _thread_in_native_trans.
void JavaThread::check_special_condition_for_native_trans(JavaThread *thread) {
  check_safepoint_and_suspend_for_native_trans(thread);

  if (thread->has_async_exception()) {
    // We are in _thread_in_native_trans state, don't handle unsafe
    // access error since that may block.
    thread->check_and_handle_async_exceptions(false);
  }
}

// This is a variant of the normal
// check_special_condition_for_native_trans with slightly different
// semantics for use by critical native wrappers.  It does all the
// normal checks but also performs the transition back into
// thread_in_Java state.  This is required so that critical natives
// can potentially block and perform a GC if they are the last thread
// exiting the GCLocker.
void JavaThread::check_special_condition_for_native_trans_and_transition(JavaThread *thread) {
  check_special_condition_for_native_trans(thread);

  // Finish the transition
  thread->set_thread_state(_thread_in_Java);

  if (thread->do_critical_native_unlock()) {
    ThreadInVMfromJavaNoAsyncException tiv(thread);
    GCLocker::unlock_critical(thread);
    thread->clear_critical_native_unlock();
  }
}

// We need to guarantee the Threads_lock here, since resumes are not
// allowed during safepoint synchronization
// Can only resume from an external suspension
void JavaThread::java_resume() {
  assert_locked_or_safepoint(Threads_lock);

  // Sanity check: thread is gone, has started exiting or the thread
  // was not externally suspended.
  ThreadsListHandle tlh;
  if (!tlh.includes(this) || is_exiting() || !is_external_suspend()) {
    return;
  }

  MutexLockerEx ml(SR_lock(), Mutex::_no_safepoint_check_flag);

  clear_external_suspend();

  if (is_ext_suspended()) {
    clear_ext_suspended();
    SR_lock()->notify_all();
  }
}

size_t JavaThread::_stack_red_zone_size = 0;
size_t JavaThread::_stack_yellow_zone_size = 0;
size_t JavaThread::_stack_reserved_zone_size = 0;
size_t JavaThread::_stack_shadow_zone_size = 0;

void JavaThread::create_stack_guard_pages() {
  if (!os::uses_stack_guard_pages() ||
      _stack_guard_state != stack_guard_unused ||
      (DisablePrimordialThreadGuardPages && os::is_primordial_thread())) {
      log_info(os, thread)("Stack guard page creation for thread "
                           UINTX_FORMAT " disabled", os::current_thread_id());
    return;
  }
  address low_addr = stack_end();
  size_t len = stack_guard_zone_size();

  assert(is_aligned(low_addr, os::vm_page_size()), "Stack base should be the start of a page");
  assert(is_aligned(len, os::vm_page_size()), "Stack size should be a multiple of page size");

  int must_commit = os::must_commit_stack_guard_pages();
  // warning("Guarding at " PTR_FORMAT " for len " SIZE_FORMAT "\n", low_addr, len);

  if (must_commit && !os::create_stack_guard_pages((char *) low_addr, len)) {
    log_warning(os, thread)("Attempt to allocate stack guard pages failed.");
    return;
  }

  if (os::guard_memory((char *) low_addr, len)) {
    _stack_guard_state = stack_guard_enabled;
  } else {
    log_warning(os, thread)("Attempt to protect stack guard pages failed ("
      PTR_FORMAT "-" PTR_FORMAT ").", p2i(low_addr), p2i(low_addr + len));
    if (os::uncommit_memory((char *) low_addr, len)) {
      log_warning(os, thread)("Attempt to deallocate stack guard pages failed.");
    }
    return;
  }

  log_debug(os, thread)("Thread " UINTX_FORMAT " stack guard pages activated: "
    PTR_FORMAT "-" PTR_FORMAT ".",
    os::current_thread_id(), p2i(low_addr), p2i(low_addr + len));
}

void JavaThread::remove_stack_guard_pages() {
  assert(Thread::current() == this, "from different thread");
  if (_stack_guard_state == stack_guard_unused) return;
  address low_addr = stack_end();
  size_t len = stack_guard_zone_size();

  if (os::must_commit_stack_guard_pages()) {
    if (os::remove_stack_guard_pages((char *) low_addr, len)) {
      _stack_guard_state = stack_guard_unused;
    } else {
      log_warning(os, thread)("Attempt to deallocate stack guard pages failed ("
        PTR_FORMAT "-" PTR_FORMAT ").", p2i(low_addr), p2i(low_addr + len));
      return;
    }
  } else {
    if (_stack_guard_state == stack_guard_unused) return;
    if (os::unguard_memory((char *) low_addr, len)) {
      _stack_guard_state = stack_guard_unused;
    } else {
      log_warning(os, thread)("Attempt to unprotect stack guard pages failed ("
        PTR_FORMAT "-" PTR_FORMAT ").", p2i(low_addr), p2i(low_addr + len));
      return;
    }
  }

  log_debug(os, thread)("Thread " UINTX_FORMAT " stack guard pages removed: "
    PTR_FORMAT "-" PTR_FORMAT ".",
    os::current_thread_id(), p2i(low_addr), p2i(low_addr + len));
}

void JavaThread::enable_stack_reserved_zone() {
  assert(_stack_guard_state != stack_guard_unused, "must be using guard pages.");
  assert(_stack_guard_state != stack_guard_enabled, "already enabled");

  // The base notation is from the stack's point of view, growing downward.
  // We need to adjust it to work correctly with guard_memory()
  address base = stack_reserved_zone_base() - stack_reserved_zone_size();

  guarantee(base < stack_base(),"Error calculating stack reserved zone");
  guarantee(base < os::current_stack_pointer(),"Error calculating stack reserved zone");

  if (os::guard_memory((char *) base, stack_reserved_zone_size())) {
    _stack_guard_state = stack_guard_enabled;
  } else {
    warning("Attempt to guard stack reserved zone failed.");
  }
  enable_register_stack_guard();
}

void JavaThread::disable_stack_reserved_zone() {
  assert(_stack_guard_state != stack_guard_unused, "must be using guard pages.");
  assert(_stack_guard_state != stack_guard_reserved_disabled, "already disabled");

  // Simply return if called for a thread that does not use guard pages.
  if (_stack_guard_state == stack_guard_unused) return;

  // The base notation is from the stack's point of view, growing downward.
  // We need to adjust it to work correctly with guard_memory()
  address base = stack_reserved_zone_base() - stack_reserved_zone_size();

  if (os::unguard_memory((char *)base, stack_reserved_zone_size())) {
    _stack_guard_state = stack_guard_reserved_disabled;
  } else {
    warning("Attempt to unguard stack reserved zone failed.");
  }
  disable_register_stack_guard();
}

void JavaThread::enable_stack_yellow_reserved_zone() {
  assert(_stack_guard_state != stack_guard_unused, "must be using guard pages.");
  assert(_stack_guard_state != stack_guard_enabled, "already enabled");

  // The base notation is from the stacks point of view, growing downward.
  // We need to adjust it to work correctly with guard_memory()
  address base = stack_red_zone_base();

  guarantee(base < stack_base(), "Error calculating stack yellow zone");
  guarantee(base < os::current_stack_pointer(), "Error calculating stack yellow zone");

  if (os::guard_memory((char *) base, stack_yellow_reserved_zone_size())) {
    _stack_guard_state = stack_guard_enabled;
  } else {
    warning("Attempt to guard stack yellow zone failed.");
  }
  enable_register_stack_guard();
}

void JavaThread::disable_stack_yellow_reserved_zone() {
  assert(_stack_guard_state != stack_guard_unused, "must be using guard pages.");
  assert(_stack_guard_state != stack_guard_yellow_reserved_disabled, "already disabled");

  // Simply return if called for a thread that does not use guard pages.
  if (_stack_guard_state == stack_guard_unused) return;

  // The base notation is from the stacks point of view, growing downward.
  // We need to adjust it to work correctly with guard_memory()
  address base = stack_red_zone_base();

  if (os::unguard_memory((char *)base, stack_yellow_reserved_zone_size())) {
    _stack_guard_state = stack_guard_yellow_reserved_disabled;
  } else {
    warning("Attempt to unguard stack yellow zone failed.");
  }
  disable_register_stack_guard();
}

void JavaThread::enable_stack_red_zone() {
  // The base notation is from the stacks point of view, growing downward.
  // We need to adjust it to work correctly with guard_memory()
  assert(_stack_guard_state != stack_guard_unused, "must be using guard pages.");
  address base = stack_red_zone_base() - stack_red_zone_size();

  guarantee(base < stack_base(), "Error calculating stack red zone");
  guarantee(base < os::current_stack_pointer(), "Error calculating stack red zone");

  if (!os::guard_memory((char *) base, stack_red_zone_size())) {
    warning("Attempt to guard stack red zone failed.");
  }
}

void JavaThread::disable_stack_red_zone() {
  // The base notation is from the stacks point of view, growing downward.
  // We need to adjust it to work correctly with guard_memory()
  assert(_stack_guard_state != stack_guard_unused, "must be using guard pages.");
  address base = stack_red_zone_base() - stack_red_zone_size();
  if (!os::unguard_memory((char *)base, stack_red_zone_size())) {
    warning("Attempt to unguard stack red zone failed.");
  }
}

void JavaThread::frames_do(void f(frame*, const RegisterMap* map)) {
  // ignore is there is no stack
  if (!has_last_Java_frame()) return;
  // traverse the stack frames. Starts from top frame.
  for (StackFrameStream fst(this); !fst.is_done(); fst.next()) {
    frame* fr = fst.current();
    f(fr, fst.register_map());
  }
}


#ifndef PRODUCT
// Deoptimization
// Function for testing deoptimization
void JavaThread::deoptimize() {
  // BiasedLocking needs an updated RegisterMap for the revoke monitors pass
  StackFrameStream fst(this, UseBiasedLocking);
  bool deopt = false;           // Dump stack only if a deopt actually happens.
  bool only_at = strlen(DeoptimizeOnlyAt) > 0;
  // Iterate over all frames in the thread and deoptimize
  for (; !fst.is_done(); fst.next()) {
    if (fst.current()->can_be_deoptimized()) {

      if (only_at) {
        // Deoptimize only at particular bcis.  DeoptimizeOnlyAt
        // consists of comma or carriage return separated numbers so
        // search for the current bci in that string.
        address pc = fst.current()->pc();
        nmethod* nm =  (nmethod*) fst.current()->cb();
        ScopeDesc* sd = nm->scope_desc_at(pc);
        char buffer[8];
        jio_snprintf(buffer, sizeof(buffer), "%d", sd->bci());
        size_t len = strlen(buffer);
        const char * found = strstr(DeoptimizeOnlyAt, buffer);
        while (found != NULL) {
          if ((found[len] == ',' || found[len] == '\n' || found[len] == '\0') &&
              (found == DeoptimizeOnlyAt || found[-1] == ',' || found[-1] == '\n')) {
            // Check that the bci found is bracketed by terminators.
            break;
          }
          found = strstr(found + 1, buffer);
        }
        if (!found) {
          continue;
        }
      }

      if (DebugDeoptimization && !deopt) {
        deopt = true; // One-time only print before deopt
        tty->print_cr("[BEFORE Deoptimization]");
        trace_frames();
        trace_stack();
      }
      Deoptimization::deoptimize(this, *fst.current(), fst.register_map());
    }
  }

  if (DebugDeoptimization && deopt) {
    tty->print_cr("[AFTER Deoptimization]");
    trace_frames();
  }
}


// Make zombies
void JavaThread::make_zombies() {
  for (StackFrameStream fst(this); !fst.is_done(); fst.next()) {
    if (fst.current()->can_be_deoptimized()) {
      // it is a Java nmethod
      nmethod* nm = CodeCache::find_nmethod(fst.current()->pc());
      nm->make_not_entrant();
    }
  }
}
#endif // PRODUCT


void JavaThread::deoptimized_wrt_marked_nmethods() {
  if (!has_last_Java_frame()) return;
  // BiasedLocking needs an updated RegisterMap for the revoke monitors pass
  StackFrameStream fst(this, UseBiasedLocking);
  for (; !fst.is_done(); fst.next()) {
    if (fst.current()->should_be_deoptimized()) {
      Deoptimization::deoptimize(this, *fst.current(), fst.register_map());
    }
  }
}


// If the caller is a NamedThread, then remember, in the current scope,
// the given JavaThread in its _processed_thread field.
class RememberProcessedThread: public StackObj {
  NamedThread* _cur_thr;
 public:
  RememberProcessedThread(JavaThread* jthr) {
    Thread* thread = Thread::current();
    if (thread->is_Named_thread()) {
      _cur_thr = (NamedThread *)thread;
      _cur_thr->set_processed_thread(jthr);
    } else {
      _cur_thr = NULL;
    }
  }

  ~RememberProcessedThread() {
    if (_cur_thr) {
      _cur_thr->set_processed_thread(NULL);
    }
  }
};

void JavaThread::oops_do(OopClosure* f, CodeBlobClosure* cf) {
  // Verify that the deferred card marks have been flushed.
  assert(deferred_card_mark().is_empty(), "Should be empty during GC");

  // Traverse the GCHandles
  Thread::oops_do(f, cf);

  JVMCI_ONLY(f->do_oop((oop*)&_pending_failed_speculation);)

  assert((!has_last_Java_frame() && java_call_counter() == 0) ||
         (has_last_Java_frame() && java_call_counter() > 0), "wrong java_sp info!");

  if (has_last_Java_frame()) {
    // Record JavaThread to GC thread
    RememberProcessedThread rpt(this);

    // Traverse the privileged stack
    if (_privileged_stack_top != NULL) {
      _privileged_stack_top->oops_do(f);
    }

    // traverse the registered growable array
    if (_array_for_gc != NULL) {
      for (int index = 0; index < _array_for_gc->length(); index++) {
        f->do_oop(_array_for_gc->adr_at(index));
      }
    }

    // Traverse the monitor chunks
    for (MonitorChunk* chunk = monitor_chunks(); chunk != NULL; chunk = chunk->next()) {
      chunk->oops_do(f);
    }

    // Traverse the execution stack
    for (StackFrameStream fst(this); !fst.is_done(); fst.next()) {
      fst.current()->oops_do(f, cf, fst.register_map());
    }
  }

  // callee_target is never live across a gc point so NULL it here should
  // it still contain a methdOop.

  set_callee_target(NULL);

  assert(vframe_array_head() == NULL, "deopt in progress at a safepoint!");
  // If we have deferred set_locals there might be oops waiting to be
  // written
  GrowableArray<jvmtiDeferredLocalVariableSet*>* list = deferred_locals();
  if (list != NULL) {
    for (int i = 0; i < list->length(); i++) {
      list->at(i)->oops_do(f);
    }
  }

  // Traverse instance variables at the end since the GC may be moving things
  // around using this function
  f->do_oop((oop*) &_threadObj);
  f->do_oop((oop*) &_vm_result);
  f->do_oop((oop*) &_exception_oop);
  f->do_oop((oop*) &_pending_async_exception);

  if (jvmti_thread_state() != NULL) {
    jvmti_thread_state()->oops_do(f);
  }
}

void JavaThread::nmethods_do(CodeBlobClosure* cf) {
  assert((!has_last_Java_frame() && java_call_counter() == 0) ||
         (has_last_Java_frame() && java_call_counter() > 0), "wrong java_sp info!");

  if (has_last_Java_frame()) {
    // Traverse the execution stack
    for (StackFrameStream fst(this); !fst.is_done(); fst.next()) {
      fst.current()->nmethods_do(cf);
    }
  }
}

void JavaThread::metadata_do(void f(Metadata*)) {
  if (has_last_Java_frame()) {
    // Traverse the execution stack to call f() on the methods in the stack
    for (StackFrameStream fst(this); !fst.is_done(); fst.next()) {
      fst.current()->metadata_do(f);
    }
  } else if (is_Compiler_thread()) {
    // need to walk ciMetadata in current compile tasks to keep alive.
    CompilerThread* ct = (CompilerThread*)this;
    if (ct->env() != NULL) {
      ct->env()->metadata_do(f);
    }
    CompileTask* task = ct->task();
    if (task != NULL) {
      task->metadata_do(f);
    }
  }
}

// Printing
const char* _get_thread_state_name(JavaThreadState _thread_state) {
  switch (_thread_state) {
  case _thread_uninitialized:     return "_thread_uninitialized";
  case _thread_new:               return "_thread_new";
  case _thread_new_trans:         return "_thread_new_trans";
  case _thread_in_native:         return "_thread_in_native";
  case _thread_in_native_trans:   return "_thread_in_native_trans";
  case _thread_in_vm:             return "_thread_in_vm";
  case _thread_in_vm_trans:       return "_thread_in_vm_trans";
  case _thread_in_Java:           return "_thread_in_Java";
  case _thread_in_Java_trans:     return "_thread_in_Java_trans";
  case _thread_blocked:           return "_thread_blocked";
  case _thread_blocked_trans:     return "_thread_blocked_trans";
  default:                        return "unknown thread state";
  }
}

#ifndef PRODUCT
void JavaThread::print_thread_state_on(outputStream *st) const {
  st->print_cr("   JavaThread state: %s", _get_thread_state_name(_thread_state));
};
void JavaThread::print_thread_state() const {
  print_thread_state_on(tty);
}
#endif // PRODUCT

// Called by Threads::print() for VM_PrintThreads operation
void JavaThread::print_on(outputStream *st) const {
  st->print_raw("\"");
  st->print_raw(get_thread_name());
  st->print_raw("\" ");
  oop thread_oop = threadObj();
  if (thread_oop != NULL) {
    st->print("#" INT64_FORMAT " ", (int64_t)java_lang_Thread::thread_id(thread_oop));
    if (java_lang_Thread::is_daemon(thread_oop))  st->print("daemon ");
    st->print("prio=%d ", java_lang_Thread::priority(thread_oop));
  }
  Thread::print_on(st);
  // print guess for valid stack memory region (assume 4K pages); helps lock debugging
  st->print_cr("[" INTPTR_FORMAT "]", (intptr_t)last_Java_sp() & ~right_n_bits(12));
  if (thread_oop != NULL) {
    st->print_cr("   java.lang.Thread.State: %s", java_lang_Thread::thread_status_name(thread_oop));
  }
#ifndef PRODUCT
  print_thread_state_on(st);
  _safepoint_state->print_on(st);
#endif // PRODUCT
  if (is_Compiler_thread()) {
    CompileTask *task = ((CompilerThread*)this)->task();
    if (task != NULL) {
      st->print("   Compiling: ");
      task->print(st, NULL, true, false);
    } else {
      st->print("   No compile task");
    }
    st->cr();
  }
}

void JavaThread::print_name_on_error(outputStream* st, char *buf, int buflen) const {
  st->print("%s", get_thread_name_string(buf, buflen));
}

// Called by fatal error handler. The difference between this and
// JavaThread::print() is that we can't grab lock or allocate memory.
void JavaThread::print_on_error(outputStream* st, char *buf, int buflen) const {
  st->print("JavaThread \"%s\"", get_thread_name_string(buf, buflen));
  oop thread_obj = threadObj();
  if (thread_obj != NULL) {
    if (java_lang_Thread::is_daemon(thread_obj)) st->print(" daemon");
  }
  st->print(" [");
  st->print("%s", _get_thread_state_name(_thread_state));
  if (osthread()) {
    st->print(", id=%d", osthread()->thread_id());
  }
  st->print(", stack(" PTR_FORMAT "," PTR_FORMAT ")",
            p2i(stack_end()), p2i(stack_base()));
  st->print("]");

  if (_threads_hazard_ptr != NULL) {
    st->print(" _threads_hazard_ptr=" INTPTR_FORMAT, p2i(_threads_hazard_ptr));
  }
  if (_nested_threads_hazard_ptr != NULL) {
    print_nested_threads_hazard_ptrs_on(st);
  }
  return;
}

// Verification

static void frame_verify(frame* f, const RegisterMap *map) { f->verify(map); }

void JavaThread::verify() {
  // Verify oops in the thread.
  oops_do(&VerifyOopClosure::verify_oop, NULL);

  // Verify the stack frames.
  frames_do(frame_verify);
}

// CR 6300358 (sub-CR 2137150)
// Most callers of this method assume that it can't return NULL but a
// thread may not have a name whilst it is in the process of attaching to
// the VM - see CR 6412693, and there are places where a JavaThread can be
// seen prior to having it's threadObj set (eg JNI attaching threads and
// if vm exit occurs during initialization). These cases can all be accounted
// for such that this method never returns NULL.
const char* JavaThread::get_thread_name() const {
#ifdef ASSERT
  // early safepoints can hit while current thread does not yet have TLS
  if (!SafepointSynchronize::is_at_safepoint()) {
    Thread *cur = Thread::current();
    if (!(cur->is_Java_thread() && cur == this)) {
      // Current JavaThreads are allowed to get their own name without
      // the Threads_lock.
      assert_locked_or_safepoint(Threads_lock);
    }
  }
#endif // ASSERT
  return get_thread_name_string();
}

// Returns a non-NULL representation of this thread's name, or a suitable
// descriptive string if there is no set name
const char* JavaThread::get_thread_name_string(char* buf, int buflen) const {
  const char* name_str;
  oop thread_obj = threadObj();
  if (thread_obj != NULL) {
    oop name = java_lang_Thread::name(thread_obj);
    if (name != NULL) {
      if (buf == NULL) {
        name_str = java_lang_String::as_utf8_string(name);
      } else {
        name_str = java_lang_String::as_utf8_string(name, buf, buflen);
      }
    } else if (is_attaching_via_jni()) { // workaround for 6412693 - see 6404306
      name_str = "<no-name - thread is attaching>";
    } else {
      name_str = Thread::name();
    }
  } else {
    name_str = Thread::name();
  }
  assert(name_str != NULL, "unexpected NULL thread name");
  return name_str;
}


const char* JavaThread::get_threadgroup_name() const {
  debug_only(if (JavaThread::current() != this) assert_locked_or_safepoint(Threads_lock);)
  oop thread_obj = threadObj();
  if (thread_obj != NULL) {
    oop thread_group = java_lang_Thread::threadGroup(thread_obj);
    if (thread_group != NULL) {
      // ThreadGroup.name can be null
      return java_lang_ThreadGroup::name(thread_group);
    }
  }
  return NULL;
}

const char* JavaThread::get_parent_name() const {
  debug_only(if (JavaThread::current() != this) assert_locked_or_safepoint(Threads_lock);)
  oop thread_obj = threadObj();
  if (thread_obj != NULL) {
    oop thread_group = java_lang_Thread::threadGroup(thread_obj);
    if (thread_group != NULL) {
      oop parent = java_lang_ThreadGroup::parent(thread_group);
      if (parent != NULL) {
        // ThreadGroup.name can be null
        return java_lang_ThreadGroup::name(parent);
      }
    }
  }
  return NULL;
}

ThreadPriority JavaThread::java_priority() const {
  oop thr_oop = threadObj();
  if (thr_oop == NULL) return NormPriority; // Bootstrapping
  ThreadPriority priority = java_lang_Thread::priority(thr_oop);
  assert(MinPriority <= priority && priority <= MaxPriority, "sanity check");
  return priority;
}

void JavaThread::prepare(jobject jni_thread, ThreadPriority prio) {

  assert(Threads_lock->owner() == Thread::current(), "must have threads lock");
  // Link Java Thread object <-> C++ Thread

  // Get the C++ thread object (an oop) from the JNI handle (a jthread)
  // and put it into a new Handle.  The Handle "thread_oop" can then
  // be used to pass the C++ thread object to other methods.

  // Set the Java level thread object (jthread) field of the
  // new thread (a JavaThread *) to C++ thread object using the
  // "thread_oop" handle.

  // Set the thread field (a JavaThread *) of the
  // oop representing the java_lang_Thread to the new thread (a JavaThread *).

  Handle thread_oop(Thread::current(),
                    JNIHandles::resolve_non_null(jni_thread));
  assert(InstanceKlass::cast(thread_oop->klass())->is_linked(),
         "must be initialized");
  set_threadObj(thread_oop());
  java_lang_Thread::set_thread(thread_oop(), this);

  if (prio == NoPriority) {
    prio = java_lang_Thread::priority(thread_oop());
    assert(prio != NoPriority, "A valid priority should be present");
  }

  // Push the Java priority down to the native thread; needs Threads_lock
  Thread::set_priority(this, prio);

  // Add the new thread to the Threads list and set it in motion.
  // We must have threads lock in order to call Threads::add.
  // It is crucial that we do not block before the thread is
  // added to the Threads list for if a GC happens, then the java_thread oop
  // will not be visited by GC.
  Threads::add(this);
}

oop JavaThread::current_park_blocker() {
  // Support for JSR-166 locks
  oop thread_oop = threadObj();
  if (thread_oop != NULL &&
      JDK_Version::current().supports_thread_park_blocker()) {
    return java_lang_Thread::park_blocker(thread_oop);
  }
  return NULL;
}


void JavaThread::print_stack_on(outputStream* st) {
  if (!has_last_Java_frame()) return;
  ResourceMark rm;
  HandleMark   hm;

  RegisterMap reg_map(this);
  vframe* start_vf = last_java_vframe(&reg_map);
  int count = 0;
  for (vframe* f = start_vf; f != NULL; f = f->sender()) {
    if (f->is_java_frame()) {
      javaVFrame* jvf = javaVFrame::cast(f);
      java_lang_Throwable::print_stack_element(st, jvf->method(), jvf->bci());

      // Print out lock information
      if (JavaMonitorsInStackTrace) {
        jvf->print_lock_info_on(st, count);
      }
    } else {
      // Ignore non-Java frames
    }

    // Bail-out case for too deep stacks if MaxJavaStackTraceDepth > 0
    count++;
    if (MaxJavaStackTraceDepth > 0 && MaxJavaStackTraceDepth == count) return;
  }
}


// JVMTI PopFrame support
void JavaThread::popframe_preserve_args(ByteSize size_in_bytes, void* start) {
  assert(_popframe_preserved_args == NULL, "should not wipe out old PopFrame preserved arguments");
  if (in_bytes(size_in_bytes) != 0) {
    _popframe_preserved_args = NEW_C_HEAP_ARRAY(char, in_bytes(size_in_bytes), mtThread);
    _popframe_preserved_args_size = in_bytes(size_in_bytes);
    Copy::conjoint_jbytes(start, _popframe_preserved_args, _popframe_preserved_args_size);
  }
}

void* JavaThread::popframe_preserved_args() {
  return _popframe_preserved_args;
}

ByteSize JavaThread::popframe_preserved_args_size() {
  return in_ByteSize(_popframe_preserved_args_size);
}

WordSize JavaThread::popframe_preserved_args_size_in_words() {
  int sz = in_bytes(popframe_preserved_args_size());
  assert(sz % wordSize == 0, "argument size must be multiple of wordSize");
  return in_WordSize(sz / wordSize);
}

void JavaThread::popframe_free_preserved_args() {
  assert(_popframe_preserved_args != NULL, "should not free PopFrame preserved arguments twice");
  FREE_C_HEAP_ARRAY(char, (char*) _popframe_preserved_args);
  _popframe_preserved_args = NULL;
  _popframe_preserved_args_size = 0;
}

#ifndef PRODUCT

void JavaThread::trace_frames() {
  tty->print_cr("[Describe stack]");
  int frame_no = 1;
  for (StackFrameStream fst(this); !fst.is_done(); fst.next()) {
    tty->print("  %d. ", frame_no++);
    fst.current()->print_value_on(tty, this);
    tty->cr();
  }
}

class PrintAndVerifyOopClosure: public OopClosure {
 protected:
  template <class T> inline void do_oop_work(T* p) {
    oop obj = RawAccess<>::oop_load(p);
    if (obj == NULL) return;
    tty->print(INTPTR_FORMAT ": ", p2i(p));
    if (oopDesc::is_oop_or_null(obj)) {
      if (obj->is_objArray()) {
        tty->print_cr("valid objArray: " INTPTR_FORMAT, p2i(obj));
      } else {
        obj->print();
      }
    } else {
      tty->print_cr("invalid oop: " INTPTR_FORMAT, p2i(obj));
    }
    tty->cr();
  }
 public:
  virtual void do_oop(oop* p) { do_oop_work(p); }
  virtual void do_oop(narrowOop* p)  { do_oop_work(p); }
};


static void oops_print(frame* f, const RegisterMap *map) {
  PrintAndVerifyOopClosure print;
  f->print_value();
  f->oops_do(&print, NULL, (RegisterMap*)map);
}

// Print our all the locations that contain oops and whether they are
// valid or not.  This useful when trying to find the oldest frame
// where an oop has gone bad since the frame walk is from youngest to
// oldest.
void JavaThread::trace_oops() {
  tty->print_cr("[Trace oops]");
  frames_do(oops_print);
}


#ifdef ASSERT
// Print or validate the layout of stack frames
void JavaThread::print_frame_layout(int depth, bool validate_only) {
  ResourceMark rm;
  PRESERVE_EXCEPTION_MARK;
  FrameValues values;
  int frame_no = 0;
  for (StackFrameStream fst(this, false); !fst.is_done(); fst.next()) {
    fst.current()->describe(values, ++frame_no);
    if (depth == frame_no) break;
  }
  if (validate_only) {
    values.validate();
  } else {
    tty->print_cr("[Describe stack layout]");
    values.print(this);
  }
}
#endif

void JavaThread::trace_stack_from(vframe* start_vf) {
  ResourceMark rm;
  int vframe_no = 1;
  for (vframe* f = start_vf; f; f = f->sender()) {
    if (f->is_java_frame()) {
      javaVFrame::cast(f)->print_activation(vframe_no++);
    } else {
      f->print();
    }
    if (vframe_no > StackPrintLimit) {
      tty->print_cr("...<more frames>...");
      return;
    }
  }
}


void JavaThread::trace_stack() {
  if (!has_last_Java_frame()) return;
  ResourceMark rm;
  HandleMark   hm;
  RegisterMap reg_map(this);
  trace_stack_from(last_java_vframe(&reg_map));
}


#endif // PRODUCT


javaVFrame* JavaThread::last_java_vframe(RegisterMap *reg_map) {
  assert(reg_map != NULL, "a map must be given");
  frame f = last_frame();
  for (vframe* vf = vframe::new_vframe(&f, reg_map, this); vf; vf = vf->sender()) {
    if (vf->is_java_frame()) return javaVFrame::cast(vf);
  }
  return NULL;
}


Klass* JavaThread::security_get_caller_class(int depth) {
  vframeStream vfst(this);
  vfst.security_get_caller_frame(depth);
  if (!vfst.at_end()) {
    return vfst.method()->method_holder();
  }
  return NULL;
}

static void compiler_thread_entry(JavaThread* thread, TRAPS) {
  assert(thread->is_Compiler_thread(), "must be compiler thread");
  CompileBroker::compiler_thread_loop();
}

static void sweeper_thread_entry(JavaThread* thread, TRAPS) {
  NMethodSweeper::sweeper_loop();
}

// Create a CompilerThread
CompilerThread::CompilerThread(CompileQueue* queue,
                               CompilerCounters* counters)
                               : JavaThread(&compiler_thread_entry) {
  _env   = NULL;
  _log   = NULL;
  _task  = NULL;
  _queue = queue;
  _counters = counters;
  _buffer_blob = NULL;
  _compiler = NULL;

  // Compiler uses resource area for compilation, let's bias it to mtCompiler
  resource_area()->bias_to(mtCompiler);

#ifndef PRODUCT
  _ideal_graph_printer = NULL;
#endif
}

bool CompilerThread::can_call_java() const {
  return _compiler != NULL && _compiler->is_jvmci();
}

// Create sweeper thread
CodeCacheSweeperThread::CodeCacheSweeperThread()
: JavaThread(&sweeper_thread_entry) {
  _scanned_compiled_method = NULL;
}

void CodeCacheSweeperThread::oops_do(OopClosure* f, CodeBlobClosure* cf) {
  JavaThread::oops_do(f, cf);
  if (_scanned_compiled_method != NULL && cf != NULL) {
    // Safepoints can occur when the sweeper is scanning an nmethod so
    // process it here to make sure it isn't unloaded in the middle of
    // a scan.
    cf->do_code_blob(_scanned_compiled_method);
  }
}

void CodeCacheSweeperThread::nmethods_do(CodeBlobClosure* cf) {
  JavaThread::nmethods_do(cf);
  if (_scanned_compiled_method != NULL && cf != NULL) {
    // Safepoints can occur when the sweeper is scanning an nmethod so
    // process it here to make sure it isn't unloaded in the middle of
    // a scan.
    cf->do_code_blob(_scanned_compiled_method);
  }
}


// ======= Threads ========

// The Threads class links together all active threads, and provides
// operations over all threads. It is protected by the Threads_lock,
// which is also used in other global contexts like safepointing.
// ThreadsListHandles are used to safely perform operations on one
// or more threads without the risk of the thread exiting during the
// operation.
//
// Note: The Threads_lock is currently more widely used than we
// would like. We are actively migrating Threads_lock uses to other
// mechanisms in order to reduce Threads_lock contention.

JavaThread* Threads::_thread_list = NULL;
int         Threads::_number_of_threads = 0;
int         Threads::_number_of_non_daemon_threads = 0;
int         Threads::_return_code = 0;
int         Threads::_thread_claim_parity = 0;
size_t      JavaThread::_stack_size_at_create = 0;

#ifdef ASSERT
bool        Threads::_vm_complete = false;
#endif

static inline void *prefetch_and_load_ptr(void **addr, intx prefetch_interval) {
  Prefetch::read((void*)addr, prefetch_interval);
  return *addr;
}

// Possibly the ugliest for loop the world has seen. C++ does not allow
// multiple types in the declaration section of the for loop. In this case
// we are only dealing with pointers and hence can cast them. It looks ugly
// but macros are ugly and therefore it's fine to make things absurdly ugly.
#define DO_JAVA_THREADS(LIST, X)                                                                                          \
    for (JavaThread *MACRO_scan_interval = (JavaThread*)(uintptr_t)PrefetchScanIntervalInBytes,                           \
             *MACRO_list = (JavaThread*)(LIST),                                                                           \
             **MACRO_end = ((JavaThread**)((ThreadsList*)MACRO_list)->threads()) + ((ThreadsList*)MACRO_list)->length(),  \
             **MACRO_current_p = (JavaThread**)((ThreadsList*)MACRO_list)->threads(),                                     \
             *X = (JavaThread*)prefetch_and_load_ptr((void**)MACRO_current_p, (intx)MACRO_scan_interval);                 \
         MACRO_current_p != MACRO_end;                                                                                    \
         MACRO_current_p++,                                                                                               \
             X = (JavaThread*)prefetch_and_load_ptr((void**)MACRO_current_p, (intx)MACRO_scan_interval))

// All JavaThreads
#define ALL_JAVA_THREADS(X) DO_JAVA_THREADS(ThreadsSMRSupport::get_java_thread_list(), X)

<<<<<<< HEAD
void Threads::java_threads_do(ThreadClosure* tc) {
  assert_locked_or_safepoint(Threads_lock);
  ALL_JAVA_THREADS(p) {
    tc->do_thread(p);
  }
}

// All JavaThreads + all non-JavaThreads (i.e., every thread in the system)
void Threads::threads_do(ThreadClosure* tc) {
  assert_locked_or_safepoint(Threads_lock);
  // ALL_JAVA_THREADS iterates through all JavaThreads
  ALL_JAVA_THREADS(p) {
    tc->do_thread(p);
  }
=======
// All non-JavaThreads (i.e., every non-JavaThread in the system).
void Threads::non_java_threads_do(ThreadClosure* tc) {
>>>>>>> 7d987653
  // Someday we could have a table or list of all non-JavaThreads.
  // For now, just manually iterate through them.
  tc->do_thread(VMThread::vm_thread());
  if (Universe::heap() != NULL) {
    Universe::heap()->gc_threads_do(tc);
  }
  WatcherThread *wt = WatcherThread::watcher_thread();
  // Strictly speaking, the following NULL check isn't sufficient to make sure
  // the data for WatcherThread is still valid upon being examined. However,
  // considering that WatchThread terminates when the VM is on the way to
  // exit at safepoint, the chance of the above is extremely small. The right
  // way to prevent termination of WatcherThread would be to acquire
  // Terminator_lock, but we can't do that without violating the lock rank
  // checking in some cases.
  if (wt != NULL) {
    tc->do_thread(wt);
  }

#if INCLUDE_TRACE
  Thread* sampler_thread = TracingExport::sampler_thread_acquire();
  if (sampler_thread != NULL) {
    tc->do_thread(sampler_thread);
  }
#endif

  // If CompilerThreads ever become non-JavaThreads, add them here
}

// All JavaThreads + all non-JavaThreads (i.e., every thread in the system).
void Threads::threads_do(ThreadClosure* tc) {
  assert_locked_or_safepoint(Threads_lock);
  // ALL_JAVA_THREADS iterates through all JavaThreads.
  ALL_JAVA_THREADS(p) {
    tc->do_thread(p);
  }
  non_java_threads_do(tc);
}

void Threads::possibly_parallel_threads_do(bool is_par, ThreadClosure* tc) {
  int cp = Threads::thread_claim_parity();
  ALL_JAVA_THREADS(p) {
    if (p->claim_oops_do(is_par, cp)) {
      tc->do_thread(p);
    }
  }
  VMThread* vmt = VMThread::vm_thread();
  if (vmt->claim_oops_do(is_par, cp)) {
    tc->do_thread(vmt);
  }
}

// The system initialization in the library has three phases.
//
// Phase 1: java.lang.System class initialization
//     java.lang.System is a primordial class loaded and initialized
//     by the VM early during startup.  java.lang.System.<clinit>
//     only does registerNatives and keeps the rest of the class
//     initialization work later until thread initialization completes.
//
//     System.initPhase1 initializes the system properties, the static
//     fields in, out, and err. Set up java signal handlers, OS-specific
//     system settings, and thread group of the main thread.
static void call_initPhase1(TRAPS) {
  Klass* klass =  SystemDictionary::resolve_or_fail(vmSymbols::java_lang_System(), true, CHECK);
  JavaValue result(T_VOID);
  JavaCalls::call_static(&result, klass, vmSymbols::initPhase1_name(),
                                         vmSymbols::void_method_signature(), CHECK);
}

// Phase 2. Module system initialization
//     This will initialize the module system.  Only java.base classes
//     can be loaded until phase 2 completes.
//
//     Call System.initPhase2 after the compiler initialization and jsr292
//     classes get initialized because module initialization runs a lot of java
//     code, that for performance reasons, should be compiled.  Also, this will
//     enable the startup code to use lambda and other language features in this
//     phase and onward.
//
//     After phase 2, The VM will begin search classes from -Xbootclasspath/a.
static void call_initPhase2(TRAPS) {
  TraceTime timer("Initialize module system", TRACETIME_LOG(Info, startuptime));

  Klass* klass = SystemDictionary::resolve_or_fail(vmSymbols::java_lang_System(), true, CHECK);

  JavaValue result(T_INT);
  JavaCallArguments args;
  args.push_int(DisplayVMOutputToStderr);
  args.push_int(log_is_enabled(Debug, init)); // print stack trace if exception thrown
  JavaCalls::call_static(&result, klass, vmSymbols::initPhase2_name(),
                                         vmSymbols::boolean_boolean_int_signature(), &args, CHECK);
  if (result.get_jint() != JNI_OK) {
    vm_exit_during_initialization(); // no message or exception
  }

  universe_post_module_init();
}

// Phase 3. final setup - set security manager, system class loader and TCCL
//
//     This will instantiate and set the security manager, set the system class
//     loader as well as the thread context class loader.  The security manager
//     and system class loader may be a custom class loaded from -Xbootclasspath/a,
//     other modules or the application's classpath.
static void call_initPhase3(TRAPS) {
  Klass* klass = SystemDictionary::resolve_or_fail(vmSymbols::java_lang_System(), true, CHECK);
  JavaValue result(T_VOID);
  JavaCalls::call_static(&result, klass, vmSymbols::initPhase3_name(),
                                         vmSymbols::void_method_signature(), CHECK);
}

void Threads::initialize_java_lang_classes(JavaThread* main_thread, TRAPS) {
  TraceTime timer("Initialize java.lang classes", TRACETIME_LOG(Info, startuptime));

  if (EagerXrunInit && Arguments::init_libraries_at_startup()) {
    create_vm_init_libraries();
  }

  initialize_class(vmSymbols::java_lang_String(), CHECK);

  // Inject CompactStrings value after the static initializers for String ran.
  java_lang_String::set_compact_strings(CompactStrings);

  // Initialize java_lang.System (needed before creating the thread)
  initialize_class(vmSymbols::java_lang_System(), CHECK);
  // The VM creates & returns objects of this class. Make sure it's initialized.
  initialize_class(vmSymbols::java_lang_Class(), CHECK);
  initialize_class(vmSymbols::java_lang_ThreadGroup(), CHECK);
  Handle thread_group = create_initial_thread_group(CHECK);
  Universe::set_main_thread_group(thread_group());
  initialize_class(vmSymbols::java_lang_Thread(), CHECK);
  oop thread_object = create_initial_thread(thread_group, main_thread, CHECK);
  main_thread->set_threadObj(thread_object);
  // Set thread status to running since main thread has
  // been started and running.
  java_lang_Thread::set_thread_status(thread_object,
                                      java_lang_Thread::RUNNABLE);

  // The VM creates objects of this class.
  initialize_class(vmSymbols::java_lang_Module(), CHECK);

  // The VM preresolves methods to these classes. Make sure that they get initialized
  initialize_class(vmSymbols::java_lang_reflect_Method(), CHECK);
  initialize_class(vmSymbols::java_lang_ref_Finalizer(), CHECK);

  // Phase 1 of the system initialization in the library, java.lang.System class initialization
  call_initPhase1(CHECK);

  // get the Java runtime name after java.lang.System is initialized
  JDK_Version::set_runtime_name(get_java_runtime_name(THREAD));
  JDK_Version::set_runtime_version(get_java_runtime_version(THREAD));

  // an instance of OutOfMemory exception has been allocated earlier
  initialize_class(vmSymbols::java_lang_OutOfMemoryError(), CHECK);
  initialize_class(vmSymbols::java_lang_NullPointerException(), CHECK);
  initialize_class(vmSymbols::java_lang_ClassCastException(), CHECK);
  initialize_class(vmSymbols::java_lang_ArrayStoreException(), CHECK);
  initialize_class(vmSymbols::java_lang_ArithmeticException(), CHECK);
  initialize_class(vmSymbols::java_lang_StackOverflowError(), CHECK);
  initialize_class(vmSymbols::java_lang_IllegalMonitorStateException(), CHECK);
  initialize_class(vmSymbols::java_lang_IllegalArgumentException(), CHECK);
}

void Threads::initialize_jsr292_core_classes(TRAPS) {
  TraceTime timer("Initialize java.lang.invoke classes", TRACETIME_LOG(Info, startuptime));

  initialize_class(vmSymbols::java_lang_invoke_MethodHandle(), CHECK);
  initialize_class(vmSymbols::java_lang_invoke_ResolvedMethodName(), CHECK);
  initialize_class(vmSymbols::java_lang_invoke_MemberName(), CHECK);
  initialize_class(vmSymbols::java_lang_invoke_MethodHandleNatives(), CHECK);
}

jint Threads::create_vm(JavaVMInitArgs* args, bool* canTryAgain) {
  extern void JDK_Version_init();

  // Preinitialize version info.
  VM_Version::early_initialize();

  // Check version
  if (!is_supported_jni_version(args->version)) return JNI_EVERSION;

  // Initialize library-based TLS
  ThreadLocalStorage::init();

  // Initialize the output stream module
  ostream_init();

  // Process java launcher properties.
  Arguments::process_sun_java_launcher_properties(args);

  // Initialize the os module
  os::init();

  // Record VM creation timing statistics
  TraceVmCreationTime create_vm_timer;
  create_vm_timer.start();

  // Initialize system properties.
  Arguments::init_system_properties();

  // So that JDK version can be used as a discriminator when parsing arguments
  JDK_Version_init();

  // Update/Initialize System properties after JDK version number is known
  Arguments::init_version_specific_system_properties();

  // Make sure to initialize log configuration *before* parsing arguments
  LogConfiguration::initialize(create_vm_timer.begin_time());

  // Parse arguments
  // Note: this internally calls os::init_container_support()
  jint parse_result = Arguments::parse(args);
  if (parse_result != JNI_OK) return parse_result;

  os::init_before_ergo();

  jint ergo_result = Arguments::apply_ergo();
  if (ergo_result != JNI_OK) return ergo_result;

  // Final check of all ranges after ergonomics which may change values.
  if (!CommandLineFlagRangeList::check_ranges()) {
    return JNI_EINVAL;
  }

  // Final check of all 'AfterErgo' constraints after ergonomics which may change values.
  bool constraint_result = CommandLineFlagConstraintList::check_constraints(CommandLineFlagConstraint::AfterErgo);
  if (!constraint_result) {
    return JNI_EINVAL;
  }

  CommandLineFlagWriteableList::mark_startup();

  if (PauseAtStartup) {
    os::pause();
  }

  HOTSPOT_VM_INIT_BEGIN();

  // Timing (must come after argument parsing)
  TraceTime timer("Create VM", TRACETIME_LOG(Info, startuptime));

#ifdef CAN_SHOW_REGISTERS_ON_ASSERT
  // Initialize assert poison page mechanism.
  if (ShowRegistersOnAssert) {
    initialize_assert_poison();
  }
#endif // CAN_SHOW_REGISTERS_ON_ASSERT

  // Initialize the os module after parsing the args
  jint os_init_2_result = os::init_2();
  if (os_init_2_result != JNI_OK) return os_init_2_result;

  SafepointMechanism::initialize();

  jint adjust_after_os_result = Arguments::adjust_after_os();
  if (adjust_after_os_result != JNI_OK) return adjust_after_os_result;

  // Initialize output stream logging
  ostream_init_log();

  // Convert -Xrun to -agentlib: if there is no JVM_OnLoad
  // Must be before create_vm_init_agents()
  if (Arguments::init_libraries_at_startup()) {
    convert_vm_init_libraries_to_agents();
  }

  // Launch -agentlib/-agentpath and converted -Xrun agents
  if (Arguments::init_agents_at_startup()) {
    create_vm_init_agents();
  }

  // Initialize Threads state
  _thread_list = NULL;
  _number_of_threads = 0;
  _number_of_non_daemon_threads = 0;

  // Initialize global data structures and create system classes in heap
  vm_init_globals();

#if INCLUDE_JVMCI
  if (JVMCICounterSize > 0) {
    JavaThread::_jvmci_old_thread_counters = NEW_C_HEAP_ARRAY(jlong, JVMCICounterSize, mtInternal);
    memset(JavaThread::_jvmci_old_thread_counters, 0, sizeof(jlong) * JVMCICounterSize);
  } else {
    JavaThread::_jvmci_old_thread_counters = NULL;
  }
#endif // INCLUDE_JVMCI

  // Attach the main thread to this os thread
  JavaThread* main_thread = new JavaThread();
  main_thread->set_thread_state(_thread_in_vm);
  main_thread->initialize_thread_current();
  // must do this before set_active_handles
  main_thread->record_stack_base_and_size();
  main_thread->set_active_handles(JNIHandleBlock::allocate_block());

  if (!main_thread->set_as_starting_thread()) {
    vm_shutdown_during_initialization(
                                      "Failed necessary internal allocation. Out of swap space");
    main_thread->smr_delete();
    *canTryAgain = false; // don't let caller call JNI_CreateJavaVM again
    return JNI_ENOMEM;
  }

  // Enable guard page *after* os::create_main_thread(), otherwise it would
  // crash Linux VM, see notes in os_linux.cpp.
  main_thread->create_stack_guard_pages();

  // Initialize Java-Level synchronization subsystem
  ObjectMonitor::Initialize();

  // Initialize global modules
  jint status = init_globals();
  if (status != JNI_OK) {
    main_thread->smr_delete();
    *canTryAgain = false; // don't let caller call JNI_CreateJavaVM again
    return status;
  }

  if (TRACE_INITIALIZE() != JNI_OK) {
    vm_exit_during_initialization("Failed to initialize tracing backend");
  }

  // Should be done after the heap is fully created
  main_thread->cache_global_variables();

  HandleMark hm;

  { MutexLocker mu(Threads_lock);
    Threads::add(main_thread);
  }

  // Any JVMTI raw monitors entered in onload will transition into
  // real raw monitor. VM is setup enough here for raw monitor enter.
  JvmtiExport::transition_pending_onload_raw_monitors();

  // Create the VMThread
  { TraceTime timer("Start VMThread", TRACETIME_LOG(Info, startuptime));

  VMThread::create();
    Thread* vmthread = VMThread::vm_thread();

    if (!os::create_thread(vmthread, os::vm_thread)) {
      vm_exit_during_initialization("Cannot create VM thread. "
                                    "Out of system resources.");
    }

    // Wait for the VM thread to become ready, and VMThread::run to initialize
    // Monitors can have spurious returns, must always check another state flag
    {
      MutexLocker ml(Notify_lock);
      os::start_thread(vmthread);
      while (vmthread->active_handles() == NULL) {
        Notify_lock->wait();
      }
    }
  }

  assert(Universe::is_fully_initialized(), "not initialized");
  if (VerifyDuringStartup) {
    // Make sure we're starting with a clean slate.
    VM_Verify verify_op;
    VMThread::execute(&verify_op);
  }

  Thread* THREAD = Thread::current();

  // Always call even when there are not JVMTI environments yet, since environments
  // may be attached late and JVMTI must track phases of VM execution
  JvmtiExport::enter_early_start_phase();

  // Notify JVMTI agents that VM has started (JNI is up) - nop if no agents.
  JvmtiExport::post_early_vm_start();

  initialize_java_lang_classes(main_thread, CHECK_JNI_ERR);

  // We need this for ClassDataSharing - the initial vm.info property is set
  // with the default value of CDS "sharing" which may be reset through
  // command line options.
  reset_vm_info_property(CHECK_JNI_ERR);

  quicken_jni_functions();

  // No more stub generation allowed after that point.
  StubCodeDesc::freeze();

  // Set flag that basic initialization has completed. Used by exceptions and various
  // debug stuff, that does not work until all basic classes have been initialized.
  set_init_completed();

  LogConfiguration::post_initialize();
  Metaspace::post_initialize();

  HOTSPOT_VM_INIT_END();

  // record VM initialization completion time
#if INCLUDE_MANAGEMENT
  Management::record_vm_init_completed();
#endif // INCLUDE_MANAGEMENT

  // Signal Dispatcher needs to be started before VMInit event is posted
  os::signal_init(CHECK_JNI_ERR);

  // Start Attach Listener if +StartAttachListener or it can't be started lazily
  if (!DisableAttachMechanism) {
    AttachListener::vm_start();
    if (StartAttachListener || AttachListener::init_at_startup()) {
      AttachListener::init();
    }
  }

  // Launch -Xrun agents
  // Must be done in the JVMTI live phase so that for backward compatibility the JDWP
  // back-end can launch with -Xdebug -Xrunjdwp.
  if (!EagerXrunInit && Arguments::init_libraries_at_startup()) {
    create_vm_init_libraries();
  }

  if (CleanChunkPoolAsync) {
    Chunk::start_chunk_pool_cleaner_task();
  }

  // initialize compiler(s)
#if defined(COMPILER1) || COMPILER2_OR_JVMCI
#if INCLUDE_JVMCI
  bool force_JVMCI_intialization = false;
  if (EnableJVMCI) {
    // Initialize JVMCI eagerly when it is explicitly requested.
    // Or when JVMCIPrintProperties is enabled.
    // The JVMCI Java initialization code will read this flag and
    // do the printing if it's set.
    force_JVMCI_intialization = EagerJVMCI || JVMCIPrintProperties;

    if (!force_JVMCI_intialization) {
      // 8145270: Force initialization of JVMCI runtime otherwise requests for blocking
      // compilations via JVMCI will not actually block until JVMCI is initialized.
      force_JVMCI_intialization = UseJVMCICompiler && (!UseInterpreter || !BackgroundCompilation);
    }
  }
#endif
  CompileBroker::compilation_init_phase1(CHECK_JNI_ERR);
  // Postpone completion of compiler initialization to after JVMCI
  // is initialized to avoid timeouts of blocking compilations.
  if (JVMCI_ONLY(!force_JVMCI_intialization) NOT_JVMCI(true)) {
    CompileBroker::compilation_init_phase2();
  }
#endif

  // Pre-initialize some JSR292 core classes to avoid deadlock during class loading.
  // It is done after compilers are initialized, because otherwise compilations of
  // signature polymorphic MH intrinsics can be missed
  // (see SystemDictionary::find_method_handle_intrinsic).
  initialize_jsr292_core_classes(CHECK_JNI_ERR);

  // This will initialize the module system.  Only java.base classes can be
  // loaded until phase 2 completes
  call_initPhase2(CHECK_JNI_ERR);

  // Always call even when there are not JVMTI environments yet, since environments
  // may be attached late and JVMTI must track phases of VM execution
  JvmtiExport::enter_start_phase();

  // Notify JVMTI agents that VM has started (JNI is up) - nop if no agents.
  JvmtiExport::post_vm_start();

  // Final system initialization including security manager and system class loader
  call_initPhase3(CHECK_JNI_ERR);

  // cache the system and platform class loaders
  SystemDictionary::compute_java_loaders(CHECK_JNI_ERR);

#if INCLUDE_CDS
  if (DumpSharedSpaces) {
    // capture the module path info from the ModuleEntryTable
    ClassLoader::initialize_module_path(THREAD);
  }
#endif

#if INCLUDE_JVMCI
  if (force_JVMCI_intialization) {
    JVMCIRuntime::force_initialization(CHECK_JNI_ERR);
    CompileBroker::compilation_init_phase2();
  }
#endif

  // Always call even when there are not JVMTI environments yet, since environments
  // may be attached late and JVMTI must track phases of VM execution
  JvmtiExport::enter_live_phase();

  // Notify JVMTI agents that VM initialization is complete - nop if no agents.
  JvmtiExport::post_vm_initialized();

  if (TRACE_START() != JNI_OK) {
    vm_exit_during_initialization("Failed to start tracing backend.");
  }

#if INCLUDE_MANAGEMENT
  Management::initialize(THREAD);

  if (HAS_PENDING_EXCEPTION) {
    // management agent fails to start possibly due to
    // configuration problem and is responsible for printing
    // stack trace if appropriate. Simply exit VM.
    vm_exit(1);
  }
#endif // INCLUDE_MANAGEMENT

  if (MemProfiling)                   MemProfiler::engage();
  StatSampler::engage();
  if (CheckJNICalls)                  JniPeriodicChecker::engage();

  BiasedLocking::init();

#if INCLUDE_RTM_OPT
  RTMLockingCounters::init();
#endif

  if (JDK_Version::current().post_vm_init_hook_enabled()) {
    call_postVMInitHook(THREAD);
    // The Java side of PostVMInitHook.run must deal with all
    // exceptions and provide means of diagnosis.
    if (HAS_PENDING_EXCEPTION) {
      CLEAR_PENDING_EXCEPTION;
    }
  }

  {
    MutexLocker ml(PeriodicTask_lock);
    // Make sure the WatcherThread can be started by WatcherThread::start()
    // or by dynamic enrollment.
    WatcherThread::make_startable();
    // Start up the WatcherThread if there are any periodic tasks
    // NOTE:  All PeriodicTasks should be registered by now. If they
    //   aren't, late joiners might appear to start slowly (we might
    //   take a while to process their first tick).
    if (PeriodicTask::num_tasks() > 0) {
      WatcherThread::start();
    }
  }

  create_vm_timer.end();
#ifdef ASSERT
  _vm_complete = true;
#endif

  if (DumpSharedSpaces) {
    MetaspaceShared::preload_and_dump(CHECK_JNI_ERR);
    ShouldNotReachHere();
  }

  return JNI_OK;
}

// type for the Agent_OnLoad and JVM_OnLoad entry points
extern "C" {
  typedef jint (JNICALL *OnLoadEntry_t)(JavaVM *, char *, void *);
}
// Find a command line agent library and return its entry point for
//         -agentlib:  -agentpath:   -Xrun
// num_symbol_entries must be passed-in since only the caller knows the number of symbols in the array.
static OnLoadEntry_t lookup_on_load(AgentLibrary* agent,
                                    const char *on_load_symbols[],
                                    size_t num_symbol_entries) {
  OnLoadEntry_t on_load_entry = NULL;
  void *library = NULL;

  if (!agent->valid()) {
    char buffer[JVM_MAXPATHLEN];
    char ebuf[1024] = "";
    const char *name = agent->name();
    const char *msg = "Could not find agent library ";

    // First check to see if agent is statically linked into executable
    if (os::find_builtin_agent(agent, on_load_symbols, num_symbol_entries)) {
      library = agent->os_lib();
    } else if (agent->is_absolute_path()) {
      library = os::dll_load(name, ebuf, sizeof ebuf);
      if (library == NULL) {
        const char *sub_msg = " in absolute path, with error: ";
        size_t len = strlen(msg) + strlen(name) + strlen(sub_msg) + strlen(ebuf) + 1;
        char *buf = NEW_C_HEAP_ARRAY(char, len, mtThread);
        jio_snprintf(buf, len, "%s%s%s%s", msg, name, sub_msg, ebuf);
        // If we can't find the agent, exit.
        vm_exit_during_initialization(buf, NULL);
        FREE_C_HEAP_ARRAY(char, buf);
      }
    } else {
      // Try to load the agent from the standard dll directory
      if (os::dll_locate_lib(buffer, sizeof(buffer), Arguments::get_dll_dir(),
                             name)) {
        library = os::dll_load(buffer, ebuf, sizeof ebuf);
      }
      if (library == NULL) { // Try the library path directory.
        if (os::dll_build_name(buffer, sizeof(buffer), name)) {
          library = os::dll_load(buffer, ebuf, sizeof ebuf);
        }
        if (library == NULL) {
          const char *sub_msg = " on the library path, with error: ";
          const char *sub_msg2 = "\nModule java.instrument may be missing from runtime image.";

          size_t len = strlen(msg) + strlen(name) + strlen(sub_msg) +
                       strlen(ebuf) + strlen(sub_msg2) + 1;
          char *buf = NEW_C_HEAP_ARRAY(char, len, mtThread);
          if (!agent->is_instrument_lib()) {
            jio_snprintf(buf, len, "%s%s%s%s", msg, name, sub_msg, ebuf);
          } else {
            jio_snprintf(buf, len, "%s%s%s%s%s", msg, name, sub_msg, ebuf, sub_msg2);
          }
          // If we can't find the agent, exit.
          vm_exit_during_initialization(buf, NULL);
          FREE_C_HEAP_ARRAY(char, buf);
        }
      }
    }
    agent->set_os_lib(library);
    agent->set_valid();
  }

  // Find the OnLoad function.
  on_load_entry =
    CAST_TO_FN_PTR(OnLoadEntry_t, os::find_agent_function(agent,
                                                          false,
                                                          on_load_symbols,
                                                          num_symbol_entries));
  return on_load_entry;
}

// Find the JVM_OnLoad entry point
static OnLoadEntry_t lookup_jvm_on_load(AgentLibrary* agent) {
  const char *on_load_symbols[] = JVM_ONLOAD_SYMBOLS;
  return lookup_on_load(agent, on_load_symbols, sizeof(on_load_symbols) / sizeof(char*));
}

// Find the Agent_OnLoad entry point
static OnLoadEntry_t lookup_agent_on_load(AgentLibrary* agent) {
  const char *on_load_symbols[] = AGENT_ONLOAD_SYMBOLS;
  return lookup_on_load(agent, on_load_symbols, sizeof(on_load_symbols) / sizeof(char*));
}

// For backwards compatibility with -Xrun
// Convert libraries with no JVM_OnLoad, but which have Agent_OnLoad to be
// treated like -agentpath:
// Must be called before agent libraries are created
void Threads::convert_vm_init_libraries_to_agents() {
  AgentLibrary* agent;
  AgentLibrary* next;

  for (agent = Arguments::libraries(); agent != NULL; agent = next) {
    next = agent->next();  // cache the next agent now as this agent may get moved off this list
    OnLoadEntry_t on_load_entry = lookup_jvm_on_load(agent);

    // If there is an JVM_OnLoad function it will get called later,
    // otherwise see if there is an Agent_OnLoad
    if (on_load_entry == NULL) {
      on_load_entry = lookup_agent_on_load(agent);
      if (on_load_entry != NULL) {
        // switch it to the agent list -- so that Agent_OnLoad will be called,
        // JVM_OnLoad won't be attempted and Agent_OnUnload will
        Arguments::convert_library_to_agent(agent);
      } else {
        vm_exit_during_initialization("Could not find JVM_OnLoad or Agent_OnLoad function in the library", agent->name());
      }
    }
  }
}

// Create agents for -agentlib:  -agentpath:  and converted -Xrun
// Invokes Agent_OnLoad
// Called very early -- before JavaThreads exist
void Threads::create_vm_init_agents() {
  extern struct JavaVM_ main_vm;
  AgentLibrary* agent;

  JvmtiExport::enter_onload_phase();

  for (agent = Arguments::agents(); agent != NULL; agent = agent->next()) {
    OnLoadEntry_t  on_load_entry = lookup_agent_on_load(agent);

    if (on_load_entry != NULL) {
      // Invoke the Agent_OnLoad function
      jint err = (*on_load_entry)(&main_vm, agent->options(), NULL);
      if (err != JNI_OK) {
        vm_exit_during_initialization("agent library failed to init", agent->name());
      }
    } else {
      vm_exit_during_initialization("Could not find Agent_OnLoad function in the agent library", agent->name());
    }
  }
  JvmtiExport::enter_primordial_phase();
}

extern "C" {
  typedef void (JNICALL *Agent_OnUnload_t)(JavaVM *);
}

void Threads::shutdown_vm_agents() {
  // Send any Agent_OnUnload notifications
  const char *on_unload_symbols[] = AGENT_ONUNLOAD_SYMBOLS;
  size_t num_symbol_entries = ARRAY_SIZE(on_unload_symbols);
  extern struct JavaVM_ main_vm;
  for (AgentLibrary* agent = Arguments::agents(); agent != NULL; agent = agent->next()) {

    // Find the Agent_OnUnload function.
    Agent_OnUnload_t unload_entry = CAST_TO_FN_PTR(Agent_OnUnload_t,
                                                   os::find_agent_function(agent,
                                                   false,
                                                   on_unload_symbols,
                                                   num_symbol_entries));

    // Invoke the Agent_OnUnload function
    if (unload_entry != NULL) {
      JavaThread* thread = JavaThread::current();
      ThreadToNativeFromVM ttn(thread);
      HandleMark hm(thread);
      (*unload_entry)(&main_vm);
    }
  }
}

// Called for after the VM is initialized for -Xrun libraries which have not been converted to agent libraries
// Invokes JVM_OnLoad
void Threads::create_vm_init_libraries() {
  extern struct JavaVM_ main_vm;
  AgentLibrary* agent;

  for (agent = Arguments::libraries(); agent != NULL; agent = agent->next()) {
    OnLoadEntry_t on_load_entry = lookup_jvm_on_load(agent);

    if (on_load_entry != NULL) {
      // Invoke the JVM_OnLoad function
      JavaThread* thread = JavaThread::current();
      ThreadToNativeFromVM ttn(thread);
      HandleMark hm(thread);
      jint err = (*on_load_entry)(&main_vm, agent->options(), NULL);
      if (err != JNI_OK) {
        vm_exit_during_initialization("-Xrun library failed to init", agent->name());
      }
    } else {
      vm_exit_during_initialization("Could not find JVM_OnLoad function in -Xrun library", agent->name());
    }
  }
}


// Last thread running calls java.lang.Shutdown.shutdown()
void JavaThread::invoke_shutdown_hooks() {
  HandleMark hm(this);

  // We could get here with a pending exception, if so clear it now.
  if (this->has_pending_exception()) {
    this->clear_pending_exception();
  }

  EXCEPTION_MARK;
  Klass* shutdown_klass =
    SystemDictionary::resolve_or_null(vmSymbols::java_lang_Shutdown(),
                                      THREAD);
  if (shutdown_klass != NULL) {
    // SystemDictionary::resolve_or_null will return null if there was
    // an exception.  If we cannot load the Shutdown class, just don't
    // call Shutdown.shutdown() at all.  This will mean the shutdown hooks
    // won't be run.  Note that if a shutdown hook was registered,
    // the Shutdown class would have already been loaded
    // (Runtime.addShutdownHook will load it).
    JavaValue result(T_VOID);
    JavaCalls::call_static(&result,
                           shutdown_klass,
                           vmSymbols::shutdown_method_name(),
                           vmSymbols::void_method_signature(),
                           THREAD);
  }
  CLEAR_PENDING_EXCEPTION;
}

// Threads::destroy_vm() is normally called from jni_DestroyJavaVM() when
// the program falls off the end of main(). Another VM exit path is through
// vm_exit() when the program calls System.exit() to return a value or when
// there is a serious error in VM. The two shutdown paths are not exactly
// the same, but they share Shutdown.shutdown() at Java level and before_exit()
// and VM_Exit op at VM level.
//
// Shutdown sequence:
//   + Shutdown native memory tracking if it is on
//   + Wait until we are the last non-daemon thread to execute
//     <-- every thing is still working at this moment -->
//   + Call java.lang.Shutdown.shutdown(), which will invoke Java level
//        shutdown hooks
//   + Call before_exit(), prepare for VM exit
//      > run VM level shutdown hooks (they are registered through JVM_OnExit(),
//        currently the only user of this mechanism is File.deleteOnExit())
//      > stop StatSampler, watcher thread, CMS threads,
//        post thread end and vm death events to JVMTI,
//        stop signal thread
//   + Call JavaThread::exit(), it will:
//      > release JNI handle blocks, remove stack guard pages
//      > remove this thread from Threads list
//     <-- no more Java code from this thread after this point -->
//   + Stop VM thread, it will bring the remaining VM to a safepoint and stop
//     the compiler threads at safepoint
//     <-- do not use anything that could get blocked by Safepoint -->
//   + Disable tracing at JNI/JVM barriers
//   + Set _vm_exited flag for threads that are still running native code
//   + Delete this thread
//   + Call exit_globals()
//      > deletes tty
//      > deletes PerfMemory resources
//   + Return to caller

bool Threads::destroy_vm() {
  JavaThread* thread = JavaThread::current();

#ifdef ASSERT
  _vm_complete = false;
#endif
  // Wait until we are the last non-daemon thread to execute
  { MutexLocker nu(Threads_lock);
    while (Threads::number_of_non_daemon_threads() > 1)
      // This wait should make safepoint checks, wait without a timeout,
      // and wait as a suspend-equivalent condition.
      Threads_lock->wait(!Mutex::_no_safepoint_check_flag, 0,
                         Mutex::_as_suspend_equivalent_flag);
  }

  EventShutdown e;
  if (e.should_commit()) {
    e.set_reason("No remaining non-daemon Java threads");
    e.commit();
  }

  // Hang forever on exit if we are reporting an error.
  if (ShowMessageBoxOnError && VMError::is_error_reported()) {
    os::infinite_sleep();
  }
  os::wait_for_keypress_at_exit();

  // run Java level shutdown hooks
  thread->invoke_shutdown_hooks();

  before_exit(thread);

  thread->exit(true);

  // Stop VM thread.
  {
    // 4945125 The vm thread comes to a safepoint during exit.
    // GC vm_operations can get caught at the safepoint, and the
    // heap is unparseable if they are caught. Grab the Heap_lock
    // to prevent this. The GC vm_operations will not be able to
    // queue until after the vm thread is dead. After this point,
    // we'll never emerge out of the safepoint before the VM exits.

    MutexLocker ml(Heap_lock);

    VMThread::wait_for_vm_thread_exit();
    assert(SafepointSynchronize::is_at_safepoint(), "VM thread should exit at Safepoint");
    VMThread::destroy();
  }

  // Now, all Java threads are gone except daemon threads. Daemon threads
  // running Java code or in VM are stopped by the Safepoint. However,
  // daemon threads executing native code are still running.  But they
  // will be stopped at native=>Java/VM barriers. Note that we can't
  // simply kill or suspend them, as it is inherently deadlock-prone.

  VM_Exit::set_vm_exited();

  // Clean up ideal graph printers after the VMThread has started
  // the final safepoint which will block all the Compiler threads.
  // Note that this Thread has already logically exited so the
  // clean_up() function's use of a JavaThreadIteratorWithHandle
  // would be a problem except set_vm_exited() has remembered the
  // shutdown thread which is granted a policy exception.
#if defined(COMPILER2) && !defined(PRODUCT)
  IdealGraphPrinter::clean_up();
#endif

  notify_vm_shutdown();

  // We are after VM_Exit::set_vm_exited() so we can't call
  // thread->smr_delete() or we will block on the Threads_lock.
  // Deleting the shutdown thread here is safe because another
  // JavaThread cannot have an active ThreadsListHandle for
  // this JavaThread.
  delete thread;

#if INCLUDE_JVMCI
  if (JVMCICounterSize > 0) {
    FREE_C_HEAP_ARRAY(jlong, JavaThread::_jvmci_old_thread_counters);
  }
#endif

  // exit_globals() will delete tty
  exit_globals();

  LogConfiguration::finalize();

  return true;
}


jboolean Threads::is_supported_jni_version_including_1_1(jint version) {
  if (version == JNI_VERSION_1_1) return JNI_TRUE;
  return is_supported_jni_version(version);
}


jboolean Threads::is_supported_jni_version(jint version) {
  if (version == JNI_VERSION_1_2) return JNI_TRUE;
  if (version == JNI_VERSION_1_4) return JNI_TRUE;
  if (version == JNI_VERSION_1_6) return JNI_TRUE;
  if (version == JNI_VERSION_1_8) return JNI_TRUE;
  if (version == JNI_VERSION_9) return JNI_TRUE;
  if (version == JNI_VERSION_10) return JNI_TRUE;
  return JNI_FALSE;
}


void Threads::add(JavaThread* p, bool force_daemon) {
  // The threads lock must be owned at this point
  assert_locked_or_safepoint(Threads_lock);

  BarrierSet::barrier_set()->on_thread_attach(p);

  p->set_next(_thread_list);
  _thread_list = p;

  // Once a JavaThread is added to the Threads list, smr_delete() has
  // to be used to delete it. Otherwise we can just delete it directly.
  p->set_on_thread_list();

  _number_of_threads++;
  oop threadObj = p->threadObj();
  bool daemon = true;
  // Bootstrapping problem: threadObj can be null for initial
  // JavaThread (or for threads attached via JNI)
  if ((!force_daemon) && (threadObj == NULL || !java_lang_Thread::is_daemon(threadObj))) {
    _number_of_non_daemon_threads++;
    daemon = false;
  }

  ThreadService::add_thread(p, daemon);

  // Maintain fast thread list
  ThreadsSMRSupport::add_thread(p);

  // Possible GC point.
  Events::log(p, "Thread added: " INTPTR_FORMAT, p2i(p));
}

void Threads::remove(JavaThread* p) {

  // Reclaim the objectmonitors from the omInUseList and omFreeList of the moribund thread.
  ObjectSynchronizer::omFlush(p);

  // Extra scope needed for Thread_lock, so we can check
  // that we do not remove thread without safepoint code notice
  { MutexLocker ml(Threads_lock);

    assert(ThreadsSMRSupport::get_java_thread_list()->includes(p), "p must be present");

    // Maintain fast thread list
    ThreadsSMRSupport::remove_thread(p);

    JavaThread* current = _thread_list;
    JavaThread* prev    = NULL;

    while (current != p) {
      prev    = current;
      current = current->next();
    }

    if (prev) {
      prev->set_next(current->next());
    } else {
      _thread_list = p->next();
    }

    _number_of_threads--;
    oop threadObj = p->threadObj();
    bool daemon = true;
    if (threadObj == NULL || !java_lang_Thread::is_daemon(threadObj)) {
      _number_of_non_daemon_threads--;
      daemon = false;

      // Only one thread left, do a notify on the Threads_lock so a thread waiting
      // on destroy_vm will wake up.
      if (number_of_non_daemon_threads() == 1) {
        Threads_lock->notify_all();
      }
    }
    ThreadService::remove_thread(p, daemon);

    // Make sure that safepoint code disregard this thread. This is needed since
    // the thread might mess around with locks after this point. This can cause it
    // to do callbacks into the safepoint code. However, the safepoint code is not aware
    // of this thread since it is removed from the queue.
    p->set_terminated_value();
  } // unlock Threads_lock

  // Since Events::log uses a lock, we grab it outside the Threads_lock
  Events::log(p, "Thread exited: " INTPTR_FORMAT, p2i(p));
}

// Operations on the Threads list for GC.  These are not explicitly locked,
// but the garbage collector must provide a safe context for them to run.
// In particular, these things should never be called when the Threads_lock
// is held by some other thread. (Note: the Safepoint abstraction also
// uses the Threads_lock to guarantee this property. It also makes sure that
// all threads gets blocked when exiting or starting).

void Threads::oops_do(OopClosure* f, CodeBlobClosure* cf) {
  ALL_JAVA_THREADS(p) {
    p->oops_do(f, cf);
  }
  VMThread::vm_thread()->oops_do(f, cf);
}

void Threads::change_thread_claim_parity() {
  // Set the new claim parity.
  assert(_thread_claim_parity >= 0 && _thread_claim_parity <= 2,
         "Not in range.");
  _thread_claim_parity++;
  if (_thread_claim_parity == 3) _thread_claim_parity = 1;
  assert(_thread_claim_parity >= 1 && _thread_claim_parity <= 2,
         "Not in range.");
}

#ifdef ASSERT
void Threads::assert_all_threads_claimed() {
  ALL_JAVA_THREADS(p) {
    const int thread_parity = p->oops_do_parity();
    assert((thread_parity == _thread_claim_parity),
           "Thread " PTR_FORMAT " has incorrect parity %d != %d", p2i(p), thread_parity, _thread_claim_parity);
  }
  VMThread* vmt = VMThread::vm_thread();
  const int thread_parity = vmt->oops_do_parity();
  assert((thread_parity == _thread_claim_parity),
         "VMThread " PTR_FORMAT " has incorrect parity %d != %d", p2i(vmt), thread_parity, _thread_claim_parity);
}
#endif // ASSERT

class ParallelOopsDoThreadClosure : public ThreadClosure {
private:
  OopClosure* _f;
  CodeBlobClosure* _cf;
  CodeBlobClosure* _nmethods_cl;
  ThreadClosure* _thread_cl;
public:
  ParallelOopsDoThreadClosure(OopClosure* f, CodeBlobClosure* cf, CodeBlobClosure* nmethods_cl, ThreadClosure* thread_cl) :
          _f(f), _cf(cf), _nmethods_cl(nmethods_cl), _thread_cl(thread_cl) {}
  void do_thread(Thread* t) {
    t->oops_do(_f, _cf);
    if (_thread_cl != NULL) {
      _thread_cl->do_thread(t);
    }
    if (_nmethods_cl != NULL && t->is_Java_thread() && !t->is_Code_cache_sweeper_thread()) {
      ((JavaThread*)t)->nmethods_do(_nmethods_cl);
    }
  }
};

void Threads::possibly_parallel_oops_do(bool is_par, OopClosure* f, CodeBlobClosure* cf, CodeBlobClosure* nmethods_cl,
                                        ThreadClosure* thread_cl) {
  ParallelOopsDoThreadClosure tc(f, cf, nmethods_cl, thread_cl);
  possibly_parallel_threads_do(is_par, &tc);
}

#if INCLUDE_ALL_GCS
// Used by ParallelScavenge
void Threads::create_thread_roots_tasks(GCTaskQueue* q) {
  ALL_JAVA_THREADS(p) {
    q->enqueue(new ThreadRootsTask(p));
  }
  q->enqueue(new ThreadRootsTask(VMThread::vm_thread()));
}

// Used by Parallel Old
void Threads::create_thread_roots_marking_tasks(GCTaskQueue* q) {
  ALL_JAVA_THREADS(p) {
    q->enqueue(new ThreadRootsMarkingTask(p));
  }
  q->enqueue(new ThreadRootsMarkingTask(VMThread::vm_thread()));
}

void JavaThread::set_gc_state(char in_prog) {
  _gc_state = in_prog;
}

void JavaThread::set_gc_state_all_threads(char in_prog) {
  assert_locked_or_safepoint(Threads_lock);
  _gc_state_global = in_prog;
  ALL_JAVA_THREADS(t) {
    t->set_gc_state(in_prog);
  }
}

#endif // INCLUDE_ALL_GCS

void Threads::nmethods_do(CodeBlobClosure* cf) {
  ALL_JAVA_THREADS(p) {
    // This is used by the code cache sweeper to mark nmethods that are active
    // on the stack of a Java thread. Ignore the sweeper thread itself to avoid
    // marking CodeCacheSweeperThread::_scanned_compiled_method as active.
    if(!p->is_Code_cache_sweeper_thread()) {
      p->nmethods_do(cf);
    }
  }
}

void Threads::metadata_do(void f(Metadata*)) {
  ALL_JAVA_THREADS(p) {
    p->metadata_do(f);
  }
}

class ThreadHandlesClosure : public ThreadClosure {
  void (*_f)(Metadata*);
 public:
  ThreadHandlesClosure(void f(Metadata*)) : _f(f) {}
  virtual void do_thread(Thread* thread) {
    thread->metadata_handles_do(_f);
  }
};

void Threads::metadata_handles_do(void f(Metadata*)) {
  // Only walk the Handles in Thread.
  ThreadHandlesClosure handles_closure(f);
  threads_do(&handles_closure);
}

void Threads::deoptimized_wrt_marked_nmethods() {
  ALL_JAVA_THREADS(p) {
    p->deoptimized_wrt_marked_nmethods();
  }
}


// Get count Java threads that are waiting to enter the specified monitor.
GrowableArray<JavaThread*>* Threads::get_pending_threads(ThreadsList * t_list,
                                                         int count,
                                                         address monitor) {
  GrowableArray<JavaThread*>* result = new GrowableArray<JavaThread*>(count);

  int i = 0;
  DO_JAVA_THREADS(t_list, p) {
    if (!p->can_call_java()) continue;

    address pending = (address)p->current_pending_monitor();
    if (pending == monitor) {             // found a match
      if (i < count) result->append(p);   // save the first count matches
      i++;
    }
  }

  return result;
}


JavaThread *Threads::owning_thread_from_monitor_owner(ThreadsList * t_list,
                                                      address owner) {
  // NULL owner means not locked so we can skip the search
  if (owner == NULL) return NULL;

  DO_JAVA_THREADS(t_list, p) {
    // first, see if owner is the address of a Java thread
    if (owner == (address)p) return p;
  }

  // Cannot assert on lack of success here since this function may be
  // used by code that is trying to report useful problem information
  // like deadlock detection.
  if (UseHeavyMonitors) return NULL;

  // If we didn't find a matching Java thread and we didn't force use of
  // heavyweight monitors, then the owner is the stack address of the
  // Lock Word in the owning Java thread's stack.
  //
  JavaThread* the_owner = NULL;
  DO_JAVA_THREADS(t_list, q) {
    if (q->is_lock_owned(owner)) {
      the_owner = q;
      break;
    }
  }

  // cannot assert on lack of success here; see above comment
  return the_owner;
}

// Threads::print_on() is called at safepoint by VM_PrintThreads operation.
void Threads::print_on(outputStream* st, bool print_stacks,
                       bool internal_format, bool print_concurrent_locks) {
  char buf[32];
  st->print_raw_cr(os::local_time_string(buf, sizeof(buf)));

  st->print_cr("Full thread dump %s (%s %s):",
               Abstract_VM_Version::vm_name(),
               Abstract_VM_Version::vm_release(),
               Abstract_VM_Version::vm_info_string());
  st->cr();

#if INCLUDE_SERVICES
  // Dump concurrent locks
  ConcurrentLocksDump concurrent_locks;
  if (print_concurrent_locks) {
    concurrent_locks.dump_at_safepoint();
  }
#endif // INCLUDE_SERVICES

  ThreadsSMRSupport::print_info_on(st);
  st->cr();

  ALL_JAVA_THREADS(p) {
    ResourceMark rm;
    p->print_on(st);
    if (print_stacks) {
      if (internal_format) {
        p->trace_stack();
      } else {
        p->print_stack_on(st);
      }
    }
    st->cr();
#if INCLUDE_SERVICES
    if (print_concurrent_locks) {
      concurrent_locks.print_locks_on(p, st);
    }
#endif // INCLUDE_SERVICES
  }

  VMThread::vm_thread()->print_on(st);
  st->cr();
  Universe::heap()->print_gc_threads_on(st);
  WatcherThread* wt = WatcherThread::watcher_thread();
  if (wt != NULL) {
    wt->print_on(st);
    st->cr();
  }

  st->flush();
}

void Threads::print_on_error(Thread* this_thread, outputStream* st, Thread* current, char* buf,
                             int buflen, bool* found_current) {
  if (this_thread != NULL) {
    bool is_current = (current == this_thread);
    *found_current = *found_current || is_current;
    st->print("%s", is_current ? "=>" : "  ");

    st->print(PTR_FORMAT, p2i(this_thread));
    st->print(" ");
    this_thread->print_on_error(st, buf, buflen);
    st->cr();
  }
}

class PrintOnErrorClosure : public ThreadClosure {
  outputStream* _st;
  Thread* _current;
  char* _buf;
  int _buflen;
  bool* _found_current;
 public:
  PrintOnErrorClosure(outputStream* st, Thread* current, char* buf,
                      int buflen, bool* found_current) :
   _st(st), _current(current), _buf(buf), _buflen(buflen), _found_current(found_current) {}

  virtual void do_thread(Thread* thread) {
    Threads::print_on_error(thread, _st, _current, _buf, _buflen, _found_current);
  }
};

// Threads::print_on_error() is called by fatal error handler. It's possible
// that VM is not at safepoint and/or current thread is inside signal handler.
// Don't print stack trace, as the stack may not be walkable. Don't allocate
// memory (even in resource area), it might deadlock the error handler.
void Threads::print_on_error(outputStream* st, Thread* current, char* buf,
                             int buflen) {
  ThreadsSMRSupport::print_info_on(st);
  st->cr();

  bool found_current = false;
  st->print_cr("Java Threads: ( => current thread )");
  ALL_JAVA_THREADS(thread) {
    print_on_error(thread, st, current, buf, buflen, &found_current);
  }
  st->cr();

  st->print_cr("Other Threads:");
  print_on_error(VMThread::vm_thread(), st, current, buf, buflen, &found_current);
  print_on_error(WatcherThread::watcher_thread(), st, current, buf, buflen, &found_current);

  PrintOnErrorClosure print_closure(st, current, buf, buflen, &found_current);
  Universe::heap()->gc_threads_do(&print_closure);

  if (!found_current) {
    st->cr();
    st->print("=>" PTR_FORMAT " (exited) ", p2i(current));
    current->print_on_error(st, buf, buflen);
    st->cr();
  }
  st->cr();

  st->print_cr("Threads with active compile tasks:");
  print_threads_compiling(st, buf, buflen);
}

void Threads::print_threads_compiling(outputStream* st, char* buf, int buflen) {
  ALL_JAVA_THREADS(thread) {
    if (thread->is_Compiler_thread()) {
      CompilerThread* ct = (CompilerThread*) thread;

      // Keep task in local variable for NULL check.
      // ct->_task might be set to NULL by concurring compiler thread
      // because it completed the compilation. The task is never freed,
      // though, just returned to a free list.
      CompileTask* task = ct->task();
      if (task != NULL) {
        thread->print_name_on_error(st, buf, buflen);
        task->print(st, NULL, true, true);
      }
    }
  }
}


// Internal SpinLock and Mutex
// Based on ParkEvent

// Ad-hoc mutual exclusion primitives: SpinLock and Mux
//
// We employ SpinLocks _only for low-contention, fixed-length
// short-duration critical sections where we're concerned
// about native mutex_t or HotSpot Mutex:: latency.
// The mux construct provides a spin-then-block mutual exclusion
// mechanism.
//
// Testing has shown that contention on the ListLock guarding gFreeList
// is common.  If we implement ListLock as a simple SpinLock it's common
// for the JVM to devolve to yielding with little progress.  This is true
// despite the fact that the critical sections protected by ListLock are
// extremely short.
//
// TODO-FIXME: ListLock should be of type SpinLock.
// We should make this a 1st-class type, integrated into the lock
// hierarchy as leaf-locks.  Critically, the SpinLock structure
// should have sufficient padding to avoid false-sharing and excessive
// cache-coherency traffic.


typedef volatile int SpinLockT;

void Thread::SpinAcquire(volatile int * adr, const char * LockName) {
  if (Atomic::cmpxchg (1, adr, 0) == 0) {
    return;   // normal fast-path return
  }

  // Slow-path : We've encountered contention -- Spin/Yield/Block strategy.
  TEVENT(SpinAcquire - ctx);
  int ctr = 0;
  int Yields = 0;
  for (;;) {
    while (*adr != 0) {
      ++ctr;
      if ((ctr & 0xFFF) == 0 || !os::is_MP()) {
        if (Yields > 5) {
          os::naked_short_sleep(1);
        } else {
          os::naked_yield();
          ++Yields;
        }
      } else {
        SpinPause();
      }
    }
    if (Atomic::cmpxchg(1, adr, 0) == 0) return;
  }
}

void Thread::SpinRelease(volatile int * adr) {
  assert(*adr != 0, "invariant");
  OrderAccess::fence();      // guarantee at least release consistency.
  // Roach-motel semantics.
  // It's safe if subsequent LDs and STs float "up" into the critical section,
  // but prior LDs and STs within the critical section can't be allowed
  // to reorder or float past the ST that releases the lock.
  // Loads and stores in the critical section - which appear in program
  // order before the store that releases the lock - must also appear
  // before the store that releases the lock in memory visibility order.
  // Conceptually we need a #loadstore|#storestore "release" MEMBAR before
  // the ST of 0 into the lock-word which releases the lock, so fence
  // more than covers this on all platforms.
  *adr = 0;
}

// muxAcquire and muxRelease:
//
// *  muxAcquire and muxRelease support a single-word lock-word construct.
//    The LSB of the word is set IFF the lock is held.
//    The remainder of the word points to the head of a singly-linked list
//    of threads blocked on the lock.
//
// *  The current implementation of muxAcquire-muxRelease uses its own
//    dedicated Thread._MuxEvent instance.  If we're interested in
//    minimizing the peak number of extant ParkEvent instances then
//    we could eliminate _MuxEvent and "borrow" _ParkEvent as long
//    as certain invariants were satisfied.  Specifically, care would need
//    to be taken with regards to consuming unpark() "permits".
//    A safe rule of thumb is that a thread would never call muxAcquire()
//    if it's enqueued (cxq, EntryList, WaitList, etc) and will subsequently
//    park().  Otherwise the _ParkEvent park() operation in muxAcquire() could
//    consume an unpark() permit intended for monitorenter, for instance.
//    One way around this would be to widen the restricted-range semaphore
//    implemented in park().  Another alternative would be to provide
//    multiple instances of the PlatformEvent() for each thread.  One
//    instance would be dedicated to muxAcquire-muxRelease, for instance.
//
// *  Usage:
//    -- Only as leaf locks
//    -- for short-term locking only as muxAcquire does not perform
//       thread state transitions.
//
// Alternatives:
// *  We could implement muxAcquire and muxRelease with MCS or CLH locks
//    but with parking or spin-then-park instead of pure spinning.
// *  Use Taura-Oyama-Yonenzawa locks.
// *  It's possible to construct a 1-0 lock if we encode the lockword as
//    (List,LockByte).  Acquire will CAS the full lockword while Release
//    will STB 0 into the LockByte.  The 1-0 scheme admits stranding, so
//    acquiring threads use timers (ParkTimed) to detect and recover from
//    the stranding window.  Thread/Node structures must be aligned on 256-byte
//    boundaries by using placement-new.
// *  Augment MCS with advisory back-link fields maintained with CAS().
//    Pictorially:  LockWord -> T1 <-> T2 <-> T3 <-> ... <-> Tn <-> Owner.
//    The validity of the backlinks must be ratified before we trust the value.
//    If the backlinks are invalid the exiting thread must back-track through the
//    the forward links, which are always trustworthy.
// *  Add a successor indication.  The LockWord is currently encoded as
//    (List, LOCKBIT:1).  We could also add a SUCCBIT or an explicit _succ variable
//    to provide the usual futile-wakeup optimization.
//    See RTStt for details.
// *  Consider schedctl.sc_nopreempt to cover the critical section.
//


const intptr_t LOCKBIT = 1;

void Thread::muxAcquire(volatile intptr_t * Lock, const char * LockName) {
  intptr_t w = Atomic::cmpxchg(LOCKBIT, Lock, (intptr_t)0);
  if (w == 0) return;
  if ((w & LOCKBIT) == 0 && Atomic::cmpxchg(w|LOCKBIT, Lock, w) == w) {
    return;
  }

  TEVENT(muxAcquire - Contention);
  ParkEvent * const Self = Thread::current()->_MuxEvent;
  assert((intptr_t(Self) & LOCKBIT) == 0, "invariant");
  for (;;) {
    int its = (os::is_MP() ? 100 : 0) + 1;

    // Optional spin phase: spin-then-park strategy
    while (--its >= 0) {
      w = *Lock;
      if ((w & LOCKBIT) == 0 && Atomic::cmpxchg(w|LOCKBIT, Lock, w) == w) {
        return;
      }
    }

    Self->reset();
    Self->OnList = intptr_t(Lock);
    // The following fence() isn't _strictly necessary as the subsequent
    // CAS() both serializes execution and ratifies the fetched *Lock value.
    OrderAccess::fence();
    for (;;) {
      w = *Lock;
      if ((w & LOCKBIT) == 0) {
        if (Atomic::cmpxchg(w|LOCKBIT, Lock, w) == w) {
          Self->OnList = 0;   // hygiene - allows stronger asserts
          return;
        }
        continue;      // Interference -- *Lock changed -- Just retry
      }
      assert(w & LOCKBIT, "invariant");
      Self->ListNext = (ParkEvent *) (w & ~LOCKBIT);
      if (Atomic::cmpxchg(intptr_t(Self)|LOCKBIT, Lock, w) == w) break;
    }

    while (Self->OnList != 0) {
      Self->park();
    }
  }
}

void Thread::muxAcquireW(volatile intptr_t * Lock, ParkEvent * ev) {
  intptr_t w = Atomic::cmpxchg(LOCKBIT, Lock, (intptr_t)0);
  if (w == 0) return;
  if ((w & LOCKBIT) == 0 && Atomic::cmpxchg(w|LOCKBIT, Lock, w) == w) {
    return;
  }

  TEVENT(muxAcquire - Contention);
  ParkEvent * ReleaseAfter = NULL;
  if (ev == NULL) {
    ev = ReleaseAfter = ParkEvent::Allocate(NULL);
  }
  assert((intptr_t(ev) & LOCKBIT) == 0, "invariant");
  for (;;) {
    guarantee(ev->OnList == 0, "invariant");
    int its = (os::is_MP() ? 100 : 0) + 1;

    // Optional spin phase: spin-then-park strategy
    while (--its >= 0) {
      w = *Lock;
      if ((w & LOCKBIT) == 0 && Atomic::cmpxchg(w|LOCKBIT, Lock, w) == w) {
        if (ReleaseAfter != NULL) {
          ParkEvent::Release(ReleaseAfter);
        }
        return;
      }
    }

    ev->reset();
    ev->OnList = intptr_t(Lock);
    // The following fence() isn't _strictly necessary as the subsequent
    // CAS() both serializes execution and ratifies the fetched *Lock value.
    OrderAccess::fence();
    for (;;) {
      w = *Lock;
      if ((w & LOCKBIT) == 0) {
        if (Atomic::cmpxchg(w|LOCKBIT, Lock, w) == w) {
          ev->OnList = 0;
          // We call ::Release while holding the outer lock, thus
          // artificially lengthening the critical section.
          // Consider deferring the ::Release() until the subsequent unlock(),
          // after we've dropped the outer lock.
          if (ReleaseAfter != NULL) {
            ParkEvent::Release(ReleaseAfter);
          }
          return;
        }
        continue;      // Interference -- *Lock changed -- Just retry
      }
      assert(w & LOCKBIT, "invariant");
      ev->ListNext = (ParkEvent *) (w & ~LOCKBIT);
      if (Atomic::cmpxchg(intptr_t(ev)|LOCKBIT, Lock, w) == w) break;
    }

    while (ev->OnList != 0) {
      ev->park();
    }
  }
}

// Release() must extract a successor from the list and then wake that thread.
// It can "pop" the front of the list or use a detach-modify-reattach (DMR) scheme
// similar to that used by ParkEvent::Allocate() and ::Release().  DMR-based
// Release() would :
// (A) CAS() or swap() null to *Lock, releasing the lock and detaching the list.
// (B) Extract a successor from the private list "in-hand"
// (C) attempt to CAS() the residual back into *Lock over null.
//     If there were any newly arrived threads and the CAS() would fail.
//     In that case Release() would detach the RATs, re-merge the list in-hand
//     with the RATs and repeat as needed.  Alternately, Release() might
//     detach and extract a successor, but then pass the residual list to the wakee.
//     The wakee would be responsible for reattaching and remerging before it
//     competed for the lock.
//
// Both "pop" and DMR are immune from ABA corruption -- there can be
// multiple concurrent pushers, but only one popper or detacher.
// This implementation pops from the head of the list.  This is unfair,
// but tends to provide excellent throughput as hot threads remain hot.
// (We wake recently run threads first).
//
// All paths through muxRelease() will execute a CAS.
// Release consistency -- We depend on the CAS in muxRelease() to provide full
// bidirectional fence/MEMBAR semantics, ensuring that all prior memory operations
// executed within the critical section are complete and globally visible before the
// store (CAS) to the lock-word that releases the lock becomes globally visible.
void Thread::muxRelease(volatile intptr_t * Lock)  {
  for (;;) {
    const intptr_t w = Atomic::cmpxchg((intptr_t)0, Lock, LOCKBIT);
    assert(w & LOCKBIT, "invariant");
    if (w == LOCKBIT) return;
    ParkEvent * const List = (ParkEvent *) (w & ~LOCKBIT);
    assert(List != NULL, "invariant");
    assert(List->OnList == intptr_t(Lock), "invariant");
    ParkEvent * const nxt = List->ListNext;
    guarantee((intptr_t(nxt) & LOCKBIT) == 0, "invariant");

    // The following CAS() releases the lock and pops the head element.
    // The CAS() also ratifies the previously fetched lock-word value.
    if (Atomic::cmpxchg(intptr_t(nxt), Lock, w) != w) {
      continue;
    }
    List->OnList = 0;
    OrderAccess::fence();
    List->unpark();
    return;
  }
}


void Threads::verify() {
  ALL_JAVA_THREADS(p) {
    p->verify();
  }
  VMThread* thread = VMThread::vm_thread();
  if (thread != NULL) thread->verify();
}<|MERGE_RESOLUTION|>--- conflicted
+++ resolved
@@ -316,29 +316,6 @@
   }
 #endif // ASSERT
 
-<<<<<<< HEAD
-  _oom_during_evac = 0;
-}
-
-void Thread::set_oom_during_evac(bool oom) {
-  if (oom) {
-    _oom_during_evac |= 1;
-  } else {
-    _oom_during_evac &= ~1;
-  }
-}
-
-bool Thread::is_oom_during_evac() const {
-  return (_oom_during_evac & 1) == 1;
-}
-
-#ifdef ASSERT
-void Thread::set_evac_allowed(bool evac_allowed) {
-  if (evac_allowed) {
-    _oom_during_evac |= 2;
-  } else {
-    _oom_during_evac &= ~2;
-=======
   // Notify the barrier set that a thread is being created. Note that the
   // main thread is created before a barrier set is available. The call to
   // BarrierSet::on_thread_create() for the main thread is therefore deferred
@@ -346,14 +323,8 @@
   BarrierSet* const barrier_set = BarrierSet::barrier_set();
   if (barrier_set != NULL) {
     barrier_set->on_thread_create(this);
->>>>>>> 7d987653
-  }
-}
-
-bool Thread::is_evac_allowed() const {
-  return (_oom_during_evac & 2) == 2;
-}
-#endif
+  }
+}
 
 void Thread::initialize_thread_current() {
 #ifndef USE_LIBRARY_BASED_TLS_ONLY
@@ -1644,25 +1615,8 @@
   pd_initialize();
 }
 
-<<<<<<< HEAD
-#if INCLUDE_ALL_GCS
-SATBMarkQueueSet JavaThread::_satb_mark_queue_set;
-DirtyCardQueueSet JavaThread::_dirty_card_queue_set;
-char JavaThread::_gc_state_global = 0;
-#endif // INCLUDE_ALL_GCS
-
-JavaThread::JavaThread(bool is_attaching_via_jni) :
-                       Thread()
-#if INCLUDE_ALL_GCS
-                       , _satb_mark_queue(&_satb_mark_queue_set),
-                       _dirty_card_queue(&_dirty_card_queue_set),
-                       _gc_state(_gc_state_global)
-#endif // INCLUDE_ALL_GCS
-{
-=======
 JavaThread::JavaThread(bool is_attaching_via_jni) :
                        Thread() {
->>>>>>> 7d987653
   initialize();
   if (is_attaching_via_jni) {
     _jni_attach_state = _attaching_via_jni;
@@ -1724,17 +1678,7 @@
 static void sweeper_thread_entry(JavaThread* thread, TRAPS);
 
 JavaThread::JavaThread(ThreadFunction entry_point, size_t stack_sz) :
-<<<<<<< HEAD
-                       Thread()
-#if INCLUDE_ALL_GCS
-                       , _satb_mark_queue(&_satb_mark_queue_set),
-                       _dirty_card_queue(&_dirty_card_queue_set),
-                       _gc_state(_gc_state_global)
-#endif // INCLUDE_ALL_GCS
-{
-=======
                        Thread() {
->>>>>>> 7d987653
   initialize();
   _jni_attach_state = _not_attaching_via_jni;
   set_entry_point(entry_point);
@@ -3500,25 +3444,8 @@
 // All JavaThreads
 #define ALL_JAVA_THREADS(X) DO_JAVA_THREADS(ThreadsSMRSupport::get_java_thread_list(), X)
 
-<<<<<<< HEAD
-void Threads::java_threads_do(ThreadClosure* tc) {
-  assert_locked_or_safepoint(Threads_lock);
-  ALL_JAVA_THREADS(p) {
-    tc->do_thread(p);
-  }
-}
-
-// All JavaThreads + all non-JavaThreads (i.e., every thread in the system)
-void Threads::threads_do(ThreadClosure* tc) {
-  assert_locked_or_safepoint(Threads_lock);
-  // ALL_JAVA_THREADS iterates through all JavaThreads
-  ALL_JAVA_THREADS(p) {
-    tc->do_thread(p);
-  }
-=======
 // All non-JavaThreads (i.e., every non-JavaThread in the system).
 void Threads::non_java_threads_do(ThreadClosure* tc) {
->>>>>>> 7d987653
   // Someday we could have a table or list of all non-JavaThreads.
   // For now, just manually iterate through them.
   tc->do_thread(VMThread::vm_thread());
@@ -4602,19 +4529,6 @@
   }
   q->enqueue(new ThreadRootsMarkingTask(VMThread::vm_thread()));
 }
-
-void JavaThread::set_gc_state(char in_prog) {
-  _gc_state = in_prog;
-}
-
-void JavaThread::set_gc_state_all_threads(char in_prog) {
-  assert_locked_or_safepoint(Threads_lock);
-  _gc_state_global = in_prog;
-  ALL_JAVA_THREADS(t) {
-    t->set_gc_state(in_prog);
-  }
-}
-
 #endif // INCLUDE_ALL_GCS
 
 void Threads::nmethods_do(CodeBlobClosure* cf) {
