--- conflicted
+++ resolved
@@ -400,16 +400,8 @@
   _oops_do_mark_link       = NULL;
   _jmethod_id              = NULL;
   _osr_link                = NULL;
-<<<<<<< HEAD
-  if (UseG1GC || UseShenandoahGC) {
-    _unloading_next        = NULL;
-  } else {
-    _scavenge_root_link    = NULL;
-  }
-=======
   _unloading_next          = NULL;
   _scavenge_root_link      = NULL;
->>>>>>> a4f55c27
   _scavenge_root_state     = 0;
 #if INCLUDE_RTM_OPT
   _rtm_state               = NoRTM;
@@ -2190,13 +2182,6 @@
 };
 
 void nmethod::verify_scavenge_root_oops() {
-<<<<<<< HEAD
-  if (UseG1GC || UseShenandoahGC) {
-    return;
-  }
-
-=======
->>>>>>> a4f55c27
   if (!on_scavenge_root_list()) {
     // Actually look inside, to verify the claim that it's clean.
     DebugScavengeRoot debug_scavenge_root(this);
