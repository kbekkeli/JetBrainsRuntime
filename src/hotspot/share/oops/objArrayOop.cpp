/*
 * Copyright (c) 1997, 2017, Oracle and/or its affiliates. All rights reserved.
 * DO NOT ALTER OR REMOVE COPYRIGHT NOTICES OR THIS FILE HEADER.
 *
 * This code is free software; you can redistribute it and/or modify it
 * under the terms of the GNU General Public License version 2 only, as
 * published by the Free Software Foundation.
 *
 * This code is distributed in the hope that it will be useful, but WITHOUT
 * ANY WARRANTY; without even the implied warranty of MERCHANTABILITY or
 * FITNESS FOR A PARTICULAR PURPOSE.  See the GNU General Public License
 * version 2 for more details (a copy is included in the LICENSE file that
 * accompanied this code).
 *
 * You should have received a copy of the GNU General Public License version
 * 2 along with this work; if not, write to the Free Software Foundation,
 * Inc., 51 Franklin St, Fifth Floor, Boston, MA 02110-1301 USA.
 *
 * Please contact Oracle, 500 Oracle Parkway, Redwood Shores, CA 94065 USA
 * or visit www.oracle.com if you need additional information or have any
 * questions.
 *
 */

#include "precompiled.hpp"
#include "gc/shared/specialized_oop_closures.hpp"
#include "oops/access.inline.hpp"
#include "oops/objArrayKlass.hpp"
#include "oops/objArrayOop.hpp"
#include "oops/oop.inline.hpp"

oop objArrayOopDesc::atomic_compare_exchange_oop(int index, oop exchange_value,
                                                 oop compare_value) {
  volatile HeapWord* dest;
  if (UseCompressedOops) {
    dest = (HeapWord*)obj_at_addr<narrowOop>(index);
  } else {
    dest = (HeapWord*)obj_at_addr<oop>(index);
  }
<<<<<<< HEAD
  assert(compare_value == NULL || ! UseShenandoahGC, "only works with e=NULL");
  oop res = oopDesc::atomic_compare_exchange_oop(exchange_value, dest, compare_value, true);
  // update card mark if success
  if (oopDesc::unsafe_equals(res, compare_value)) {
    update_barrier_set((void*)dest, exchange_value);
  }
  return res;
=======
  return HeapAccess<>::oop_atomic_cmpxchg(exchange_value, dest, compare_value);
}

Klass* objArrayOopDesc::element_klass() {
  return ObjArrayKlass::cast(klass())->element_klass();
>>>>>>> e17cf3fc
}

#define ObjArrayOop_OOP_ITERATE_DEFN(OopClosureType, nv_suffix)                    \
                                                                                   \
void objArrayOopDesc::oop_iterate_range(OopClosureType* blk, int start, int end) {  \
  ((ObjArrayKlass*)klass())->oop_oop_iterate_range##nv_suffix(this, blk, start, end); \
}

ALL_OOP_OOP_ITERATE_CLOSURES_1(ObjArrayOop_OOP_ITERATE_DEFN)
ALL_OOP_OOP_ITERATE_CLOSURES_2(ObjArrayOop_OOP_ITERATE_DEFN)<|MERGE_RESOLUTION|>--- conflicted
+++ resolved
@@ -31,27 +31,17 @@
 
 oop objArrayOopDesc::atomic_compare_exchange_oop(int index, oop exchange_value,
                                                  oop compare_value) {
-  volatile HeapWord* dest;
+  ptrdiff_t offset;
   if (UseCompressedOops) {
-    dest = (HeapWord*)obj_at_addr<narrowOop>(index);
+    offset = obj_at_offset<narrowOop>(index);
   } else {
-    dest = (HeapWord*)obj_at_addr<oop>(index);
+    offset = obj_at_offset<oop>(index);
   }
-<<<<<<< HEAD
-  assert(compare_value == NULL || ! UseShenandoahGC, "only works with e=NULL");
-  oop res = oopDesc::atomic_compare_exchange_oop(exchange_value, dest, compare_value, true);
-  // update card mark if success
-  if (oopDesc::unsafe_equals(res, compare_value)) {
-    update_barrier_set((void*)dest, exchange_value);
-  }
-  return res;
-=======
-  return HeapAccess<>::oop_atomic_cmpxchg(exchange_value, dest, compare_value);
+  return HeapAccess<>::oop_atomic_cmpxchg_at(exchange_value, this, offset, compare_value);
 }
 
 Klass* objArrayOopDesc::element_klass() {
   return ObjArrayKlass::cast(klass())->element_klass();
->>>>>>> e17cf3fc
 }
 
 #define ObjArrayOop_OOP_ITERATE_DEFN(OopClosureType, nv_suffix)                    \
