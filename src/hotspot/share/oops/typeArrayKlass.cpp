--- conflicted
+++ resolved
@@ -152,16 +152,9 @@
   // This is an attempt to make the copy_array fast.
   int l2es = log2_element_size();
   int ihs = array_header_in_bytes() / wordSize;
-<<<<<<< HEAD
-  char* src = (char*) ((oop*)s + ihs) + ((size_t)src_pos << l2es);
-  char* dst = (char*) ((oop*)d + ihs) + ((size_t)dst_pos << l2es);
-  // TODO: Upstream this change to use Access API.
-  HeapAccess<>::arraycopy(s, d, src, dst, (size_t)length << l2es);
-=======
-  void* src = (char*) (s->base(element_type())) + ((size_t)src_pos << l2es);
-  void* dst = (char*) (d->base(element_type())) + ((size_t)dst_pos << l2es);
-  HeapAccess<ARRAYCOPY_ATOMIC>::arraycopy(s, d, src, dst, (size_t)length << l2es);
->>>>>>> 8f6cd868
+  char* src = (char*) (s->base(element_type())) + ((size_t)src_pos << l2es);
+  char* dst = (char*) (d->base(element_type())) + ((size_t)dst_pos << l2es);
+  HeapAccess<ARRAYCOPY_ATOMIC>::arraycopy(s, d, (void*) src, (void*) dst, (size_t)length << l2es);
 }
 
 
