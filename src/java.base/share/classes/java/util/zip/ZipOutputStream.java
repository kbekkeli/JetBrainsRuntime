/*
 * Copyright (c) 1996, 2020, Oracle and/or its affiliates. All rights reserved.
 * DO NOT ALTER OR REMOVE COPYRIGHT NOTICES OR THIS FILE HEADER.
 *
 * This code is free software; you can redistribute it and/or modify it
 * under the terms of the GNU General Public License version 2 only, as
 * published by the Free Software Foundation.  Oracle designates this
 * particular file as subject to the "Classpath" exception as provided
 * by Oracle in the LICENSE file that accompanied this code.
 *
 * This code is distributed in the hope that it will be useful, but WITHOUT
 * ANY WARRANTY; without even the implied warranty of MERCHANTABILITY or
 * FITNESS FOR A PARTICULAR PURPOSE.  See the GNU General Public License
 * version 2 for more details (a copy is included in the LICENSE file that
 * accompanied this code).
 *
 * You should have received a copy of the GNU General Public License version
 * 2 along with this work; if not, write to the Free Software Foundation,
 * Inc., 51 Franklin St, Fifth Floor, Boston, MA 02110-1301 USA.
 *
 * Please contact Oracle, 500 Oracle Parkway, Redwood Shores, CA 94065 USA
 * or visit www.oracle.com if you need additional information or have any
 * questions.
 */

package java.util.zip;

import java.io.OutputStream;
import java.io.IOException;
import java.nio.charset.Charset;
import java.util.Vector;
import java.util.HashSet;
import static java.util.zip.ZipConstants64.*;
import static java.util.zip.ZipUtils.*;
import sun.nio.cs.UTF_8;
import sun.security.action.GetPropertyAction;

/**
 * This class implements an output stream filter for writing files in the
 * ZIP file format. Includes support for both compressed and uncompressed
 * entries.
 *
 * @author      David Connelly
 * @since 1.1
 */
public class ZipOutputStream extends DeflaterOutputStream implements ZipConstants {

    /**
     * Whether to use ZIP64 for zip files with more than 64k entries.
     * Until ZIP64 support in zip implementations is ubiquitous, this
     * system property allows the creation of zip files which can be
     * read by legacy zip implementations which tolerate "incorrect"
     * total entry count fields, such as the ones in jdk6, and even
     * some in jdk7.
     */
    private static final boolean inhibitZip64 =
        Boolean.parseBoolean(
            GetPropertyAction.privilegedGetProperty("jdk.util.zip.inhibitZip64"));

    private static class XEntry {
        final ZipEntry entry;
        final long offset;
        public XEntry(ZipEntry entry, long offset) {
            this.entry = entry;
            this.offset = offset;
        }
    }

    private XEntry current;
    private Vector<XEntry> xentries = new Vector<>();
    private HashSet<String> names = new HashSet<>();
    private CRC32 crc = new CRC32();
    private long written = 0;
    private long locoff = 0;
    private byte[] comment;
    private int method = DEFLATED;
    private boolean finished;

    private boolean closed = false;

    private final ZipCoder zc;

    private static int version(ZipEntry e) throws ZipException {
        switch (e.method) {
        case DEFLATED: return 20;
        case STORED:   return 10;
        default: throw new ZipException("unsupported compression method");
        }
    }

    /**
     * Checks to make sure that this stream has not been closed.
     */
    private void ensureOpen() throws IOException {
        if (closed) {
            throw new IOException("Stream closed");
        }
    }

    /**
     * Compression method for uncompressed (STORED) entries.
     */
    public static final int STORED = ZipEntry.STORED;

    /**
     * Compression method for compressed (DEFLATED) entries.
     */
    public static final int DEFLATED = ZipEntry.DEFLATED;

    /**
     * Creates a new ZIP output stream.
     *
     * <p>The UTF-8 {@link java.nio.charset.Charset charset} is used
     * to encode the entry names and comments.
     *
     * @param out the actual output stream
     */
    public ZipOutputStream(OutputStream out) {
        this(out, UTF_8.INSTANCE);
    }

    /**
     * Creates a new ZIP output stream.
     *
     * @param out the actual output stream
     *
     * @param charset the {@linkplain java.nio.charset.Charset charset}
     *                to be used to encode the entry names and comments
     *
     * @since 1.7
     */
    public ZipOutputStream(OutputStream out, Charset charset) {
        super(out, new Deflater(Deflater.DEFAULT_COMPRESSION, true));
        if (charset == null)
            throw new NullPointerException("charset is null");
        this.zc = ZipCoder.get(charset);
        usesDefaultDeflater = true;
    }

    /**
     * Sets the ZIP file comment.
     * @param     comment the comment string
     * @throws    IllegalArgumentException if the length of the specified
     *            ZIP file comment is greater than 0xFFFF bytes
     */
    public void setComment(String comment) {
        if (comment != null) {
            this.comment = zc.getBytes(comment);
            if (this.comment.length > 0xffff)
                throw new IllegalArgumentException("ZIP file comment too long.");
        }
    }

    /**
     * Sets the default compression method for subsequent entries. This
     * default will be used whenever the compression method is not specified
     * for an individual ZIP file entry, and is initially set to DEFLATED.
     * @param     method the default compression method
     * @throws    IllegalArgumentException if the specified compression method
     *            is invalid
     */
    public void setMethod(int method) {
        if (method != DEFLATED && method != STORED) {
            throw new IllegalArgumentException("invalid compression method");
        }
        this.method = method;
    }

    /**
     * Sets the compression level for subsequent entries which are DEFLATED.
     * The default setting is DEFAULT_COMPRESSION.
     * @param     level the compression level (0-9)
     * @throws    IllegalArgumentException if the compression level is invalid
     */
    public void setLevel(int level) {
        def.setLevel(level);
    }

    /**
     * Begins writing a new ZIP file entry and positions the stream to the
     * start of the entry data. Closes the current entry if still active.
     * The default compression method will be used if no compression method
     * was specified for the entry, and the current time will be used if
     * the entry has no set modification time.
     * @param     e the ZIP entry to be written
     * @throws    ZipException if a ZIP format error has occurred
     * @throws    IOException if an I/O error has occurred
     */
    public void putNextEntry(ZipEntry e) throws IOException {
        ensureOpen();
        if (current != null) {
            closeEntry();       // close previous entry
        }
        if (e.xdostime == -1) {
            // by default, do NOT use extended timestamps in extra
            // data, for now.
            e.setTime(System.currentTimeMillis());
        }
        if (e.method == -1) {
            e.method = method;  // use default method
        }
        // store size, compressed size, and crc-32 in LOC header
        e.flag = 0;
        switch (e.method) {
        case DEFLATED:
            // store size, compressed size, and crc-32 in data descriptor
            // immediately following the compressed entry data
            if (e.size  == -1 || e.csize == -1 || e.crc   == -1)
                e.flag = 8;

            break;
        case STORED:
            // compressed size, uncompressed size, and crc-32 must all be
            // set for entries using STORED compression method
            if (e.size == -1) {
                e.size = e.csize;
            } else if (e.csize == -1) {
                e.csize = e.size;
            } else if (e.size != e.csize) {
                throw new ZipException(
                    "STORED entry where compressed != uncompressed size");
            }
            if (e.size == -1 || e.crc == -1) {
                throw new ZipException(
                    "STORED entry missing size, compressed size, or crc-32");
            }
            break;
        default:
            throw new ZipException("unsupported compression method");
        }
        if (! names.add(e.name)) {
            throw new ZipException("duplicate entry: " + e.name);
        }
        if (zc.isUTF8())
            e.flag |= USE_UTF8;
        current = new XEntry(e, written);
        xentries.add(current);
        writeLOC(current);
    }

    /**
     * Closes the current ZIP entry and positions the stream for writing
     * the next entry.
     * @throws    ZipException if a ZIP format error has occurred
     * @throws    IOException if an I/O error has occurred
     */
    public void closeEntry() throws IOException {
        ensureOpen();
        if (current != null) {
            ZipEntry e = current.entry;
            switch (e.method) {
            case DEFLATED:
                def.finish();
                while (!def.finished()) {
                    deflate();
                }
                if ((e.flag & 8) == 0) {
                    // verify size, compressed size, and crc-32 settings
                    if (e.size != def.getBytesRead()) {
                        throw new ZipException(
                            "invalid entry size (expected " + e.size +
                            " but got " + def.getBytesRead() + " bytes)");
                    }
                    if (e.csize != def.getBytesWritten()) {
                        throw new ZipException(
                            "invalid entry compressed size (expected " +
                            e.csize + " but got " + def.getBytesWritten() + " bytes)");
                    }
                    if (e.crc != crc.getValue()) {
                        throw new ZipException(
                            "invalid entry CRC-32 (expected 0x" +
                            Long.toHexString(e.crc) + " but got 0x" +
                            Long.toHexString(crc.getValue()) + ")");
                    }
                } else {
                    e.size  = def.getBytesRead();
                    e.csize = def.getBytesWritten();
                    e.crc = crc.getValue();
                    writeEXT(e);
                }
                def.reset();
                written += e.csize;
                break;
            case STORED:
                // we already know that both e.size and e.csize are the same
                if (e.size != written - locoff) {
                    throw new ZipException(
                        "invalid entry size (expected " + e.size +
                        " but got " + (written - locoff) + " bytes)");
                }
                if (e.crc != crc.getValue()) {
                    throw new ZipException(
                         "invalid entry crc-32 (expected 0x" +
                         Long.toHexString(e.crc) + " but got 0x" +
                         Long.toHexString(crc.getValue()) + ")");
                }
                break;
            default:
                throw new ZipException("invalid compression method");
            }
            crc.reset();
            current = null;
        }
    }

    /**
     * Writes an array of bytes to the current ZIP entry data. This method
     * will block until all the bytes are written.
     * @param     b the data to be written
     * @param     off the start offset in the data
     * @param     len the number of bytes that are written
     * @throws    ZipException if a ZIP file error has occurred
     * @throws    IOException if an I/O error has occurred
     */
    public synchronized void write(byte[] b, int off, int len)
        throws IOException
    {
        ensureOpen();
        if (off < 0 || len < 0 || off > b.length - len) {
            throw new IndexOutOfBoundsException();
        } else if (len == 0) {
            return;
        }

        if (current == null) {
            throw new ZipException("no current ZIP entry");
        }
        ZipEntry entry = current.entry;
        switch (entry.method) {
        case DEFLATED:
            super.write(b, off, len);
            break;
        case STORED:
            written += len;
            if (written - locoff > entry.size) {
                throw new ZipException(
                    "attempt to write past end of STORED entry");
            }
            out.write(b, off, len);
            break;
        default:
            throw new ZipException("invalid compression method");
        }
        crc.update(b, off, len);
    }

    /**
     * Finishes writing the contents of the ZIP output stream without closing
     * the underlying stream. Use this method when applying multiple filters
     * in succession to the same output stream.
     * @throws    ZipException if a ZIP file error has occurred
     * @throws    IOException if an I/O exception has occurred
     */
    public void finish() throws IOException {
        ensureOpen();
        if (finished) {
            return;
        }
        if (current != null) {
            closeEntry();
        }
        // write central directory
        long off = written;
        for (XEntry xentry : xentries)
            writeCEN(xentry);
        writeEND(off, written - off);
        finished = true;
    }

    /**
     * Closes the ZIP output stream as well as the stream being filtered.
     * @throws    ZipException if a ZIP file error has occurred
     * @throws    IOException if an I/O error has occurred
     */
    public void close() throws IOException {
        if (!closed) {
            super.close();
            closed = true;
        }
    }

    /*
     * Writes local file (LOC) header for specified entry.
     */
    private void writeLOC(XEntry xentry) throws IOException {
        ZipEntry e = xentry.entry;
        int flag = e.flag;
        boolean hasZip64 = false;
        int elen = getExtraLen(e.extra);

        writeInt(LOCSIG);               // LOC header signature
        if ((flag & 8) == 8) {
            writeShort(version(e));     // version needed to extract
            writeShort(flag);           // general purpose bit flag
            writeShort(e.method);       // compression method
            writeInt(e.xdostime);       // last modification time
            // store size, uncompressed size, and crc-32 in data descriptor
            // immediately following compressed entry data
            writeInt(0);
            writeInt(0);
            writeInt(0);
        } else {
            if (e.csize >= ZIP64_MAGICVAL || e.size >= ZIP64_MAGICVAL) {
                hasZip64 = true;
                writeShort(45);         // ver 4.5 for zip64
            } else {
                writeShort(version(e)); // version needed to extract
            }
            writeShort(flag);           // general purpose bit flag
            writeShort(e.method);       // compression method
            writeInt(e.xdostime);       // last modification time
            writeInt(e.crc);            // crc-32
            if (hasZip64) {
                writeInt(ZIP64_MAGICVAL);
                writeInt(ZIP64_MAGICVAL);
                elen += 20;        //headid(2) + size(2) + size(8) + csize(8)
            } else {
                writeInt(e.csize);  // compressed size
                writeInt(e.size);   // uncompressed size
            }
        }
        byte[] nameBytes = zc.getBytes(e.name);
        writeShort(nameBytes.length);

        int elenEXTT = 0;         // info-zip extended timestamp
        int flagEXTT = 0;
        long umtime = -1;
        long uatime = -1;
        long uctime = -1;
        if (e.mtime != null) {
            elenEXTT += 4;
            flagEXTT |= EXTT_FLAG_LMT;
            umtime = fileTimeToUnixTime(e.mtime);
        }
        if (e.atime != null) {
            elenEXTT += 4;
            flagEXTT |= EXTT_FLAG_LAT;
            uatime = fileTimeToUnixTime(e.atime);
        }
        if (e.ctime != null) {
            elenEXTT += 4;
            flagEXTT |= EXTT_FLAT_CT;
            uctime = fileTimeToUnixTime(e.ctime);
        }
        if (flagEXTT != 0) {
            // to use ntfs time if any m/a/ctime is beyond unixtime upper bound
            if (umtime > UPPER_UNIXTIME_BOUND ||
                uatime > UPPER_UNIXTIME_BOUND ||
                uctime > UPPER_UNIXTIME_BOUND) {
                elen += 36;                // NTFS time, total 36 bytes
            } else {
                elen += (elenEXTT + 5);    // headid(2) + size(2) + flag(1) + data
            }
        }
        writeShort(elen);
        writeBytes(nameBytes, 0, nameBytes.length);
        if (hasZip64) {
            writeShort(ZIP64_EXTID);
            writeShort(16);
            writeLong(e.size);
            writeLong(e.csize);
        }
        if (flagEXTT != 0) {
            if (umtime > UPPER_UNIXTIME_BOUND ||
                uatime > UPPER_UNIXTIME_BOUND ||
                uctime > UPPER_UNIXTIME_BOUND) {
                writeShort(EXTID_NTFS);    // id
                writeShort(32);            // data size
                writeInt(0);               // reserved
                writeShort(0x0001);        // NTFS attr tag
                writeShort(24);
                writeLong(e.mtime == null ? WINDOWS_TIME_NOT_AVAILABLE
                                          : fileTimeToWinTime(e.mtime));
                writeLong(e.atime == null ? WINDOWS_TIME_NOT_AVAILABLE
                                          : fileTimeToWinTime(e.atime));
                writeLong(e.ctime == null ? WINDOWS_TIME_NOT_AVAILABLE
                                          : fileTimeToWinTime(e.ctime));
            } else {
                writeShort(EXTID_EXTT);
                writeShort(elenEXTT + 1);  // flag + data
                writeByte(flagEXTT);
                if (e.mtime != null)
                    writeInt(umtime);
                if (e.atime != null)
                    writeInt(uatime);
                if (e.ctime != null)
                    writeInt(uctime);
            }
        }
        writeExtra(e.extra);
        locoff = written;
    }

    /*
     * Writes extra data descriptor (EXT) for specified entry.
     */
    private void writeEXT(ZipEntry e) throws IOException {
        writeInt(EXTSIG);           // EXT header signature
        writeInt(e.crc);            // crc-32
        if (e.csize >= ZIP64_MAGICVAL || e.size >= ZIP64_MAGICVAL) {
            writeLong(e.csize);
            writeLong(e.size);
        } else {
            writeInt(e.csize);          // compressed size
            writeInt(e.size);           // uncompressed size
        }
    }

    /**
     * Adds information about compatibility of file attribute information
     * to a version value.
     */
    private int versionMadeBy(ZipEntry e, int version) {
<<<<<<< HEAD
        return (e.posixPerms < 0) ? version :
=======
        return (e.extraAttributes < 0) ? version :
>>>>>>> 43339420
                VERSION_MADE_BY_BASE_UNIX | (version & 0xff);
    }

    /*
     * Write central directory (CEN) header for specified entry.
     * REMIND: add support for file attributes
     */
    private void writeCEN(XEntry xentry) throws IOException {
        ZipEntry e  = xentry.entry;
        int flag = e.flag;
        int version = version(e);
        long csize = e.csize;
        long size = e.size;
        long offset = xentry.offset;
        int elenZIP64 = 0;
        boolean hasZip64 = false;

        if (e.csize >= ZIP64_MAGICVAL) {
            csize = ZIP64_MAGICVAL;
            elenZIP64 += 8;              // csize(8)
            hasZip64 = true;
        }
        if (e.size >= ZIP64_MAGICVAL) {
            size = ZIP64_MAGICVAL;    // size(8)
            elenZIP64 += 8;
            hasZip64 = true;
        }
        if (xentry.offset >= ZIP64_MAGICVAL) {
            offset = ZIP64_MAGICVAL;
            elenZIP64 += 8;              // offset(8)
            hasZip64 = true;
        }
        writeInt(CENSIG);           // CEN header signature
        if (hasZip64) {
            writeShort(versionMadeBy(e,45));         // ver 4.5 for zip64
            writeShort(45);
        } else {
            writeShort(versionMadeBy(e, version));    // version made by
            writeShort(version);    // version needed to extract
        }
        writeShort(flag);           // general purpose bit flag
        writeShort(e.method);       // compression method
        writeInt(e.xdostime);       // last modification time
        writeInt(e.crc);            // crc-32
        writeInt(csize);            // compressed size
        writeInt(size);             // uncompressed size
        byte[] nameBytes = zc.getBytes(e.name);
        writeShort(nameBytes.length);

        int elen = getExtraLen(e.extra);
        if (hasZip64) {
            elen += (elenZIP64 + 4);// + headid(2) + datasize(2)
        }
        // cen info-zip extended timestamp only outputs mtime
        // but set the flag for a/ctime, if present in loc
        int flagEXTT = 0;
        long umtime = -1;
        long uatime = -1;
        long uctime = -1;
        if (e.mtime != null) {
            flagEXTT |= EXTT_FLAG_LMT;
            umtime = fileTimeToUnixTime(e.mtime);
        }
        if (e.atime != null) {
            flagEXTT |= EXTT_FLAG_LAT;
            uatime = fileTimeToUnixTime(e.atime);
        }
        if (e.ctime != null) {
            flagEXTT |= EXTT_FLAT_CT;
            uctime = fileTimeToUnixTime(e.ctime);
        }
        if (flagEXTT != 0) {
            // to use ntfs time if any m/a/ctime is beyond unixtime upper bound
            if (umtime > UPPER_UNIXTIME_BOUND ||
                uatime > UPPER_UNIXTIME_BOUND ||
                uctime > UPPER_UNIXTIME_BOUND) {
                elen += 36;         // NTFS time total 36 bytes
            } else {
                elen += 5;          // headid(2) + sz(2) + flag(1)
                if (e.mtime != null)
                    elen += 4;      // + mtime (4)
            }
        }
        writeShort(elen);
        byte[] commentBytes;
        if (e.comment != null) {
            commentBytes = zc.getBytes(e.comment);
            writeShort(Math.min(commentBytes.length, 0xffff));
        } else {
            commentBytes = null;
            writeShort(0);
        }
        writeShort(0);              // starting disk number
        writeShort(0);              // internal file attributes (unused)
<<<<<<< HEAD
        // external file attributes, used for storing posix permissions
        writeInt(e.posixPerms > 0 ? e.posixPerms << 16 : 0);
=======
        // extra file attributes, used for storing posix permissions etc.
        writeInt(e.extraAttributes > 0 ? e.extraAttributes << 16 : 0);
>>>>>>> 43339420
        writeInt(offset);           // relative offset of local header
        writeBytes(nameBytes, 0, nameBytes.length);

        // take care of EXTID_ZIP64 and EXTID_EXTT
        if (hasZip64) {
            writeShort(ZIP64_EXTID);// Zip64 extra
            writeShort(elenZIP64);
            if (size == ZIP64_MAGICVAL)
                writeLong(e.size);
            if (csize == ZIP64_MAGICVAL)
                writeLong(e.csize);
            if (offset == ZIP64_MAGICVAL)
                writeLong(xentry.offset);
        }
        if (flagEXTT != 0) {
            if (umtime > UPPER_UNIXTIME_BOUND ||
                uatime > UPPER_UNIXTIME_BOUND ||
                uctime > UPPER_UNIXTIME_BOUND) {
                writeShort(EXTID_NTFS);    // id
                writeShort(32);            // data size
                writeInt(0);               // reserved
                writeShort(0x0001);        // NTFS attr tag
                writeShort(24);
                writeLong(e.mtime == null ? WINDOWS_TIME_NOT_AVAILABLE
                                          : fileTimeToWinTime(e.mtime));
                writeLong(e.atime == null ? WINDOWS_TIME_NOT_AVAILABLE
                                          : fileTimeToWinTime(e.atime));
                writeLong(e.ctime == null ? WINDOWS_TIME_NOT_AVAILABLE
                                          : fileTimeToWinTime(e.ctime));
            } else {
                writeShort(EXTID_EXTT);
                if (e.mtime != null) {
                    writeShort(5);      // flag + mtime
                    writeByte(flagEXTT);
                    writeInt(umtime);
                } else {
                    writeShort(1);      // flag only
                    writeByte(flagEXTT);
                }
            }
        }
        writeExtra(e.extra);
        if (commentBytes != null) {
            writeBytes(commentBytes, 0, Math.min(commentBytes.length, 0xffff));
        }
    }

    /*
     * Writes end of central directory (END) header.
     */
    private void writeEND(long off, long len) throws IOException {
        boolean hasZip64 = false;
        long xlen = len;
        long xoff = off;
        if (xlen >= ZIP64_MAGICVAL) {
            xlen = ZIP64_MAGICVAL;
            hasZip64 = true;
        }
        if (xoff >= ZIP64_MAGICVAL) {
            xoff = ZIP64_MAGICVAL;
            hasZip64 = true;
        }
        int count = xentries.size();
        if (count >= ZIP64_MAGICCOUNT) {
            hasZip64 |= !inhibitZip64;
            if (hasZip64) {
                count = ZIP64_MAGICCOUNT;
            }
        }
        if (hasZip64) {
            long off64 = written;
            //zip64 end of central directory record
            writeInt(ZIP64_ENDSIG);        // zip64 END record signature
            writeLong(ZIP64_ENDHDR - 12);  // size of zip64 end
            writeShort(45);                // version made by
            writeShort(45);                // version needed to extract
            writeInt(0);                   // number of this disk
            writeInt(0);                   // central directory start disk
            writeLong(xentries.size());    // number of directory entires on disk
            writeLong(xentries.size());    // number of directory entires
            writeLong(len);                // length of central directory
            writeLong(off);                // offset of central directory

            //zip64 end of central directory locator
            writeInt(ZIP64_LOCSIG);        // zip64 END locator signature
            writeInt(0);                   // zip64 END start disk
            writeLong(off64);              // offset of zip64 END
            writeInt(1);                   // total number of disks (?)
        }
        writeInt(ENDSIG);                 // END record signature
        writeShort(0);                    // number of this disk
        writeShort(0);                    // central directory start disk
        writeShort(count);                // number of directory entries on disk
        writeShort(count);                // total number of directory entries
        writeInt(xlen);                   // length of central directory
        writeInt(xoff);                   // offset of central directory
        if (comment != null) {            // zip file comment
            writeShort(comment.length);
            writeBytes(comment, 0, comment.length);
        } else {
            writeShort(0);
        }
    }

    /*
     * Returns the length of extra data without EXTT and ZIP64.
     */
    private int getExtraLen(byte[] extra) {
        if (extra == null)
            return 0;
        int skipped = 0;
        int len = extra.length;
        int off = 0;
        while (off + 4 <= len) {
            int tag = get16(extra, off);
            int sz = get16(extra, off + 2);
            if (sz < 0 || (off + 4 + sz) > len) {
                break;
            }
            if (tag == EXTID_EXTT || tag == EXTID_ZIP64) {
                skipped += (sz + 4);
            }
            off += (sz + 4);
        }
        return len - skipped;
    }

    /*
     * Writes extra data without EXTT and ZIP64.
     *
     * Extra timestamp and ZIP64 data is handled/output separately
     * in writeLOC and writeCEN.
     */
    private void writeExtra(byte[] extra) throws IOException {
        if (extra != null) {
            int len = extra.length;
            int off = 0;
            while (off + 4 <= len) {
                int tag = get16(extra, off);
                int sz = get16(extra, off + 2);
                if (sz < 0 || (off + 4 + sz) > len) {
                    writeBytes(extra, off, len - off);
                    return;
                }
                if (tag != EXTID_EXTT && tag != EXTID_ZIP64) {
                    writeBytes(extra, off, sz + 4);
                }
                off += (sz + 4);
            }
            if (off < len) {
                writeBytes(extra, off, len - off);
            }
        }
    }

    /*
     * Writes a 8-bit byte to the output stream.
     */
    private void writeByte(int v) throws IOException {
        OutputStream out = this.out;
        out.write(v & 0xff);
        written += 1;
    }

    /*
     * Writes a 16-bit short to the output stream in little-endian byte order.
     */
    private void writeShort(int v) throws IOException {
        OutputStream out = this.out;
        out.write((v >>> 0) & 0xff);
        out.write((v >>> 8) & 0xff);
        written += 2;
    }

    /*
     * Writes a 32-bit int to the output stream in little-endian byte order.
     */
    private void writeInt(long v) throws IOException {
        OutputStream out = this.out;
        out.write((int)((v >>>  0) & 0xff));
        out.write((int)((v >>>  8) & 0xff));
        out.write((int)((v >>> 16) & 0xff));
        out.write((int)((v >>> 24) & 0xff));
        written += 4;
    }

    /*
     * Writes a 64-bit int to the output stream in little-endian byte order.
     */
    private void writeLong(long v) throws IOException {
        OutputStream out = this.out;
        out.write((int)((v >>>  0) & 0xff));
        out.write((int)((v >>>  8) & 0xff));
        out.write((int)((v >>> 16) & 0xff));
        out.write((int)((v >>> 24) & 0xff));
        out.write((int)((v >>> 32) & 0xff));
        out.write((int)((v >>> 40) & 0xff));
        out.write((int)((v >>> 48) & 0xff));
        out.write((int)((v >>> 56) & 0xff));
        written += 8;
    }

    /*
     * Writes an array of bytes to the output stream.
     */
    private void writeBytes(byte[] b, int off, int len) throws IOException {
        super.out.write(b, off, len);
        written += len;
    }
}<|MERGE_RESOLUTION|>--- conflicted
+++ resolved
@@ -511,11 +511,7 @@
      * to a version value.
      */
     private int versionMadeBy(ZipEntry e, int version) {
-<<<<<<< HEAD
-        return (e.posixPerms < 0) ? version :
-=======
         return (e.extraAttributes < 0) ? version :
->>>>>>> 43339420
                 VERSION_MADE_BY_BASE_UNIX | (version & 0xff);
     }
 
@@ -610,13 +606,8 @@
         }
         writeShort(0);              // starting disk number
         writeShort(0);              // internal file attributes (unused)
-<<<<<<< HEAD
-        // external file attributes, used for storing posix permissions
-        writeInt(e.posixPerms > 0 ? e.posixPerms << 16 : 0);
-=======
         // extra file attributes, used for storing posix permissions etc.
         writeInt(e.extraAttributes > 0 ? e.extraAttributes << 16 : 0);
->>>>>>> 43339420
         writeInt(offset);           // relative offset of local header
         writeBytes(nameBytes, 0, nameBytes.length);
 
