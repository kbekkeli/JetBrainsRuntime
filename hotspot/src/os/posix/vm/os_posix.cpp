--- conflicted
+++ resolved
@@ -1,6 +1,5 @@
 /*
-<<<<<<< HEAD
- * Copyright (c) 1999, 2012, Oracle and/or its affiliates. All rights reserved.
+* Copyright (c) 1999, 2013, Oracle and/or its affiliates. All rights reserved.
  * DO NOT ALTER OR REMOVE COPYRIGHT NOTICES OR THIS FILE HEADER.
  *
  * This code is free software; you can redistribute it and/or modify it
@@ -22,30 +21,6 @@
  * questions.
  *
  */
-=======
-* Copyright (c) 1999, 2013, Oracle and/or its affiliates. All rights reserved.
-* DO NOT ALTER OR REMOVE COPYRIGHT NOTICES OR THIS FILE HEADER.
-*
-* This code is free software; you can redistribute it and/or modify it
-* under the terms of the GNU General Public License version 2 only, as
-* published by the Free Software Foundation.
-*
-* This code is distributed in the hope that it will be useful, but WITHOUT
-* ANY WARRANTY; without even the implied warranty of MERCHANTABILITY or
-* FITNESS FOR A PARTICULAR PURPOSE.  See the GNU General Public License
-* version 2 for more details (a copy is included in the LICENSE file that
-* accompanied this code).
-*
-* You should have received a copy of the GNU General Public License version
-* 2 along with this work; if not, write to the Free Software Foundation,
-* Inc., 51 Franklin St, Fifth Floor, Boston, MA 02110-1301 USA.
-*
-* Please contact Oracle, 500 Oracle Parkway, Redwood Shores, CA 94065 USA
-* or visit www.oracle.com if you need additional information or have any
-* questions.
-*
-*/
->>>>>>> 250f9877
 
 #include "utilities/globalDefinitions.hpp"
 #include "prims/jvm.h"
@@ -190,7 +165,7 @@
   else st->print("%uk", rlim.rlim_cur >> 10);
 
   // Isn't there on solaris
-#if! defined(TARGET_OS_FAMILY_solaris) && !defined(TARGET_OS_FAMILY_aix)
+#if !defined(TARGET_OS_FAMILY_solaris) && !defined(TARGET_OS_FAMILY_aix)
   st->print(", NPROC ");
   getrlimit(RLIMIT_NPROC, &rlim);
   if (rlim.rlim_cur == RLIM_INFINITY) st->print("infinity");
@@ -293,7 +268,54 @@
   return ::fdopen(fd, mode);
 }
 
-<<<<<<< HEAD
+void* os::get_default_process_handle() {
+  return (void*)::dlopen(NULL, RTLD_LAZY);
+}
+
+// Builds a platform dependent Agent_OnLoad_<lib_name> function name
+// which is used to find statically linked in agents.
+// Parameters:
+//            sym_name: Symbol in library we are looking for
+//            lib_name: Name of library to look in, NULL for shared libs.
+//            is_absolute_path == true if lib_name is absolute path to agent
+//                                     such as "/a/b/libL.so"
+//            == false if only the base name of the library is passed in
+//               such as "L"
+char* os::build_agent_function_name(const char *sym_name, const char *lib_name,
+                                    bool is_absolute_path) {
+  char *agent_entry_name;
+  size_t len;
+  size_t name_len;
+  size_t prefix_len = strlen(JNI_LIB_PREFIX);
+  size_t suffix_len = strlen(JNI_LIB_SUFFIX);
+  const char *start;
+
+  if (lib_name != NULL) {
+    len = name_len = strlen(lib_name);
+    if (is_absolute_path) {
+      // Need to strip path, prefix and suffix
+      if ((start = strrchr(lib_name, *os::file_separator())) != NULL) {
+        lib_name = ++start;
+      }
+      if (len <= (prefix_len + suffix_len)) {
+        return NULL;
+      }
+      lib_name += prefix_len;
+      name_len = strlen(lib_name) - suffix_len;
+    }
+  }
+  len = (lib_name != NULL ? name_len : 0) + strlen(sym_name) + 2;
+  agent_entry_name = NEW_C_HEAP_ARRAY_RETURN_NULL(char, len, mtThread);
+  if (agent_entry_name == NULL) {
+    return NULL;
+  }
+  strcpy(agent_entry_name, sym_name);
+  if (lib_name != NULL) {
+    strcat(agent_entry_name, "_");
+    strncat(agent_entry_name, lib_name, name_len);
+  }
+  return agent_entry_name;
+}
 
 // Returned string is a constant. For unknown signals "UNKNOWN" is returned.
 const char* os::Posix::get_signal_name(int sig, char* out, size_t outlen) {
@@ -770,55 +792,6 @@
   } else if (sig == SIGCHLD) {
     os->print_cr(", si_pid: %d, si_uid: %d, si_status: %d", (int) si->si_pid, si->si_uid, si->si_status);
   }
-=======
-void* os::get_default_process_handle() {
-  return (void*)::dlopen(NULL, RTLD_LAZY);
-}
-
-// Builds a platform dependent Agent_OnLoad_<lib_name> function name
-// which is used to find statically linked in agents.
-// Parameters:
-//            sym_name: Symbol in library we are looking for
-//            lib_name: Name of library to look in, NULL for shared libs.
-//            is_absolute_path == true if lib_name is absolute path to agent
-//                                     such as "/a/b/libL.so"
-//            == false if only the base name of the library is passed in
-//               such as "L"
-char* os::build_agent_function_name(const char *sym_name, const char *lib_name,
-                                    bool is_absolute_path) {
-  char *agent_entry_name;
-  size_t len;
-  size_t name_len;
-  size_t prefix_len = strlen(JNI_LIB_PREFIX);
-  size_t suffix_len = strlen(JNI_LIB_SUFFIX);
-  const char *start;
-
-  if (lib_name != NULL) {
-    len = name_len = strlen(lib_name);
-    if (is_absolute_path) {
-      // Need to strip path, prefix and suffix
-      if ((start = strrchr(lib_name, *os::file_separator())) != NULL) {
-        lib_name = ++start;
-      }
-      if (len <= (prefix_len + suffix_len)) {
-        return NULL;
-      }
-      lib_name += prefix_len;
-      name_len = strlen(lib_name) - suffix_len;
-    }
-  }
-  len = (lib_name != NULL ? name_len : 0) + strlen(sym_name) + 2;
-  agent_entry_name = NEW_C_HEAP_ARRAY_RETURN_NULL(char, len, mtThread);
-  if (agent_entry_name == NULL) {
-    return NULL;
-  }
-  strcpy(agent_entry_name, sym_name);
-  if (lib_name != NULL) {
-    strcat(agent_entry_name, "_");
-    strncat(agent_entry_name, lib_name, name_len);
-  }
-  return agent_entry_name;
->>>>>>> 250f9877
 }
 
 os::WatcherThreadCrashProtection::WatcherThreadCrashProtection() {
