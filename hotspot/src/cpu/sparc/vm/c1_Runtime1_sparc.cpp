/*
 * Copyright (c) 1999, 2011, Oracle and/or its affiliates. All rights reserved.
 * DO NOT ALTER OR REMOVE COPYRIGHT NOTICES OR THIS FILE HEADER.
 *
 * This code is free software; you can redistribute it and/or modify it
 * under the terms of the GNU General Public License version 2 only, as
 * published by the Free Software Foundation.
 *
 * This code is distributed in the hope that it will be useful, but WITHOUT
 * ANY WARRANTY; without even the implied warranty of MERCHANTABILITY or
 * FITNESS FOR A PARTICULAR PURPOSE.  See the GNU General Public License
 * version 2 for more details (a copy is included in the LICENSE file that
 * accompanied this code).
 *
 * You should have received a copy of the GNU General Public License version
 * 2 along with this work; if not, write to the Free Software Foundation,
 * Inc., 51 Franklin St, Fifth Floor, Boston, MA 02110-1301 USA.
 *
 * Please contact Oracle, 500 Oracle Parkway, Redwood Shores, CA 94065 USA
 * or visit www.oracle.com if you need additional information or have any
 * questions.
 *
 */

#include "precompiled.hpp"
#include "c1/c1_Defs.hpp"
#include "c1/c1_MacroAssembler.hpp"
#include "c1/c1_Runtime1.hpp"
#include "interpreter/interpreter.hpp"
#include "nativeInst_sparc.hpp"
#include "oops/compiledICHolderOop.hpp"
#include "oops/oop.inline.hpp"
#include "prims/jvmtiExport.hpp"
#include "register_sparc.hpp"
#include "runtime/sharedRuntime.hpp"
#include "runtime/signature.hpp"
#include "runtime/vframeArray.hpp"
#include "vmreg_sparc.inline.hpp"

// Implementation of StubAssembler

int StubAssembler::call_RT(Register oop_result1, Register oop_result2, address entry_point, int number_of_arguments) {
  // for sparc changing the number of arguments doesn't change
  // anything about the frame size so we'll always lie and claim that
  // we are only passing 1 argument.
  set_num_rt_args(1);

  assert_not_delayed();
  // bang stack before going to runtime
  set(-os::vm_page_size() + STACK_BIAS, G3_scratch);
  st(G0, SP, G3_scratch);

  // debugging support
  assert(number_of_arguments >= 0   , "cannot have negative number of arguments");

  set_last_Java_frame(SP, noreg);
  if (VerifyThread)  mov(G2_thread, O0); // about to be smashed; pass early
  save_thread(L7_thread_cache);
  // do the call
  call(entry_point, relocInfo::runtime_call_type);
  if (!VerifyThread) {
    delayed()->mov(G2_thread, O0);  // pass thread as first argument
  } else {
    delayed()->nop();             // (thread already passed)
  }
  int call_offset = offset();  // offset of return address
  restore_thread(L7_thread_cache);
  reset_last_Java_frame();

  // check for pending exceptions
  { Label L;
    Address exception_addr(G2_thread, Thread::pending_exception_offset());
    ld_ptr(exception_addr, Gtemp);
    br_null_short(Gtemp, pt, L);
    Address vm_result_addr(G2_thread, JavaThread::vm_result_offset());
    st_ptr(G0, vm_result_addr);
    Address vm_result_addr_2(G2_thread, JavaThread::vm_result_2_offset());
    st_ptr(G0, vm_result_addr_2);

    if (frame_size() == no_frame_size) {
      // we use O7 linkage so that forward_exception_entry has the issuing PC
      call(StubRoutines::forward_exception_entry(), relocInfo::runtime_call_type);
      delayed()->restore();
    } else if (_stub_id == Runtime1::forward_exception_id) {
      should_not_reach_here();
    } else {
      AddressLiteral exc(Runtime1::entry_for(Runtime1::forward_exception_id));
      jump_to(exc, G4);
      delayed()->nop();
    }
    bind(L);
  }

  // get oop result if there is one and reset the value in the thread
  if (oop_result1->is_valid()) {                    // get oop result if there is one and reset it in the thread
    get_vm_result  (oop_result1);
  } else {
    // be a little paranoid and clear the result
    Address vm_result_addr(G2_thread, JavaThread::vm_result_offset());
    st_ptr(G0, vm_result_addr);
  }

  if (oop_result2->is_valid()) {
    get_vm_result_2(oop_result2);
  } else {
    // be a little paranoid and clear the result
    Address vm_result_addr_2(G2_thread, JavaThread::vm_result_2_offset());
    st_ptr(G0, vm_result_addr_2);
  }

  return call_offset;
}


int StubAssembler::call_RT(Register oop_result1, Register oop_result2, address entry, Register arg1) {
  // O0 is reserved for the thread
  mov(arg1, O1);
  return call_RT(oop_result1, oop_result2, entry, 1);
}


int StubAssembler::call_RT(Register oop_result1, Register oop_result2, address entry, Register arg1, Register arg2) {
  // O0 is reserved for the thread
  mov(arg1, O1);
  mov(arg2, O2); assert(arg2 != O1, "smashed argument");
  return call_RT(oop_result1, oop_result2, entry, 2);
}


int StubAssembler::call_RT(Register oop_result1, Register oop_result2, address entry, Register arg1, Register arg2, Register arg3) {
  // O0 is reserved for the thread
  mov(arg1, O1);
  mov(arg2, O2); assert(arg2 != O1,               "smashed argument");
  mov(arg3, O3); assert(arg3 != O1 && arg3 != O2, "smashed argument");
  return call_RT(oop_result1, oop_result2, entry, 3);
}


// Implementation of Runtime1

#define __ sasm->

static int cpu_reg_save_offsets[FrameMap::nof_cpu_regs];
static int fpu_reg_save_offsets[FrameMap::nof_fpu_regs];
static int reg_save_size_in_words;
static int frame_size_in_bytes = -1;

static OopMap* generate_oop_map(StubAssembler* sasm, bool save_fpu_registers) {
  assert(frame_size_in_bytes == __ total_frame_size_in_bytes(reg_save_size_in_words),
         "mismatch in calculation");
  sasm->set_frame_size(frame_size_in_bytes / BytesPerWord);
  int frame_size_in_slots = frame_size_in_bytes / sizeof(jint);
  OopMap* oop_map = new OopMap(frame_size_in_slots, 0);

  int i;
  for (i = 0; i < FrameMap::nof_cpu_regs; i++) {
    Register r = as_Register(i);
    if (r == G1 || r == G3 || r == G4 || r == G5) {
      int sp_offset = cpu_reg_save_offsets[i];
      oop_map->set_callee_saved(VMRegImpl::stack2reg(sp_offset),
                                r->as_VMReg());
    }
  }

  if (save_fpu_registers) {
    for (i = 0; i < FrameMap::nof_fpu_regs; i++) {
      FloatRegister r = as_FloatRegister(i);
      int sp_offset = fpu_reg_save_offsets[i];
      oop_map->set_callee_saved(VMRegImpl::stack2reg(sp_offset),
                                r->as_VMReg());
    }
  }
  return oop_map;
}

static OopMap* save_live_registers(StubAssembler* sasm, bool save_fpu_registers = true) {
  assert(frame_size_in_bytes == __ total_frame_size_in_bytes(reg_save_size_in_words),
         "mismatch in calculation");
  __ save_frame_c1(frame_size_in_bytes);

  // Record volatile registers as callee-save values in an OopMap so their save locations will be
  // propagated to the caller frame's RegisterMap during StackFrameStream construction (needed for
  // deoptimization; see compiledVFrame::create_stack_value).  The caller's I, L and O registers
  // are saved in register windows - I's and L's in the caller's frame and O's in the stub frame
  // (as the stub's I's) when the runtime routine called by the stub creates its frame.
  // OopMap frame sizes are in c2 stack slot sizes (sizeof(jint))

  int i;
  for (i = 0; i < FrameMap::nof_cpu_regs; i++) {
    Register r = as_Register(i);
    if (r == G1 || r == G3 || r == G4 || r == G5) {
      int sp_offset = cpu_reg_save_offsets[i];
      __ st_ptr(r, SP, (sp_offset * BytesPerWord) + STACK_BIAS);
    }
  }

  if (save_fpu_registers) {
    for (i = 0; i < FrameMap::nof_fpu_regs; i++) {
      FloatRegister r = as_FloatRegister(i);
      int sp_offset = fpu_reg_save_offsets[i];
      __ stf(FloatRegisterImpl::S, r, SP, (sp_offset * BytesPerWord) + STACK_BIAS);
    }
  }

  return generate_oop_map(sasm, save_fpu_registers);
}

static void restore_live_registers(StubAssembler* sasm, bool restore_fpu_registers = true) {
  for (int i = 0; i < FrameMap::nof_cpu_regs; i++) {
    Register r = as_Register(i);
    if (r == G1 || r == G3 || r == G4 || r == G5) {
      __ ld_ptr(SP, (cpu_reg_save_offsets[i] * BytesPerWord) + STACK_BIAS, r);
    }
  }

  if (restore_fpu_registers) {
    for (int i = 0; i < FrameMap::nof_fpu_regs; i++) {
      FloatRegister r = as_FloatRegister(i);
      __ ldf(FloatRegisterImpl::S, SP, (fpu_reg_save_offsets[i] * BytesPerWord) + STACK_BIAS, r);
    }
  }
}


void Runtime1::initialize_pd() {
  // compute word offsets from SP at which live (non-windowed) registers are captured by stub routines
  //
  // A stub routine will have a frame that is at least large enough to hold
  // a register window save area (obviously) and the volatile g registers
  // and floating registers. A user of save_live_registers can have a frame
  // that has more scratch area in it (although typically they will use L-regs).
  // in that case the frame will look like this (stack growing down)
  //
  // FP -> |             |
  //       | scratch mem |
  //       |   "      "  |
  //       --------------
  //       | float regs  |
  //       |   "    "    |
  //       ---------------
  //       | G regs      |
  //       | "  "        |
  //       ---------------
  //       | abi reg.    |
  //       | window save |
  //       | area        |
  // SP -> ---------------
  //
  int i;
  int sp_offset = round_to(frame::register_save_words, 2); //  start doubleword aligned

  // only G int registers are saved explicitly; others are found in register windows
  for (i = 0; i < FrameMap::nof_cpu_regs; i++) {
    Register r = as_Register(i);
    if (r == G1 || r == G3 || r == G4 || r == G5) {
      cpu_reg_save_offsets[i] = sp_offset;
      sp_offset++;
    }
  }

  // all float registers are saved explicitly
  assert(FrameMap::nof_fpu_regs == 32, "double registers not handled here");
  for (i = 0; i < FrameMap::nof_fpu_regs; i++) {
    fpu_reg_save_offsets[i] = sp_offset;
    sp_offset++;
  }
  reg_save_size_in_words = sp_offset - frame::memory_parameter_word_sp_offset;
  // this should match assembler::total_frame_size_in_bytes, which
  // isn't callable from this context.  It's checked by an assert when
  // it's used though.
  frame_size_in_bytes = align_size_up(sp_offset * wordSize, 8);
}


OopMapSet* Runtime1::generate_exception_throw(StubAssembler* sasm, address target, bool has_argument) {
  // make a frame and preserve the caller's caller-save registers
  OopMap* oop_map = save_live_registers(sasm);
  int call_offset;
  if (!has_argument) {
    call_offset = __ call_RT(noreg, noreg, target);
  } else {
    call_offset = __ call_RT(noreg, noreg, target, G4);
  }
  OopMapSet* oop_maps = new OopMapSet();
  oop_maps->add_gc_map(call_offset, oop_map);

  __ should_not_reach_here();
  return oop_maps;
}


OopMapSet* Runtime1::generate_stub_call(StubAssembler* sasm, Register result, address target,
                                        Register arg1, Register arg2, Register arg3) {
  // make a frame and preserve the caller's caller-save registers
  OopMap* oop_map = save_live_registers(sasm);

  int call_offset;
  if (arg1 == noreg) {
    call_offset = __ call_RT(result, noreg, target);
  } else if (arg2 == noreg) {
    call_offset = __ call_RT(result, noreg, target, arg1);
  } else if (arg3 == noreg) {
    call_offset = __ call_RT(result, noreg, target, arg1, arg2);
  } else {
    call_offset = __ call_RT(result, noreg, target, arg1, arg2, arg3);
  }
  OopMapSet* oop_maps = NULL;

  oop_maps = new OopMapSet();
  oop_maps->add_gc_map(call_offset, oop_map);
  restore_live_registers(sasm);

  __ ret();
  __ delayed()->restore();

  return oop_maps;
}


OopMapSet* Runtime1::generate_patching(StubAssembler* sasm, address target) {
  // make a frame and preserve the caller's caller-save registers
  OopMap* oop_map = save_live_registers(sasm);

  // call the runtime patching routine, returns non-zero if nmethod got deopted.
  int call_offset = __ call_RT(noreg, noreg, target);
  OopMapSet* oop_maps = new OopMapSet();
  oop_maps->add_gc_map(call_offset, oop_map);

  // re-execute the patched instruction or, if the nmethod was deoptmized, return to the
  // deoptimization handler entry that will cause re-execution of the current bytecode
  DeoptimizationBlob* deopt_blob = SharedRuntime::deopt_blob();
  assert(deopt_blob != NULL, "deoptimization blob must have been created");

  Label no_deopt;
  __ br_null_short(O0, Assembler::pt, no_deopt);

  // return to the deoptimization handler entry for unpacking and rexecute
  // if we simply returned the we'd deopt as if any call we patched had just
  // returned.

  restore_live_registers(sasm);

  AddressLiteral dest(deopt_blob->unpack_with_reexecution());
  __ jump_to(dest, O0);
  __ delayed()->restore();

  __ bind(no_deopt);
  restore_live_registers(sasm);
  __ ret();
  __ delayed()->restore();

  return oop_maps;
}

OopMapSet* Runtime1::generate_code_for(StubID id, StubAssembler* sasm) {

  OopMapSet* oop_maps = NULL;
  // for better readability
  const bool must_gc_arguments = true;
  const bool dont_gc_arguments = false;

  // stub code & info for the different stubs
  switch (id) {
    case forward_exception_id:
      {
        oop_maps = generate_handle_exception(id, sasm);
      }
      break;

    case new_instance_id:
    case fast_new_instance_id:
    case fast_new_instance_init_check_id:
      {
        Register G5_klass = G5; // Incoming
        Register O0_obj   = O0; // Outgoing

        if (id == new_instance_id) {
          __ set_info("new_instance", dont_gc_arguments);
        } else if (id == fast_new_instance_id) {
          __ set_info("fast new_instance", dont_gc_arguments);
        } else {
          assert(id == fast_new_instance_init_check_id, "bad StubID");
          __ set_info("fast new_instance init check", dont_gc_arguments);
        }

        if ((id == fast_new_instance_id || id == fast_new_instance_init_check_id) &&
            UseTLAB && FastTLABRefill) {
          Label slow_path;
          Register G1_obj_size = G1;
          Register G3_t1 = G3;
          Register G4_t2 = G4;
          assert_different_registers(G5_klass, G1_obj_size, G3_t1, G4_t2);

          // Push a frame since we may do dtrace notification for the
          // allocation which requires calling out and we don't want
          // to stomp the real return address.
          __ save_frame(0);

          if (id == fast_new_instance_init_check_id) {
            // make sure the klass is initialized
<<<<<<< HEAD
            __ ldub(G5_klass, instanceKlass::init_state_offset_in_bytes() + sizeof(oopDesc), G3_t1);
=======
            __ ld(G5_klass, in_bytes(instanceKlass::init_state_offset()), G3_t1);
>>>>>>> cf9d6bd5
            __ cmp_and_br_short(G3_t1, instanceKlass::fully_initialized, Assembler::notEqual, Assembler::pn, slow_path);
          }
#ifdef ASSERT
          // assert object can be fast path allocated
          {
            Label ok, not_ok;
          __ ld(G5_klass, in_bytes(Klass::layout_helper_offset()), G1_obj_size);
          // make sure it's an instance (LH > 0)
          __ cmp_and_br_short(G1_obj_size, 0, Assembler::lessEqual, Assembler::pn, not_ok);
          __ btst(Klass::_lh_instance_slow_path_bit, G1_obj_size);
          __ br(Assembler::zero, false, Assembler::pn, ok);
          __ delayed()->nop();
          __ bind(not_ok);
          __ stop("assert(can be fast path allocated)");
          __ should_not_reach_here();
          __ bind(ok);
          }
#endif // ASSERT
          // if we got here then the TLAB allocation failed, so try
          // refilling the TLAB or allocating directly from eden.
          Label retry_tlab, try_eden;
          __ tlab_refill(retry_tlab, try_eden, slow_path); // preserves G5_klass

          __ bind(retry_tlab);

          // get the instance size
          __ ld(G5_klass, in_bytes(Klass::layout_helper_offset()), G1_obj_size);

          __ tlab_allocate(O0_obj, G1_obj_size, 0, G3_t1, slow_path);

          __ initialize_object(O0_obj, G5_klass, G1_obj_size, 0, G3_t1, G4_t2);
          __ verify_oop(O0_obj);
          __ mov(O0, I0);
          __ ret();
          __ delayed()->restore();

          __ bind(try_eden);
          // get the instance size
          __ ld(G5_klass, in_bytes(Klass::layout_helper_offset()), G1_obj_size);
          __ eden_allocate(O0_obj, G1_obj_size, 0, G3_t1, G4_t2, slow_path);
          __ incr_allocated_bytes(G1_obj_size, G3_t1, G4_t2);

          __ initialize_object(O0_obj, G5_klass, G1_obj_size, 0, G3_t1, G4_t2);
          __ verify_oop(O0_obj);
          __ mov(O0, I0);
          __ ret();
          __ delayed()->restore();

          __ bind(slow_path);

          // pop this frame so generate_stub_call can push it's own
          __ restore();
        }

        oop_maps = generate_stub_call(sasm, I0, CAST_FROM_FN_PTR(address, new_instance), G5_klass);
        // I0->O0: new instance
      }

      break;

    case counter_overflow_id:
        // G4 contains bci, G5 contains method
      oop_maps = generate_stub_call(sasm, noreg, CAST_FROM_FN_PTR(address, counter_overflow), G4, G5);
      break;

    case new_type_array_id:
    case new_object_array_id:
      {
        Register G5_klass = G5; // Incoming
        Register G4_length = G4; // Incoming
        Register O0_obj   = O0; // Outgoing

        Address klass_lh(G5_klass, Klass::layout_helper_offset());
        assert(Klass::_lh_header_size_shift % BitsPerByte == 0, "bytewise");
        assert(Klass::_lh_header_size_mask == 0xFF, "bytewise");
        // Use this offset to pick out an individual byte of the layout_helper:
        const int klass_lh_header_size_offset = ((BytesPerInt - 1)  // 3 - 2 selects byte {0,1,0,0}
                                                 - Klass::_lh_header_size_shift / BitsPerByte);

        if (id == new_type_array_id) {
          __ set_info("new_type_array", dont_gc_arguments);
        } else {
          __ set_info("new_object_array", dont_gc_arguments);
        }

#ifdef ASSERT
        // assert object type is really an array of the proper kind
        {
          Label ok;
          Register G3_t1 = G3;
          __ ld(klass_lh, G3_t1);
          __ sra(G3_t1, Klass::_lh_array_tag_shift, G3_t1);
          int tag = ((id == new_type_array_id)
                     ? Klass::_lh_array_tag_type_value
                     : Klass::_lh_array_tag_obj_value);
          __ cmp_and_brx_short(G3_t1, tag, Assembler::equal, Assembler::pt, ok);
          __ stop("assert(is an array klass)");
          __ should_not_reach_here();
          __ bind(ok);
        }
#endif // ASSERT

        if (UseTLAB && FastTLABRefill) {
          Label slow_path;
          Register G1_arr_size = G1;
          Register G3_t1 = G3;
          Register O1_t2 = O1;
          assert_different_registers(G5_klass, G4_length, G1_arr_size, G3_t1, O1_t2);

          // check that array length is small enough for fast path
          __ set(C1_MacroAssembler::max_array_allocation_length, G3_t1);
          __ cmp_and_br_short(G4_length, G3_t1, Assembler::greaterUnsigned, Assembler::pn, slow_path);

          // if we got here then the TLAB allocation failed, so try
          // refilling the TLAB or allocating directly from eden.
          Label retry_tlab, try_eden;
          __ tlab_refill(retry_tlab, try_eden, slow_path); // preserves G4_length and G5_klass

          __ bind(retry_tlab);

          // get the allocation size: (length << (layout_helper & 0x1F)) + header_size
          __ ld(klass_lh, G3_t1);
          __ sll(G4_length, G3_t1, G1_arr_size);
          __ srl(G3_t1, Klass::_lh_header_size_shift, G3_t1);
          __ and3(G3_t1, Klass::_lh_header_size_mask, G3_t1);
          __ add(G1_arr_size, G3_t1, G1_arr_size);
          __ add(G1_arr_size, MinObjAlignmentInBytesMask, G1_arr_size);  // align up
          __ and3(G1_arr_size, ~MinObjAlignmentInBytesMask, G1_arr_size);

          __ tlab_allocate(O0_obj, G1_arr_size, 0, G3_t1, slow_path);  // preserves G1_arr_size

          __ initialize_header(O0_obj, G5_klass, G4_length, G3_t1, O1_t2);
          __ ldub(klass_lh, G3_t1, klass_lh_header_size_offset);
          __ sub(G1_arr_size, G3_t1, O1_t2);  // body length
          __ add(O0_obj, G3_t1, G3_t1);       // body start
          __ initialize_body(G3_t1, O1_t2);
          __ verify_oop(O0_obj);
          __ retl();
          __ delayed()->nop();

          __ bind(try_eden);
          // get the allocation size: (length << (layout_helper & 0x1F)) + header_size
          __ ld(klass_lh, G3_t1);
          __ sll(G4_length, G3_t1, G1_arr_size);
          __ srl(G3_t1, Klass::_lh_header_size_shift, G3_t1);
          __ and3(G3_t1, Klass::_lh_header_size_mask, G3_t1);
          __ add(G1_arr_size, G3_t1, G1_arr_size);
          __ add(G1_arr_size, MinObjAlignmentInBytesMask, G1_arr_size);
          __ and3(G1_arr_size, ~MinObjAlignmentInBytesMask, G1_arr_size);

          __ eden_allocate(O0_obj, G1_arr_size, 0, G3_t1, O1_t2, slow_path);  // preserves G1_arr_size
          __ incr_allocated_bytes(G1_arr_size, G3_t1, O1_t2);

          __ initialize_header(O0_obj, G5_klass, G4_length, G3_t1, O1_t2);
          __ ldub(klass_lh, G3_t1, klass_lh_header_size_offset);
          __ sub(G1_arr_size, G3_t1, O1_t2);  // body length
          __ add(O0_obj, G3_t1, G3_t1);       // body start
          __ initialize_body(G3_t1, O1_t2);
          __ verify_oop(O0_obj);
          __ retl();
          __ delayed()->nop();

          __ bind(slow_path);
        }

        if (id == new_type_array_id) {
          oop_maps = generate_stub_call(sasm, I0, CAST_FROM_FN_PTR(address, new_type_array), G5_klass, G4_length);
        } else {
          oop_maps = generate_stub_call(sasm, I0, CAST_FROM_FN_PTR(address, new_object_array), G5_klass, G4_length);
        }
        // I0 -> O0: new array
      }
      break;

    case new_multi_array_id:
      { // O0: klass
        // O1: rank
        // O2: address of 1st dimension
        __ set_info("new_multi_array", dont_gc_arguments);
        oop_maps = generate_stub_call(sasm, I0, CAST_FROM_FN_PTR(address, new_multi_array), I0, I1, I2);
        // I0 -> O0: new multi array
      }
      break;

    case register_finalizer_id:
      {
        __ set_info("register_finalizer", dont_gc_arguments);

        // load the klass and check the has finalizer flag
        Label register_finalizer;
        Register t = O1;
        __ load_klass(O0, t);
        __ ld(t, in_bytes(Klass::access_flags_offset()), t);
        __ set(JVM_ACC_HAS_FINALIZER, G3);
        __ andcc(G3, t, G0);
        __ br(Assembler::notZero, false, Assembler::pt, register_finalizer);
        __ delayed()->nop();

        // do a leaf return
        __ retl();
        __ delayed()->nop();

        __ bind(register_finalizer);
        OopMap* oop_map = save_live_registers(sasm);
        int call_offset = __ call_RT(noreg, noreg,
                                     CAST_FROM_FN_PTR(address, SharedRuntime::register_finalizer), I0);
        oop_maps = new OopMapSet();
        oop_maps->add_gc_map(call_offset, oop_map);

        // Now restore all the live registers
        restore_live_registers(sasm);

        __ ret();
        __ delayed()->restore();
      }
      break;

    case throw_range_check_failed_id:
      { __ set_info("range_check_failed", dont_gc_arguments); // arguments will be discarded
        // G4: index
        oop_maps = generate_exception_throw(sasm, CAST_FROM_FN_PTR(address, throw_range_check_exception), true);
      }
      break;

    case throw_index_exception_id:
      { __ set_info("index_range_check_failed", dont_gc_arguments); // arguments will be discarded
        // G4: index
        oop_maps = generate_exception_throw(sasm, CAST_FROM_FN_PTR(address, throw_index_exception), true);
      }
      break;

    case throw_div0_exception_id:
      { __ set_info("throw_div0_exception", dont_gc_arguments);
        oop_maps = generate_exception_throw(sasm, CAST_FROM_FN_PTR(address, throw_div0_exception), false);
      }
      break;

    case throw_null_pointer_exception_id:
      { __ set_info("throw_null_pointer_exception", dont_gc_arguments);
        oop_maps = generate_exception_throw(sasm, CAST_FROM_FN_PTR(address, throw_null_pointer_exception), false);
      }
      break;

    case handle_exception_id:
      { __ set_info("handle_exception", dont_gc_arguments);
        oop_maps = generate_handle_exception(id, sasm);
      }
      break;

    case handle_exception_from_callee_id:
      { __ set_info("handle_exception_from_callee", dont_gc_arguments);
        oop_maps = generate_handle_exception(id, sasm);
      }
      break;

    case unwind_exception_id:
      {
        // O0: exception
        // I7: address of call to this method

        __ set_info("unwind_exception", dont_gc_arguments);
        __ mov(Oexception, Oexception->after_save());
        __ add(I7, frame::pc_return_offset, Oissuing_pc->after_save());

        __ call_VM_leaf(L7_thread_cache, CAST_FROM_FN_PTR(address, SharedRuntime::exception_handler_for_return_address),
                        G2_thread, Oissuing_pc->after_save());
        __ verify_not_null_oop(Oexception->after_save());

        // Restore SP from L7 if the exception PC is a method handle call site.
        __ mov(O0, G5);  // Save the target address.
        __ lduw(Address(G2_thread, JavaThread::is_method_handle_return_offset()), L0);
        __ tst(L0);  // Condition codes are preserved over the restore.
        __ restore();

        __ jmp(G5, 0);
        __ delayed()->movcc(Assembler::notZero, false, Assembler::icc, L7_mh_SP_save, SP);  // Restore SP if required.
      }
      break;

    case throw_array_store_exception_id:
      {
        __ set_info("throw_array_store_exception", dont_gc_arguments);
        oop_maps = generate_exception_throw(sasm, CAST_FROM_FN_PTR(address, throw_array_store_exception), true);
      }
      break;

    case throw_class_cast_exception_id:
      {
        // G4: object
        __ set_info("throw_class_cast_exception", dont_gc_arguments);
        oop_maps = generate_exception_throw(sasm, CAST_FROM_FN_PTR(address, throw_class_cast_exception), true);
      }
      break;

    case throw_incompatible_class_change_error_id:
      {
        __ set_info("throw_incompatible_class_cast_exception", dont_gc_arguments);
        oop_maps = generate_exception_throw(sasm, CAST_FROM_FN_PTR(address, throw_incompatible_class_change_error), false);
      }
      break;

    case slow_subtype_check_id:
      { // Support for uint StubRoutine::partial_subtype_check( Klass sub, Klass super );
        // Arguments :
        //
        //      ret  : G3
        //      sub  : G3, argument, destroyed
        //      super: G1, argument, not changed
        //      raddr: O7, blown by call
        Label miss;

        __ save_frame(0);               // Blow no registers!

        __ check_klass_subtype_slow_path(G3, G1, L0, L1, L2, L4, NULL, &miss);

        __ mov(1, G3);
        __ ret();                       // Result in G5 is 'true'
        __ delayed()->restore();        // free copy or add can go here

        __ bind(miss);
        __ mov(0, G3);
        __ ret();                       // Result in G5 is 'false'
        __ delayed()->restore();        // free copy or add can go here
      }

    case monitorenter_nofpu_id:
    case monitorenter_id:
      { // G4: object
        // G5: lock address
        __ set_info("monitorenter", dont_gc_arguments);

        int save_fpu_registers = (id == monitorenter_id);
        // make a frame and preserve the caller's caller-save registers
        OopMap* oop_map = save_live_registers(sasm, save_fpu_registers);

        int call_offset = __ call_RT(noreg, noreg, CAST_FROM_FN_PTR(address, monitorenter), G4, G5);

        oop_maps = new OopMapSet();
        oop_maps->add_gc_map(call_offset, oop_map);
        restore_live_registers(sasm, save_fpu_registers);

        __ ret();
        __ delayed()->restore();
      }
      break;

    case monitorexit_nofpu_id:
    case monitorexit_id:
      { // G4: lock address
        // note: really a leaf routine but must setup last java sp
        //       => use call_RT for now (speed can be improved by
        //       doing last java sp setup manually)
        __ set_info("monitorexit", dont_gc_arguments);

        int save_fpu_registers = (id == monitorexit_id);
        // make a frame and preserve the caller's caller-save registers
        OopMap* oop_map = save_live_registers(sasm, save_fpu_registers);

        int call_offset = __ call_RT(noreg, noreg, CAST_FROM_FN_PTR(address, monitorexit), G4);

        oop_maps = new OopMapSet();
        oop_maps->add_gc_map(call_offset, oop_map);
        restore_live_registers(sasm, save_fpu_registers);

        __ ret();
        __ delayed()->restore();
      }
      break;

    case deoptimize_id:
      {
        __ set_info("deoptimize", dont_gc_arguments);
        OopMap* oop_map = save_live_registers(sasm);
        int call_offset = __ call_RT(noreg, noreg, CAST_FROM_FN_PTR(address, deoptimize));
        oop_maps = new OopMapSet();
        oop_maps->add_gc_map(call_offset, oop_map);
        restore_live_registers(sasm);
        DeoptimizationBlob* deopt_blob = SharedRuntime::deopt_blob();
        assert(deopt_blob != NULL, "deoptimization blob must have been created");
        AddressLiteral dest(deopt_blob->unpack_with_reexecution());
        __ jump_to(dest, O0);
        __ delayed()->restore();
      }
      break;

    case access_field_patching_id:
      { __ set_info("access_field_patching", dont_gc_arguments);
        oop_maps = generate_patching(sasm, CAST_FROM_FN_PTR(address, access_field_patching));
      }
      break;

    case load_klass_patching_id:
      { __ set_info("load_klass_patching", dont_gc_arguments);
        oop_maps = generate_patching(sasm, CAST_FROM_FN_PTR(address, move_klass_patching));
      }
      break;

    case dtrace_object_alloc_id:
      { // O0: object
        __ set_info("dtrace_object_alloc", dont_gc_arguments);
        // we can't gc here so skip the oopmap but make sure that all
        // the live registers get saved.
        save_live_registers(sasm);

        __ save_thread(L7_thread_cache);
        __ call(CAST_FROM_FN_PTR(address, SharedRuntime::dtrace_object_alloc),
                relocInfo::runtime_call_type);
        __ delayed()->mov(I0, O0);
        __ restore_thread(L7_thread_cache);

        restore_live_registers(sasm);
        __ ret();
        __ delayed()->restore();
      }
      break;

#ifndef SERIALGC
    case g1_pre_barrier_slow_id:
      { // G4: previous value of memory
        BarrierSet* bs = Universe::heap()->barrier_set();
        if (bs->kind() != BarrierSet::G1SATBCTLogging) {
          __ save_frame(0);
          __ set((int)id, O1);
          __ call_RT(noreg, noreg, CAST_FROM_FN_PTR(address, unimplemented_entry), I0);
          __ should_not_reach_here();
          break;
        }

        __ set_info("g1_pre_barrier_slow_id", dont_gc_arguments);

        Register pre_val = G4;
        Register tmp  = G1_scratch;
        Register tmp2 = G3_scratch;

        Label refill, restart;
        bool with_frame = false; // I don't know if we can do with-frame.
        int satb_q_index_byte_offset =
          in_bytes(JavaThread::satb_mark_queue_offset() +
                   PtrQueue::byte_offset_of_index());
        int satb_q_buf_byte_offset =
          in_bytes(JavaThread::satb_mark_queue_offset() +
                   PtrQueue::byte_offset_of_buf());

        __ bind(restart);
        // Load the index into the SATB buffer. PtrQueue::_index is a
        // size_t so ld_ptr is appropriate
        __ ld_ptr(G2_thread, satb_q_index_byte_offset, tmp);

        // index == 0?
        __ cmp_and_brx_short(tmp, G0, Assembler::equal, Assembler::pn, refill);

        __ ld_ptr(G2_thread, satb_q_buf_byte_offset, tmp2);
        __ sub(tmp, oopSize, tmp);

        __ st_ptr(pre_val, tmp2, tmp);  // [_buf + index] := <address_of_card>
        // Use return-from-leaf
        __ retl();
        __ delayed()->st_ptr(tmp, G2_thread, satb_q_index_byte_offset);

        __ bind(refill);
        __ save_frame(0);

        __ mov(pre_val, L0);
        __ mov(tmp,     L1);
        __ mov(tmp2,    L2);

        __ call_VM_leaf(L7_thread_cache,
                        CAST_FROM_FN_PTR(address,
                                         SATBMarkQueueSet::handle_zero_index_for_thread),
                                         G2_thread);

        __ mov(L0, pre_val);
        __ mov(L1, tmp);
        __ mov(L2, tmp2);

        __ br(Assembler::always, /*annul*/false, Assembler::pt, restart);
        __ delayed()->restore();
      }
      break;

    case g1_post_barrier_slow_id:
      {
        BarrierSet* bs = Universe::heap()->barrier_set();
        if (bs->kind() != BarrierSet::G1SATBCTLogging) {
          __ save_frame(0);
          __ set((int)id, O1);
          __ call_RT(noreg, noreg, CAST_FROM_FN_PTR(address, unimplemented_entry), I0);
          __ should_not_reach_here();
          break;
        }

        __ set_info("g1_post_barrier_slow_id", dont_gc_arguments);

        Register addr = G4;
        Register cardtable = G5;
        Register tmp  = G1_scratch;
        Register tmp2 = G3_scratch;
        jbyte* byte_map_base = ((CardTableModRefBS*)bs)->byte_map_base;

        Label not_already_dirty, restart, refill;

#ifdef _LP64
        __ srlx(addr, CardTableModRefBS::card_shift, addr);
#else
        __ srl(addr, CardTableModRefBS::card_shift, addr);
#endif

        AddressLiteral rs(byte_map_base);
        __ set(rs, cardtable);         // cardtable := <card table base>
        __ ldub(addr, cardtable, tmp); // tmp := [addr + cardtable]

        assert(CardTableModRefBS::dirty_card_val() == 0, "otherwise check this code");
        __ cmp_and_br_short(tmp, G0, Assembler::notEqual, Assembler::pt, not_already_dirty);

        // We didn't take the branch, so we're already dirty: return.
        // Use return-from-leaf
        __ retl();
        __ delayed()->nop();

        // Not dirty.
        __ bind(not_already_dirty);

        // Get cardtable + tmp into a reg by itself
        __ add(addr, cardtable, tmp2);

        // First, dirty it.
        __ stb(G0, tmp2, 0);  // [cardPtr] := 0  (i.e., dirty).

        Register tmp3 = cardtable;
        Register tmp4 = tmp;

        // these registers are now dead
        addr = cardtable = tmp = noreg;

        int dirty_card_q_index_byte_offset =
          in_bytes(JavaThread::dirty_card_queue_offset() +
                   PtrQueue::byte_offset_of_index());
        int dirty_card_q_buf_byte_offset =
          in_bytes(JavaThread::dirty_card_queue_offset() +
                   PtrQueue::byte_offset_of_buf());

        __ bind(restart);

        // Get the index into the update buffer. PtrQueue::_index is
        // a size_t so ld_ptr is appropriate here.
        __ ld_ptr(G2_thread, dirty_card_q_index_byte_offset, tmp3);

        // index == 0?
        __ cmp_and_brx_short(tmp3, G0, Assembler::equal,  Assembler::pn, refill);

        __ ld_ptr(G2_thread, dirty_card_q_buf_byte_offset, tmp4);
        __ sub(tmp3, oopSize, tmp3);

        __ st_ptr(tmp2, tmp4, tmp3);  // [_buf + index] := <address_of_card>
        // Use return-from-leaf
        __ retl();
        __ delayed()->st_ptr(tmp3, G2_thread, dirty_card_q_index_byte_offset);

        __ bind(refill);
        __ save_frame(0);

        __ mov(tmp2, L0);
        __ mov(tmp3, L1);
        __ mov(tmp4, L2);

        __ call_VM_leaf(L7_thread_cache,
                        CAST_FROM_FN_PTR(address,
                                         DirtyCardQueueSet::handle_zero_index_for_thread),
                                         G2_thread);

        __ mov(L0, tmp2);
        __ mov(L1, tmp3);
        __ mov(L2, tmp4);

        __ br(Assembler::always, /*annul*/false, Assembler::pt, restart);
        __ delayed()->restore();
      }
      break;
#endif // !SERIALGC

    default:
      { __ set_info("unimplemented entry", dont_gc_arguments);
        __ save_frame(0);
        __ set((int)id, O1);
        __ call_RT(noreg, noreg, CAST_FROM_FN_PTR(address, unimplemented_entry), O1);
        __ should_not_reach_here();
      }
      break;
  }
  return oop_maps;
}


OopMapSet* Runtime1::generate_handle_exception(StubID id, StubAssembler* sasm) {
  __ block_comment("generate_handle_exception");

  // Save registers, if required.
  OopMapSet* oop_maps = new OopMapSet();
  OopMap* oop_map = NULL;
  switch (id) {
  case forward_exception_id:
    // We're handling an exception in the context of a compiled frame.
    // The registers have been saved in the standard places.  Perform
    // an exception lookup in the caller and dispatch to the handler
    // if found.  Otherwise unwind and dispatch to the callers
    // exception handler.
     oop_map = generate_oop_map(sasm, true);

     // transfer the pending exception to the exception_oop
     __ ld_ptr(G2_thread, in_bytes(JavaThread::pending_exception_offset()), Oexception);
     __ ld_ptr(Oexception, 0, G0);
     __ st_ptr(G0, G2_thread, in_bytes(JavaThread::pending_exception_offset()));
     __ add(I7, frame::pc_return_offset, Oissuing_pc);
    break;
  case handle_exception_id:
    // At this point all registers MAY be live.
    oop_map = save_live_registers(sasm);
    __ mov(Oexception->after_save(),  Oexception);
    __ mov(Oissuing_pc->after_save(), Oissuing_pc);
    break;
  case handle_exception_from_callee_id:
    // At this point all registers except exception oop (Oexception)
    // and exception pc (Oissuing_pc) are dead.
    oop_map = new OopMap(frame_size_in_bytes / sizeof(jint), 0);
    sasm->set_frame_size(frame_size_in_bytes / BytesPerWord);
    __ save_frame_c1(frame_size_in_bytes);
    __ mov(Oexception->after_save(),  Oexception);
    __ mov(Oissuing_pc->after_save(), Oissuing_pc);
    break;
  default:  ShouldNotReachHere();
  }

  __ verify_not_null_oop(Oexception);

  // save the exception and issuing pc in the thread
  __ st_ptr(Oexception,  G2_thread, in_bytes(JavaThread::exception_oop_offset()));
  __ st_ptr(Oissuing_pc, G2_thread, in_bytes(JavaThread::exception_pc_offset()));

  // use the throwing pc as the return address to lookup (has bci & oop map)
  __ mov(Oissuing_pc, I7);
  __ sub(I7, frame::pc_return_offset, I7);
  int call_offset = __ call_RT(noreg, noreg, CAST_FROM_FN_PTR(address, exception_handler_for_pc));
  oop_maps->add_gc_map(call_offset, oop_map);

  // Note: if nmethod has been deoptimized then regardless of
  // whether it had a handler or not we will deoptimize
  // by entering the deopt blob with a pending exception.

  // Restore the registers that were saved at the beginning, remove
  // the frame and jump to the exception handler.
  switch (id) {
  case forward_exception_id:
  case handle_exception_id:
    restore_live_registers(sasm);
    __ jmp(O0, 0);
    __ delayed()->restore();
    break;
  case handle_exception_from_callee_id:
    // Restore SP from L7 if the exception PC is a method handle call site.
    __ mov(O0, G5);  // Save the target address.
    __ lduw(Address(G2_thread, JavaThread::is_method_handle_return_offset()), L0);
    __ tst(L0);  // Condition codes are preserved over the restore.
    __ restore();

    __ jmp(G5, 0);  // jump to the exception handler
    __ delayed()->movcc(Assembler::notZero, false, Assembler::icc, L7_mh_SP_save, SP);  // Restore SP if required.
    break;
  default:  ShouldNotReachHere();
  }

  return oop_maps;
}


#undef __

const char *Runtime1::pd_name_for_address(address entry) {
  return "<unknown function>";
}<|MERGE_RESOLUTION|>--- conflicted
+++ resolved
@@ -398,11 +398,7 @@
 
           if (id == fast_new_instance_init_check_id) {
             // make sure the klass is initialized
-<<<<<<< HEAD
-            __ ldub(G5_klass, instanceKlass::init_state_offset_in_bytes() + sizeof(oopDesc), G3_t1);
-=======
-            __ ld(G5_klass, in_bytes(instanceKlass::init_state_offset()), G3_t1);
->>>>>>> cf9d6bd5
+            __ ldub(G5_klass, in_bytes(instanceKlass::init_state_offset()), G3_t1);
             __ cmp_and_br_short(G3_t1, instanceKlass::fully_initialized, Assembler::notEqual, Assembler::pn, slow_path);
           }
 #ifdef ASSERT
