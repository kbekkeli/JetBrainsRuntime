--- conflicted
+++ resolved
@@ -33,26 +33,6 @@
  * @modules java.base/jdk.internal.org.objectweb.asm
  *          java.base/jdk.internal.vm.annotation
  *          java.base/jdk.internal.misc
-<<<<<<< HEAD
- * @run main/bootclasspath/othervm -XX:+UnlockDiagnosticVMOptions
- *                         -Xbatch -XX:-TieredCompilation
- *                         -XX:+FoldStableValues
- *                         -XX:CompileCommand=dontinline,UnsafeGetConstantField.checkGetAddress()
- *                         -XX:CompileCommand=dontinline,*.test*
- *                         -XX:+UseUnalignedAccesses
- *                         -XaddReads:java.base=ALL-UNNAMED
- *                         compiler.unsafe.UnsafeGetConstantField
- *
- * @run main/bootclasspath/othervm -XX:+UnlockDiagnosticVMOptions
- *                         -Xbatch -XX:-TieredCompilation
- *                         -XX:+FoldStableValues
- *                         -XX:CompileCommand=dontinline,UnsafeGetConstantField.checkGetAddress()
- *                         -XX:CompileCommand=dontinline,*.test*
- *                         -XX:CompileCommand=inline,*Unsafe.get*
- *                         -XX:-UseUnalignedAccesses
- *                         -XaddReads:java.base=ALL-UNNAMED
- *                         compiler.unsafe.UnsafeGetConstantField
-=======
  *
  * @run main/bootclasspath/othervm -XX:+UnlockDiagnosticVMOptions
  *                                 -Xbatch -XX:-TieredCompilation
@@ -60,6 +40,7 @@
  *                                 -XX:CompileCommand=dontinline,UnsafeGetConstantField.checkGetAddress()
  *                                 -XX:CompileCommand=dontinline,*.test*
  *                                 -XX:+UseUnalignedAccesses
+ *                         -XaddReads:java.base=ALL-UNNAMED
  *                                 compiler.unsafe.UnsafeGetConstantField
  *
  * @run main/bootclasspath/othervm -XX:+UnlockDiagnosticVMOptions
@@ -69,8 +50,8 @@
  *                                 -XX:CompileCommand=dontinline,*.test*
  *                                 -XX:CompileCommand=inline,*Unsafe.get*
  *                                 -XX:-UseUnalignedAccesses
+ *                         -XaddReads:java.base=ALL-UNNAMED
  *                                 compiler.unsafe.UnsafeGetConstantField
->>>>>>> 0a5f8d1d
  */
 package compiler.unsafe;
 
