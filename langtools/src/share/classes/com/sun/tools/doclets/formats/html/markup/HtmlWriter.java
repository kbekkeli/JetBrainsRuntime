--- conflicted
+++ resolved
@@ -310,17 +310,12 @@
         if(winTitle != null && winTitle.length() > 0) {
             script.addAttr(HtmlAttr.TYPE, "text/javascript");
             String scriptCode = "<!--" + DocletConstants.NL +
-<<<<<<< HEAD
                     "    try {" + DocletConstants.NL +
                     "        if (location.href.indexOf('is-external=true') == -1) {" + DocletConstants.NL +
-                    "            parent.document.title=\"" + winTitle + "\";" + DocletConstants.NL +
+                    "            parent.document.title=\"" + escapeJavaScriptChars(winTitle) + "\";" + DocletConstants.NL +
                     "        }" + DocletConstants.NL +
                     "    }" + DocletConstants.NL +
                     "    catch(err) {" + DocletConstants.NL +
-=======
-                    "    if (location.href.indexOf('is-external=true') == -1) {" + DocletConstants.NL +
-                    "        parent.document.title=\"" + escapeJavaScriptChars(winTitle) + "\";" + DocletConstants.NL +
->>>>>>> 85829db5
                     "    }" + DocletConstants.NL +
                     "//-->" + DocletConstants.NL;
             RawHtml scriptContent = new RawHtml(scriptCode);
