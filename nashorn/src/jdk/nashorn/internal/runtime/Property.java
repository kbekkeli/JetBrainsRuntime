/*
 * Copyright (c) 2010, 2013, Oracle and/or its affiliates. All rights reserved.
 * DO NOT ALTER OR REMOVE COPYRIGHT NOTICES OR THIS FILE HEADER.
 *
 * This code is free software; you can redistribute it and/or modify it
 * under the terms of the GNU General Public License version 2 only, as
 * published by the Free Software Foundation.  Oracle designates this
 * particular file as subject to the "Classpath" exception as provided
 * by Oracle in the LICENSE file that accompanied this code.
 *
 * This code is distributed in the hope that it will be useful, but WITHOUT
 * ANY WARRANTY; without even the implied warranty of MERCHANTABILITY or
 * FITNESS FOR A PARTICULAR PURPOSE.  See the GNU General Public License
 * version 2 for more details (a copy is included in the LICENSE file that
 * accompanied this code).
 *
 * You should have received a copy of the GNU General Public License version
 * 2 along with this work; if not, write to the Free Software Foundation,
 * Inc., 51 Franklin St, Fifth Floor, Boston, MA 02110-1301 USA.
 *
 * Please contact Oracle, 500 Oracle Parkway, Redwood Shores, CA 94065 USA
 * or visit www.oracle.com if you need additional information or have any
 * questions.
 */

package jdk.nashorn.internal.runtime;

import static jdk.nashorn.internal.runtime.PropertyDescriptor.CONFIGURABLE;
import static jdk.nashorn.internal.runtime.PropertyDescriptor.ENUMERABLE;
import static jdk.nashorn.internal.runtime.PropertyDescriptor.WRITABLE;

import java.io.Serializable;
import java.lang.invoke.MethodHandle;
import java.lang.invoke.SwitchPoint;
import java.util.Objects;

import jdk.nashorn.internal.codegen.ObjectClassGenerator;

/**
 * This is the abstract superclass representing a JavaScript Property.
 * The {@link PropertyMap} map links keys to properties, and consequently
 * instances of this class make up the values in the PropertyMap
 *
 * @see PropertyMap
 * @see AccessorProperty
 * @see UserAccessorProperty
 */
public abstract class Property implements Serializable {
    /*
     * ECMA 8.6.1 Property Attributes
     *
     * We use negative flags because most properties are expected to
     * be 'writable', 'configurable' and 'enumerable'. With negative flags,
     * we can use leave flag byte initialized with (the default) zero value.
     */

    /** Mask for property being both writable, enumerable and configurable */
    public static final int WRITABLE_ENUMERABLE_CONFIGURABLE = 0b0000_0000_0000;

    /** ECMA 8.6.1 - Is this property not writable? */
    public static final int NOT_WRITABLE     = 1 << 0;

    /** ECMA 8.6.1 - Is this property not enumerable? */
    public static final int NOT_ENUMERABLE   = 1 << 1;

    /** ECMA 8.6.1 - Is this property not configurable? */
    public static final int NOT_CONFIGURABLE = 1 << 2;

    private static final int MODIFY_MASK     = NOT_WRITABLE | NOT_ENUMERABLE | NOT_CONFIGURABLE;

    /** Is this a function parameter? */
    public static final int IS_PARAMETER     = 1 << 3;

    /** Is parameter accessed thru arguments? */
    public static final int HAS_ARGUMENTS    = 1 << 4;

    /** Is this a function declaration property ? */
    public static final int IS_FUNCTION_DECLARATION = 1 << 5;

    /**
     * Is this is a primitive field given to us by Nasgen, i.e.
     * something we can be sure remains a constant whose type
     * is narrower than object, e.g. Math.PI which is declared
     * as a double
     */
    public static final int IS_NASGEN_PRIMITIVE = 1 << 6;

    /** Is this property bound to a receiver? This means get/set operations will be delegated to
     *  a statically defined object instead of the object passed as callsite parameter. */
    public static final int IS_BOUND = 1 << 8;

    /** Property key. */
    private final String key;

    /** Property flags. */
    private int flags;

    /** Property field number or spill slot. */
    private final int slot;

<<<<<<< HEAD
    /** SwitchPoint that is invalidated when property is changed, optional */
    protected SwitchPoint changeCallback;
=======
    private static final long serialVersionUID = 2099814273074501176L;
>>>>>>> c70eb54e

    /**
     * Constructor
     *
     * @param key   property key
     * @param flags property flags
     * @param slot  property field number or spill slot
     */
    Property(final String key, final int flags, final int slot) {
        assert key != null;
        this.key   = key;
        this.flags = flags;
        this.slot  = slot;
    }

    /**
     * Copy constructor
     *
     * @param property source property
     */
    Property(final Property property, final int flags) {
        this.key            = property.key;
        this.slot           = property.slot;
        this.changeCallback = property.changeCallback;
        this.flags          = flags;
    }

    /**
     * Copy function
     *
     * @return cloned property
     */
    public abstract Property copy();

    /**
     * Copy function
     *
     * @param  newType new type
     * @return cloned property with new type
     */
    public abstract Property copy(final Class<?> newType);

    /**
     * Property flag utility method for {@link PropertyDescriptor}s. Given two property descriptors,
     * return the result of merging their flags.
     *
     * @param oldDesc  first property descriptor
     * @param newDesc  second property descriptor
     * @return merged flags.
     */
    static int mergeFlags(final PropertyDescriptor oldDesc, final PropertyDescriptor newDesc) {
        int     propFlags = 0;
        boolean value;

        value = newDesc.has(CONFIGURABLE) ? newDesc.isConfigurable() : oldDesc.isConfigurable();
        if (!value) {
            propFlags |= NOT_CONFIGURABLE;
        }

        value = newDesc.has(ENUMERABLE) ? newDesc.isEnumerable() : oldDesc.isEnumerable();
        if (!value) {
            propFlags |= NOT_ENUMERABLE;
        }

        value = newDesc.has(WRITABLE) ? newDesc.isWritable() : oldDesc.isWritable();
        if (!value) {
            propFlags |= NOT_WRITABLE;
        }

        return propFlags;
    }

    /**
     * Set the change callback for this property, i.e. a SwitchPoint
     * that will be invalidated when the value of the property is
     * changed
     * @param sp SwitchPoint to use for change callback
     */
    public final void setChangeCallback(final SwitchPoint sp) {
        this.changeCallback = sp;
    }

    /**
     * Property flag utility method for {@link PropertyDescriptor}. Get the property flags
     * conforming to any Property using this PropertyDescriptor
     *
     * @param desc property descriptor
     * @return flags for properties that conform to property descriptor
     */
    static int toFlags(final PropertyDescriptor desc) {
        int propFlags = 0;

        if (!desc.isConfigurable()) {
            propFlags |= NOT_CONFIGURABLE;
        }
        if (!desc.isEnumerable()) {
            propFlags |= NOT_ENUMERABLE;
        }
        if (!desc.isWritable()) {
            propFlags |= NOT_WRITABLE;
        }

        return propFlags;
    }

    /**
     * Check whether this property has a user defined getter function. See {@link UserAccessorProperty}
     * @param obj object containing getter
     * @return true if getter function exists, false is default
     */
    public boolean hasGetterFunction(final ScriptObject obj) {
        return false;
    }

    /**
     * Check whether this property has a user defined setter function. See {@link UserAccessorProperty}
     * @param obj object containing setter
     * @return true if getter function exists, false is default
     */
    public boolean hasSetterFunction(final ScriptObject obj) {
        return false;
    }

    /**
     * Check whether this property is writable (see ECMA 8.6.1)
     * @return true if writable
     */
    public boolean isWritable() {
        return (flags & NOT_WRITABLE) == 0;
    }

    /**
     * Check whether this property is writable (see ECMA 8.6.1)
     * @return true if configurable
     */
    public boolean isConfigurable() {
        return (flags & NOT_CONFIGURABLE) == 0;
    }

    /**
     * Check whether this property is enumerable (see ECMA 8.6.1)
     * @return true if enumerable
     */
    public boolean isEnumerable() {
        return (flags & NOT_ENUMERABLE) == 0;
    }

    /**
     * Check whether this property is used as a function parameter
     * @return true if parameter
     */
    public boolean isParameter() {
        return (flags & IS_PARAMETER) == IS_PARAMETER;
    }

    /**
     * Check whether this property is in an object with arguments field
     * @return true if has arguments
     */
    public boolean hasArguments() {
        return (flags & HAS_ARGUMENTS) == HAS_ARGUMENTS;
    }

    /**
     * Check whether this is a spill property, i.e. one that will not
     * be stored in a specially generated field in the property class.
     * The spill pool is maintained separately, as a growing Object array
     * in the {@link ScriptObject}.
     *
     * @return true if spill property
     */
    public boolean isSpill() {
        return false;
    }

    /**
     * Is this property bound to a receiver? If this method returns {@code true} get and set operations
     * will be delegated to a statically bound object instead of the object passed as parameter.
     *
     * @return true if this is a bound property
     */
    public boolean isBound() {
        return (flags & IS_BOUND) == IS_BOUND;
    }

    /**
     * Does this property use any slots in the spill array described in
     * {@link Property#isSpill}? In that case how many. Currently a property
     * only uses max one spill slot, but this may change in future representations
     *
     * @return number of spill slots a property is using
     */
    public int getSpillCount() {
        return 0;
    }

    /**
     * Add more property flags to the property. Properties are immutable here,
     * so any property change that results in a larger flag set results in the
     * property being cloned. Use only the return value
     *
     * @param propertyFlags flags to be OR:ed to the existing property flags
     * @return new property if property set was changed, {@code this} otherwise
     */
    public Property addFlags(final int propertyFlags) {
        if ((this.flags & propertyFlags) != propertyFlags) {
            final Property cloned = this.copy();
            cloned.flags |= propertyFlags;
            return cloned;
        }
        return this;
    }

    /**
     * Check if a flag is set for a property
     * @param property property
     * @param flag     flag to check
     * @return true if flag is set
     */
    public static boolean checkFlag(final Property property, final int flag) {
        return (property.getFlags() & flag) == flag;
    }

    /**
     * Get the flags for this property
     * @return property flags
     */
    public int getFlags() {
        return flags;
    }

    /**
     * Get the modify flags for this property. The modify flags are the ECMA 8.6.1
     * flags that decide if the Property is writable, configurable and/or enumerable.
     *
     * @return modify flags for property
     */
    public int getModifyFlags() {
        return flags & MODIFY_MASK;
    }

    /**
     * Remove property flags from the property. Properties are immutable here,
     * so any property change that results in a smaller flag set results in the
     * property being cloned. Use only the return value
     *
     * @param propertyFlags flags to be subtracted from the existing property flags
     * @return new property if property set was changed, {@code this} otherwise
     */
    public Property removeFlags(final int propertyFlags) {
        if ((this.flags & propertyFlags) != 0) {
            final Property cloned = this.copy();
            cloned.flags &= ~propertyFlags;
            return cloned;
        }
        return this;
    }

    /**
     * Reset the property for this property. Properties are immutable here,
     * so any property change that results in a different flag sets results in the
     * property being cloned. Use only the return value
     *
     * @param propertyFlags flags that are replacing from the existing property flags
     * @return new property if property set was changed, {@code this} otherwise
     */
    public Property setFlags(final int propertyFlags) {
        if (this.flags != propertyFlags) {
            final Property cloned = this.copy();
            cloned.flags &= ~MODIFY_MASK;
            cloned.flags |= propertyFlags & MODIFY_MASK;
            return cloned;
        }
        return this;
    }

    /**
     * Abstract method for retrieving the getter for the property. We do not know
     * anything about the internal representation when we request the getter, we only
     * know that the getter will return the property as the given type.
     *
     * @param type getter return value type
     * @return a getter for this property as {@code type}
     */
    public abstract MethodHandle getGetter(final Class<?> type);

    /**
<<<<<<< HEAD
     * Get an optimistic getter that throws an exception if type is not the known given one
     * @param type          type
     * @param programPoint  program point
     * @return getter
     */
    public abstract MethodHandle getOptimisticGetter(final Class<?> type, final int programPoint);
=======
     * Hook to initialize method handles after deserialization.
     *
     * @param structure the structure class
     */
    abstract void initMethodHandles(final Class<?> structure);
>>>>>>> c70eb54e

    /**
     * Get the key for this property. This key is an ordinary string. The "name".
     * @return key for property
     */
    public String getKey() {
        return key;
    }

    /**
     * Get the field number or spill slot
     * @return number/slot, -1 if none exists
     */
    public int getSlot() {
        return slot;
    }

    /**
     * get the Object value of this property from {@code owner}. This allows to bypass creation of the
     * getter MethodHandle for spill and user accessor properties.
     *
     * @param self the this object
     * @param owner the owner of the property
     * @return  the property value
     */
    public abstract int getIntValue(final ScriptObject self, final ScriptObject owner);

    /**
     * get the Object value of this property from {@code owner}. This allows to bypass creation of the
     * getter MethodHandle for spill and user accessor properties.
     *
     * @param self the this object
     * @param owner the owner of the property
     * @return  the property value
     */
    public abstract long getLongValue(final ScriptObject self, final ScriptObject owner);

    /**
     * get the Object value of this property from {@code owner}. This allows to bypass creation of the
     * getter MethodHandle for spill and user accessor properties.
     *
     * @param self the this object
     * @param owner the owner of the property
     * @return  the property value
     */
    public abstract double getDoubleValue(final ScriptObject self, final ScriptObject owner);

    /**
     * get the Object value of this property from {@code owner}. This allows to bypass creation of the
     * getter MethodHandle for spill and user accessor properties.
     *
     * @param self the this object
     * @param owner the owner of the property
     * @return  the property value
     */
    public abstract Object getObjectValue(final ScriptObject self, final ScriptObject owner);

    /**
     * Set the value of this property in {@code owner}. This allows to bypass creation of the
     * setter MethodHandle for spill and user accessor properties.
     *
     * @param self the this object
     * @param owner the owner object
     * @param value the new property value
     * @param strict is this a strict setter?
     */
    public abstract void setValue(final ScriptObject self, final ScriptObject owner, final int value, final boolean strict);

    /**
     * Set the value of this property in {@code owner}. This allows to bypass creation of the
     * setter MethodHandle for spill and user accessor properties.
     *
     * @param self the this object
     * @param owner the owner object
     * @param value the new property value
     * @param strict is this a strict setter?
     */
    public abstract void setValue(final ScriptObject self, final ScriptObject owner, final long value, final boolean strict);

    /**
     * Set the value of this property in {@code owner}. This allows to bypass creation of the
     * setter MethodHandle for spill and user accessor properties.
     *
     * @param self the this object
     * @param owner the owner object
     * @param value the new property value
     * @param strict is this a strict setter?
     */
    public abstract void setValue(final ScriptObject self, final ScriptObject owner, final double value, final boolean strict);

    /**
     * Set the value of this property in {@code owner}. This allows to bypass creation of the
     * setter MethodHandle for spill and user accessor properties.
     *
     * @param self the this object
     * @param owner the owner object
     * @param value the new property value
     * @param strict is this a strict setter?
     */
    public abstract void setValue(final ScriptObject self, final ScriptObject owner, final Object value, final boolean strict);

    /**
     * Abstract method for retrieving the setter for the property. We do not know
     * anything about the internal representation when we request the setter, we only
     * know that the setter will take the property as a parameter of the given type.
     * <p>
     * Note that we have to pass the current property map from which we retrieved
     * the property here. This is necessary for map guards if, e.g. the internal
     * representation of the field, and consequently also the setter, changes. Then
     * we automatically get a map guard that relinks the call site so that the
     * older setter will never be used again.
     * <p>
     * see {@link ObjectClassGenerator#createSetter(Class, Class, MethodHandle, MethodHandle)}
     * if you are interested in the internal details of this. Note that if you
     * are running in default mode, with {@code -Dnashorn.fields.dual=true}, disabled, the setters
     * will currently never change, as all properties are represented as Object field,
     * the Object fields are Initialized to {@code ScriptRuntime.UNDEFINED} and primitives are
     * boxed/unboxed upon every access, which is not necessarily optimal
     *
     * @param type setter parameter type
     * @param currentMap current property map for property
     * @return a getter for this property as {@code type}
     */
    public abstract MethodHandle getSetter(final Class<?> type, final PropertyMap currentMap);

    /**
     * Get the user defined getter function if one exists. Only {@link UserAccessorProperty} instances
     * can have user defined getters
     * @param obj the script object
     * @return user defined getter function, or {@code null} if none exists
     */
    public ScriptFunction getGetterFunction(final ScriptObject obj) {
        return null;
    }

    /**
     * Get the user defined setter function if one exists. Only {@link UserAccessorProperty} instances
     * can have user defined getters
     * @param obj the script object
     * @return user defined getter function, or {@code null} if none exists
     */
    public ScriptFunction getSetterFunction(final ScriptObject obj) {
        return null;
    }

    @Override
    public int hashCode() {
        final Class<?> type = getCurrentType();
        return Objects.hashCode(this.key) ^ flags ^ getSlot() ^ (type == null ? 0 : type.hashCode());
    }

    @Override
    public boolean equals(final Object other) {
        if (this == other) {
            return true;
        }

        if (other == null || this.getClass() != other.getClass()) {
            return false;
        }

        final Property otherProperty = (Property)other;

        return equalsWithoutType(otherProperty) &&
               getCurrentType() == otherProperty.getCurrentType();
    }

    boolean equalsWithoutType(final Property otherProperty) {
        return getFlags() == otherProperty.getFlags() &&
                getSlot() == otherProperty.getSlot() &&
                getKey().equals(otherProperty.getKey());
    }

    private static final String type(final Class<?> type) {
        if (type == null) {
            return "undef";
        } else if (type == int.class) {
            return "i";
        } else if (type == long.class) {
            return "j";
        } else if (type == double.class) {
            return "d";
        } else {
            return "o";
        }
    }

    /**
     * Short toString version
     * @return short toString
     */
    public final String toStringShort() {
        final StringBuilder sb   = new StringBuilder();
        final Class<?>      type = getCurrentType();
        sb.append(getKey()).append(" (").append(type(type)).append(')');
        return sb.toString();
    }

    private static String indent(final String str, final int indent) {
        final StringBuilder sb = new StringBuilder();
        sb.append(str);
        for (int i = 0; i < indent - str.length(); i++) {
            sb.append(' ');
        }
        return sb.toString();
     }

    @Override
    public String toString() {
        final StringBuilder sb   = new StringBuilder();
        final Class<?>      type = getCurrentType();

        sb.append(indent(getKey(), 20)).
            append(" id=").
            append(Debug.id(this)).
            append(" (0x").
            append(indent(Integer.toHexString(flags), 4)).
            append(") ").
            append(getClass().getSimpleName()).
            append(" {").
            append(indent(type(type), 5)).
            append('}');

        if (slot != -1) {
            sb.append(" [").
               append("slot=").
               append(slot).
               append(']');
        }

        return sb.toString();
    }

    /**
     * Get the current type of this field. If you are not running with dual fields enabled,
     * this will always be Object.class. See the value representation explanation in
     * {@link Property#getSetter(Class, PropertyMap)} and {@link ObjectClassGenerator}
     * for more information.
     *
     * @return current type of property, null means undefined
     */
    public abstract Class<?> getCurrentType();

    /**
     * Reset the current type of this property
     * @param currentType new current type
     */
    public abstract void setCurrentType(final Class<?> currentType);

    /**
     * Check whether this Property can ever change its type. The default is false, and if
     * you are not running with dual fields, the type is always object and can never change
     * @return true if this property can change types
     */
    public boolean canChangeType() {
        return false;
    }

    /**
     * Check whether this property represents a function declaration.
     * @return whether this property is a function declaration or not.
     */
    public boolean isFunctionDeclaration() {
        return (flags & IS_FUNCTION_DECLARATION) == IS_FUNCTION_DECLARATION;
    }
}<|MERGE_RESOLUTION|>--- conflicted
+++ resolved
@@ -33,7 +33,6 @@
 import java.lang.invoke.MethodHandle;
 import java.lang.invoke.SwitchPoint;
 import java.util.Objects;
-
 import jdk.nashorn.internal.codegen.ObjectClassGenerator;
 
 /**
@@ -98,12 +97,10 @@
     /** Property field number or spill slot. */
     private final int slot;
 
-<<<<<<< HEAD
     /** SwitchPoint that is invalidated when property is changed, optional */
     protected SwitchPoint changeCallback;
-=======
+
     private static final long serialVersionUID = 2099814273074501176L;
->>>>>>> c70eb54e
 
     /**
      * Constructor
@@ -391,20 +388,19 @@
     public abstract MethodHandle getGetter(final Class<?> type);
 
     /**
-<<<<<<< HEAD
      * Get an optimistic getter that throws an exception if type is not the known given one
      * @param type          type
      * @param programPoint  program point
      * @return getter
      */
     public abstract MethodHandle getOptimisticGetter(final Class<?> type, final int programPoint);
-=======
+
+    /**
      * Hook to initialize method handles after deserialization.
      *
      * @param structure the structure class
      */
     abstract void initMethodHandles(final Class<?> structure);
->>>>>>> c70eb54e
 
     /**
      * Get the key for this property. This key is an ordinary string. The "name".
