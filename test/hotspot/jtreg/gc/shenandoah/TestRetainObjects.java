/*
 * Copyright (c) 2017, 2018, Red Hat, Inc. All rights reserved.
 * DO NOT ALTER OR REMOVE COPYRIGHT NOTICES OR THIS FILE HEADER.
 *
 * This code is free software; you can redistribute it and/or modify it
 * under the terms of the GNU General Public License version 2 only, as
 * published by the Free Software Foundation.
 *
 * This code is distributed in the hope that it will be useful, but WITHOUT
 * ANY WARRANTY; without even the implied warranty of MERCHANTABILITY or
 * FITNESS FOR A PARTICULAR PURPOSE.  See the GNU General Public License
 * version 2 for more details (a copy is included in the LICENSE file that
 * accompanied this code).
 *
 * You should have received a copy of the GNU General Public License version
 * 2 along with this work; if not, write to the Free Software Foundation,
 * Inc., 51 Franklin St, Fifth Floor, Boston, MA 02110-1301 USA.
 *
 * Please contact Oracle, 500 Oracle Parkway, Redwood Shores, CA 94065 USA
 * or visit www.oracle.com if you need additional information or have any
 * questions.
 *
 */

/*
 * @test TestRetainObjects
 * @summary Acceptance tests: collector can deal with retained objects
 * @requires vm.gc.Shenandoah
 *
 * @run main/othervm -Xmx1g -Xms1g -XX:+UnlockDiagnosticVMOptions -XX:+UnlockExperimentalVMOptions
 *      -XX:+UseShenandoahGC -XX:ShenandoahGCMode=passive
 *      -XX:+ShenandoahDegeneratedGC -XX:+ShenandoahVerify
 *      TestRetainObjects
 *
 * @run main/othervm -Xmx1g -Xms1g -XX:+UnlockDiagnosticVMOptions -XX:+UnlockExperimentalVMOptions
 *      -XX:+UseShenandoahGC -XX:ShenandoahGCMode=passive
 *      -XX:-ShenandoahDegeneratedGC -XX:+ShenandoahVerify
 *      TestRetainObjects
 *
 * @run main/othervm -Xmx1g -Xms1g -XX:+UnlockDiagnosticVMOptions -XX:+UnlockExperimentalVMOptions
 *      -XX:+UseShenandoahGC -XX:ShenandoahGCMode=passive
 *      -XX:+ShenandoahDegeneratedGC
 *      TestRetainObjects
 *
 * @run main/othervm -Xmx1g -Xms1g -XX:+UnlockDiagnosticVMOptions -XX:+UnlockExperimentalVMOptions
 *      -XX:+UseShenandoahGC -XX:ShenandoahGCMode=passive
 *      -XX:-ShenandoahDegeneratedGC
 *      TestRetainObjects
 */

/*
 * @test TestRetainObjects
 * @summary Acceptance tests: collector can deal with retained objects
 * @requires vm.gc.Shenandoah
 *
 * @run main/othervm -Xmx1g -Xms1g -XX:+UnlockDiagnosticVMOptions -XX:+UnlockExperimentalVMOptions
 *      -XX:+UseShenandoahGC -XX:ShenandoahGCHeuristics=aggressive
 *      -XX:+ShenandoahOOMDuringEvacALot
 *      TestRetainObjects
 *
 * @run main/othervm -Xmx1g -Xms1g -XX:+UnlockDiagnosticVMOptions -XX:+UnlockExperimentalVMOptions
 *      -XX:+UseShenandoahGC -XX:ShenandoahGCHeuristics=aggressive
 *      -XX:+ShenandoahAllocFailureALot
 *      TestRetainObjects
 *
 * @run main/othervm -Xmx1g -Xms1g -XX:+UnlockDiagnosticVMOptions -XX:+UnlockExperimentalVMOptions
 *      -XX:+UseShenandoahGC -XX:ShenandoahGCHeuristics=aggressive
 *      TestRetainObjects
 */

/*
 * @test TestRetainObjects
 * @summary Acceptance tests: collector can deal with retained objects
<<<<<<< HEAD
 * @requires vm.gc.Shenandoah & !vm.graal.enabled
=======
 * @requires vm.gc.Shenandoah
>>>>>>> 43339420
 *
 * @run main/othervm -Xmx1g -Xms1g -XX:+UnlockDiagnosticVMOptions -XX:+UnlockExperimentalVMOptions
 *      -XX:+UseShenandoahGC -XX:ShenandoahGCHeuristics=adaptive
 *      -XX:+ShenandoahVerify
 *      TestRetainObjects
 *
 * @run main/othervm -Xmx1g -Xms1g -XX:+UnlockDiagnosticVMOptions -XX:+UnlockExperimentalVMOptions
 *      -XX:+UseShenandoahGC -XX:ShenandoahGCHeuristics=adaptive
 *      TestRetainObjects
 */

/*
 * @test TestRetainObjects
 * @summary Acceptance tests: collector can deal with retained objects
<<<<<<< HEAD
 * @requires vm.gc.Shenandoah & !vm.graal.enabled
=======
 * @requires vm.gc.Shenandoah
>>>>>>> 43339420
 *
 * @run main/othervm -Xmx1g -Xms1g -XX:+UnlockDiagnosticVMOptions -XX:+UnlockExperimentalVMOptions
 *      -XX:+UseShenandoahGC -XX:ShenandoahGCHeuristics=static
 *      TestRetainObjects
 */

/*
 * @test TestRetainObjects
 * @summary Acceptance tests: collector can deal with retained objects
<<<<<<< HEAD
 * @requires vm.gc.Shenandoah & !vm.graal.enabled
=======
 * @requires vm.gc.Shenandoah
>>>>>>> 43339420
 *
 * @run main/othervm -Xmx1g -Xms1g -XX:+UnlockDiagnosticVMOptions -XX:+UnlockExperimentalVMOptions
 *      -XX:+UseShenandoahGC -XX:ShenandoahGCHeuristics=compact
 *      TestRetainObjects
 */

/*
 * @test TestRetainObjects
 * @summary Acceptance tests: collector can deal with retained objects
<<<<<<< HEAD
 * @requires vm.gc.Shenandoah & !vm.graal.enabled
=======
 * @requires vm.gc.Shenandoah
>>>>>>> 43339420
 *
 * @run main/othervm -Xmx1g -Xms1g -XX:+UnlockDiagnosticVMOptions -XX:+UnlockExperimentalVMOptions
 *      -XX:+UseShenandoahGC
 *      -XX:-UseTLAB -XX:+ShenandoahVerify
 *      TestRetainObjects
 */

/*
 * @test TestRetainObjects
 * @summary Acceptance tests: collector can deal with retained objects
 * @requires vm.gc.Shenandoah
 *
 * @run main/othervm -Xmx1g -Xms1g -XX:+UnlockDiagnosticVMOptions -XX:+UnlockExperimentalVMOptions
 *      -XX:+UseShenandoahGC -XX:ShenandoahGCMode=iu -XX:ShenandoahGCHeuristics=aggressive
 *      -XX:+ShenandoahOOMDuringEvacALot
 *      TestRetainObjects
 *
 * @run main/othervm -Xmx1g -Xms1g -XX:+UnlockDiagnosticVMOptions -XX:+UnlockExperimentalVMOptions
 *      -XX:+UseShenandoahGC -XX:ShenandoahGCMode=iu -XX:ShenandoahGCHeuristics=aggressive
 *      -XX:+ShenandoahAllocFailureALot
 *      TestRetainObjects
 *
 * @run main/othervm -Xmx1g -Xms1g -XX:+UnlockDiagnosticVMOptions -XX:+UnlockExperimentalVMOptions
 *      -XX:+UseShenandoahGC -XX:ShenandoahGCMode=iu -XX:ShenandoahGCHeuristics=aggressive
 *      TestRetainObjects
 */

/*
 * @test TestRetainObjects
 * @summary Acceptance tests: collector can deal with retained objects
<<<<<<< HEAD
 * @requires vm.gc.Shenandoah & !vm.graal.enabled
=======
 * @requires vm.gc.Shenandoah
>>>>>>> 43339420
 *
 * @run main/othervm -Xmx1g -Xms1g -XX:+UnlockDiagnosticVMOptions -XX:+UnlockExperimentalVMOptions
 *      -XX:+UseShenandoahGC -XX:ShenandoahGCMode=iu
 *      -XX:+ShenandoahVerify
 *      TestRetainObjects
 *
 * @run main/othervm -Xmx1g -Xms1g -XX:+UnlockDiagnosticVMOptions -XX:+UnlockExperimentalVMOptions
 *      -XX:+UseShenandoahGC -XX:ShenandoahGCMode=iu
 *      TestRetainObjects
 */

public class TestRetainObjects {

    static final int COUNT = 10_000_000;
    static final int WINDOW = 10_000;

    static final String[] reachable = new String[WINDOW];

    public static void main(String[] args) throws Exception {
        int rIdx = 0;
        for (int c = 0; c < COUNT; c++) {
            reachable[rIdx] = ("LargeString" + c);
            rIdx++;
            if (rIdx >= WINDOW) {
                rIdx = 0;
            }
        }
    }

}<|MERGE_RESOLUTION|>--- conflicted
+++ resolved
@@ -71,11 +71,7 @@
 /*
  * @test TestRetainObjects
  * @summary Acceptance tests: collector can deal with retained objects
-<<<<<<< HEAD
- * @requires vm.gc.Shenandoah & !vm.graal.enabled
-=======
  * @requires vm.gc.Shenandoah
->>>>>>> 43339420
  *
  * @run main/othervm -Xmx1g -Xms1g -XX:+UnlockDiagnosticVMOptions -XX:+UnlockExperimentalVMOptions
  *      -XX:+UseShenandoahGC -XX:ShenandoahGCHeuristics=adaptive
@@ -90,11 +86,7 @@
 /*
  * @test TestRetainObjects
  * @summary Acceptance tests: collector can deal with retained objects
-<<<<<<< HEAD
- * @requires vm.gc.Shenandoah & !vm.graal.enabled
-=======
  * @requires vm.gc.Shenandoah
->>>>>>> 43339420
  *
  * @run main/othervm -Xmx1g -Xms1g -XX:+UnlockDiagnosticVMOptions -XX:+UnlockExperimentalVMOptions
  *      -XX:+UseShenandoahGC -XX:ShenandoahGCHeuristics=static
@@ -104,11 +96,7 @@
 /*
  * @test TestRetainObjects
  * @summary Acceptance tests: collector can deal with retained objects
-<<<<<<< HEAD
- * @requires vm.gc.Shenandoah & !vm.graal.enabled
-=======
  * @requires vm.gc.Shenandoah
->>>>>>> 43339420
  *
  * @run main/othervm -Xmx1g -Xms1g -XX:+UnlockDiagnosticVMOptions -XX:+UnlockExperimentalVMOptions
  *      -XX:+UseShenandoahGC -XX:ShenandoahGCHeuristics=compact
@@ -118,11 +106,7 @@
 /*
  * @test TestRetainObjects
  * @summary Acceptance tests: collector can deal with retained objects
-<<<<<<< HEAD
- * @requires vm.gc.Shenandoah & !vm.graal.enabled
-=======
  * @requires vm.gc.Shenandoah
->>>>>>> 43339420
  *
  * @run main/othervm -Xmx1g -Xms1g -XX:+UnlockDiagnosticVMOptions -XX:+UnlockExperimentalVMOptions
  *      -XX:+UseShenandoahGC
@@ -153,11 +137,7 @@
 /*
  * @test TestRetainObjects
  * @summary Acceptance tests: collector can deal with retained objects
-<<<<<<< HEAD
- * @requires vm.gc.Shenandoah & !vm.graal.enabled
-=======
  * @requires vm.gc.Shenandoah
->>>>>>> 43339420
  *
  * @run main/othervm -Xmx1g -Xms1g -XX:+UnlockDiagnosticVMOptions -XX:+UnlockExperimentalVMOptions
  *      -XX:+UseShenandoahGC -XX:ShenandoahGCMode=iu
