--- conflicted
+++ resolved
@@ -86,11 +86,7 @@
  * @test TestAllocObjectArrays
  * @summary Acceptance tests: collector can withstand allocation
  * @key randomness
-<<<<<<< HEAD
- * @requires vm.gc.Shenandoah & !vm.graal.enabled
-=======
- * @requires vm.gc.Shenandoah
->>>>>>> 43339420
+ * @requires vm.gc.Shenandoah
  * @library /test/lib
  *
  * @run main/othervm -XX:+UnlockDiagnosticVMOptions -XX:+UnlockExperimentalVMOptions -Xmx1g -Xms1g
@@ -107,11 +103,7 @@
  * @test TestAllocObjectArrays
  * @summary Acceptance tests: collector can withstand allocation
  * @key randomness
-<<<<<<< HEAD
- * @requires vm.gc.Shenandoah & !vm.graal.enabled
-=======
- * @requires vm.gc.Shenandoah
->>>>>>> 43339420
+ * @requires vm.gc.Shenandoah
  * @library /test/lib
  *
  * @run main/othervm -XX:+UnlockDiagnosticVMOptions -XX:+UnlockExperimentalVMOptions -Xmx1g -Xms1g
@@ -123,11 +115,7 @@
  * @test TestAllocObjectArrays
  * @summary Acceptance tests: collector can withstand allocation
  * @key randomness
-<<<<<<< HEAD
- * @requires vm.gc.Shenandoah & !vm.graal.enabled
-=======
- * @requires vm.gc.Shenandoah
->>>>>>> 43339420
+ * @requires vm.gc.Shenandoah
  * @library /test/lib
  *
  * @run main/othervm -XX:+UnlockDiagnosticVMOptions -XX:+UnlockExperimentalVMOptions -Xmx1g -Xms1g
@@ -139,11 +127,7 @@
  * @test TestAllocObjectArrays
  * @summary Acceptance tests: collector can withstand allocation
  * @key randomness
-<<<<<<< HEAD
- * @requires vm.gc.Shenandoah & !vm.graal.enabled
-=======
- * @requires vm.gc.Shenandoah
->>>>>>> 43339420
+ * @requires vm.gc.Shenandoah
  * @library /test/lib
  *
  * @run main/othervm -XX:+UnlockDiagnosticVMOptions -XX:+UnlockExperimentalVMOptions -Xmx1g -Xms1g
@@ -188,11 +172,7 @@
  * @test TestAllocObjectArrays
  * @summary Acceptance tests: collector can withstand allocation
  * @key randomness
-<<<<<<< HEAD
- * @requires vm.gc.Shenandoah & !vm.graal.enabled
-=======
- * @requires vm.gc.Shenandoah
->>>>>>> 43339420
+ * @requires vm.gc.Shenandoah
  * @library /test/lib
  *
  * @run main/othervm -XX:+UnlockDiagnosticVMOptions -XX:+UnlockExperimentalVMOptions -Xmx1g -Xms1g
